import asyncio
import sys

from fastapi.testclient import TestClient
import httpx
import pytest

import ddtrace
from ddtrace import config
from ddtrace.contrib.fastapi import patch as fastapi_patch
from ddtrace.contrib.fastapi import unpatch as fastapi_unpatch
from ddtrace.contrib.starlette.patch import patch as patch_starlette
from ddtrace.contrib.starlette.patch import unpatch as unpatch_starlette
from ddtrace.propagation import http as http_propagation
from tests.utils import DummyTracer
from tests.utils import TracerSpanContainer
from tests.utils import override_config
from tests.utils import override_http_config
from tests.utils import snapshot

from . import app


@pytest.fixture
def tracer():
    original_tracer = ddtrace.tracer
    tracer = DummyTracer()
    if sys.version_info < (3, 7):
        # enable legacy asyncio support
        from ddtrace.contrib.asyncio.provider import AsyncioContextProvider

        tracer.configure(context_provider=AsyncioContextProvider())

    setattr(ddtrace, "tracer", tracer)
    fastapi_patch()
    yield tracer
    setattr(ddtrace, "tracer", original_tracer)
    fastapi_unpatch()


@pytest.fixture
def test_spans(tracer):
    container = TracerSpanContainer(tracer)
    yield container
    container.reset()


@pytest.fixture
def application(tracer):
    application = app.get_app()
    yield application


@pytest.fixture
def client(tracer):
    with TestClient(app.get_app()) as test_client:
        yield test_client


@pytest.fixture
def snapshot_app():
    fastapi_patch()
    application = app.get_app()
    yield application
    fastapi_unpatch()


@pytest.fixture
def snapshot_client(snapshot_app):
    with TestClient(snapshot_app) as test_client:
        yield test_client


def assert_serialize_span(serialize_span):
    assert serialize_span.service == "fastapi"
    assert serialize_span.name == "fastapi.serialize_response"
    assert serialize_span.error == 0


def test_read_homepage(client, tracer, test_spans):
    response = client.get("/", headers={"sleep": "False"})
    assert response.status_code == 200
    assert response.json() == {"Homepage Read": "Success"}

    spans = test_spans.pop_traces()
    assert len(spans) == 1
    assert len(spans[0]) == 2
    request_span, serialize_span = spans[0]
    assert request_span.service == "fastapi"
    assert request_span.name == "fastapi.request"
    assert request_span.resource == "GET /"
    assert request_span.error == 0
    assert request_span.get_tag("http.method") == "GET"
    assert request_span.get_tag("http.url") == "http://testserver/"
    assert request_span.get_tag("http.status_code") == "200"
    assert request_span.get_tag("http.query.string") is None
<<<<<<< HEAD
    assert request_span.get_tag("component") == "asgi"
    assert request_span.get_tag("span.kind") == "server"
=======
    assert request_span.get_tag("component") == "fastapi"
>>>>>>> e31fd3f7

    assert serialize_span.service == "fastapi"
    assert serialize_span.name == "fastapi.serialize_response"
    assert serialize_span.error == 0


def test_read_item_success(client, tracer, test_spans):
    response = client.get("/items/foo", headers={"X-Token": "DataDog"})
    assert response.status_code == 200
    assert response.json() == {"id": "foo", "name": "Foo", "description": "This item's description is foo."}

    spans = test_spans.pop_traces()
    assert len(spans) == 1
    assert len(spans[0]) == 2
    request_span, serialize_span = spans[0]
    assert request_span.service == "fastapi"
    assert request_span.name == "fastapi.request"
    assert request_span.resource == "GET /items/{item_id}"
    assert request_span.error == 0
    assert request_span.get_tag("http.method") == "GET"
    assert request_span.get_tag("http.url") == "http://testserver/items/foo"
    assert request_span.get_tag("http.status_code") == "200"
<<<<<<< HEAD
    assert request_span.get_tag("component") == "asgi"
    assert request_span.get_tag("span.kind") == "server"
=======
    assert request_span.get_tag("component") == "fastapi"
>>>>>>> e31fd3f7

    assert_serialize_span(serialize_span)


def test_read_item_bad_token(client, tracer, test_spans):
    response = client.get("/items/bar", headers={"X-Token": "DataDoge"})
    assert response.status_code == 401
    assert response.json() == {"detail": "Invalid X-Token header"}

    spans = test_spans.pop_traces()
    assert len(spans) == 1
    assert len(spans[0]) == 1
    request_span = spans[0][0]
    assert request_span.service == "fastapi"
    assert request_span.name == "fastapi.request"
    assert request_span.resource == "GET /items/{item_id}"
    assert request_span.error == 0
    assert request_span.get_tag("http.method") == "GET"
    assert request_span.get_tag("http.url") == "http://testserver/items/bar"
    assert request_span.get_tag("http.status_code") == "401"
<<<<<<< HEAD
    assert request_span.get_tag("component") == "asgi"
    assert request_span.get_tag("span.kind") == "server"
=======
    assert request_span.get_tag("component") == "fastapi"
>>>>>>> e31fd3f7


def test_read_item_nonexistent_item(client, tracer, test_spans):
    response = client.get("/items/foobar", headers={"X-Token": "DataDog"})
    assert response.status_code == 404
    assert response.json() == {"detail": "Item not found"}

    spans = test_spans.pop_traces()
    assert len(spans) == 1
    assert len(spans[0]) == 1
    request_span = spans[0][0]
    assert request_span.service == "fastapi"
    assert request_span.name == "fastapi.request"
    assert request_span.resource == "GET /items/{item_id}"
    assert request_span.error == 0
    assert request_span.get_tag("http.method") == "GET"
    assert request_span.get_tag("http.url") == "http://testserver/items/foobar"
    assert request_span.get_tag("http.status_code") == "404"
<<<<<<< HEAD
    assert request_span.get_tag("component") == "asgi"
    assert request_span.get_tag("span.kind") == "server"
=======
    assert request_span.get_tag("component") == "fastapi"
>>>>>>> e31fd3f7


def test_read_item_query_string(client, tracer, test_spans):
    with override_http_config("fastapi", dict(trace_query_string=True)):
        response = client.get("/items/foo?q=query", headers={"X-Token": "DataDog"})

    assert response.status_code == 200
    assert response.json() == {"id": "foo", "name": "Foo", "description": "This item's description is foo."}

    spans = test_spans.pop_traces()
    assert len(spans) == 1
    assert len(spans[0]) == 2
    request_span, serialize_span = spans[0]
    assert request_span.service == "fastapi"
    assert request_span.name == "fastapi.request"
    assert request_span.resource == "GET /items/{item_id}"
    assert request_span.error == 0
    assert request_span.get_tag("http.method") == "GET"
    assert request_span.get_tag("http.url") == "http://testserver/items/foo?q=query"
    assert request_span.get_tag("http.status_code") == "200"
    assert request_span.get_tag("http.query.string") == "q=query"
<<<<<<< HEAD
    assert request_span.get_tag("component") == "asgi"
    assert request_span.get_tag("span.kind") == "server"
=======
    assert request_span.get_tag("component") == "fastapi"
>>>>>>> e31fd3f7

    assert_serialize_span(serialize_span)


def test_200_multi_query_string(client, tracer, test_spans):
    with override_http_config("fastapi", dict(trace_query_string=True)):
        r = client.get("/items/foo?name=Foo&q=query", headers={"X-Token": "DataDog"})

    assert r.status_code == 200
    assert r.json() == {"id": "foo", "name": "Foo", "description": "This item's description is foo."}

    spans = test_spans.pop_traces()
    assert len(spans) == 1
    assert len(spans[0]) == 2
    request_span, serialize_span = spans[0]
    assert request_span.service == "fastapi"
    assert request_span.name == "fastapi.request"
    assert request_span.resource == "GET /items/{item_id}"
    assert request_span.error == 0
    assert request_span.get_tag("http.method") == "GET"
    assert request_span.get_tag("http.url") == "http://testserver/items/foo?name=Foo&q=query"
    assert request_span.get_tag("http.status_code") == "200"
    assert request_span.get_tag("http.query.string") == "name=Foo&q=query"
<<<<<<< HEAD
    assert request_span.get_tag("component") == "asgi"
    assert request_span.get_tag("span.kind") == "server"
=======
    assert request_span.get_tag("component") == "fastapi"
>>>>>>> e31fd3f7

    assert_serialize_span(serialize_span)


def test_create_item_success(client, tracer, test_spans):
    response = client.post(
        "/items/",
        headers={"X-Token": "DataDog"},
        json={"id": "foobar", "name": "Foo Bar", "description": "The Foo Bartenders"},
    )
    assert response.status_code == 200
    assert response.json() == {"id": "foobar", "name": "Foo Bar", "description": "The Foo Bartenders"}

    spans = test_spans.pop_traces()
    assert len(spans) == 1
    assert len(spans[0]) == 2
    request_span, serialize_span = spans[0]

    assert request_span.service == "fastapi"
    assert request_span.name == "fastapi.request"
    assert request_span.resource == "POST /items/"
    assert request_span.error == 0
    assert request_span.get_tag("http.method") == "POST"
    assert request_span.get_tag("http.url") == "http://testserver/items/"
    assert request_span.get_tag("http.status_code") == "200"
    assert request_span.get_tag("http.query.string") is None
<<<<<<< HEAD
    assert request_span.get_tag("component") == "asgi"
    assert request_span.get_tag("span.kind") == "server"
=======
    assert request_span.get_tag("component") == "fastapi"
>>>>>>> e31fd3f7

    assert_serialize_span(serialize_span)


def test_create_item_bad_token(client, tracer, test_spans):
    response = client.post(
        "/items/",
        headers={"X-Token": "DataDoged"},
        json={"id": "foobar", "name": "Foo Bar", "description": "The Foo Bartenders"},
    )
    assert response.status_code == 401
    assert response.json() == {"detail": "Invalid X-Token header"}

    spans = test_spans.pop_traces()
    assert len(spans) == 1
    assert len(spans[0]) == 1
    request_span = spans[0][0]

    assert request_span.service == "fastapi"
    assert request_span.name == "fastapi.request"
    assert request_span.resource == "POST /items/"
    assert request_span.error == 0
    assert request_span.get_tag("http.method") == "POST"
    assert request_span.get_tag("http.url") == "http://testserver/items/"
    assert request_span.get_tag("http.status_code") == "401"
    assert request_span.get_tag("http.query.string") is None
<<<<<<< HEAD
    assert request_span.get_tag("component") == "asgi"
    assert request_span.get_tag("span.kind") == "server"
=======
    assert request_span.get_tag("component") == "fastapi"
>>>>>>> e31fd3f7


def test_create_item_duplicate_item(client, tracer, test_spans):
    response = client.post(
        "/items/",
        headers={"X-Token": "DataDog"},
        json={"id": "foo", "name": "Foo", "description": "Duplicate Foo Item"},
    )
    assert response.status_code == 400
    assert response.json() == {"detail": "Item already exists"}

    spans = test_spans.pop_traces()
    assert len(spans) == 1
    assert len(spans[0]) == 1
    request_span = spans[0][0]

    assert request_span.service == "fastapi"
    assert request_span.name == "fastapi.request"
    assert request_span.resource == "POST /items/"
    assert request_span.error == 0
    assert request_span.get_tag("http.method") == "POST"
    assert request_span.get_tag("http.url") == "http://testserver/items/"
    assert request_span.get_tag("http.status_code") == "400"
    assert request_span.get_tag("http.query.string") is None
<<<<<<< HEAD
    assert request_span.get_tag("component") == "asgi"
    assert request_span.get_tag("span.kind") == "server"
=======
    assert request_span.get_tag("component") == "fastapi"
>>>>>>> e31fd3f7


def test_invalid_path(client, tracer, test_spans):
    response = client.get("/invalid_path")
    assert response.status_code == 404
    assert response.json() == {"detail": "Not Found"}

    spans = test_spans.pop_traces()
    assert len(spans) == 1
    assert len(spans[0]) == 1
    request_span = spans[0][0]
    assert request_span.service == "fastapi"
    assert request_span.name == "fastapi.request"
    assert request_span.resource == "GET /invalid_path"
    assert request_span.error == 0
    assert request_span.get_tag("http.method") == "GET"
    assert request_span.get_tag("http.url") == "http://testserver/invalid_path"
    assert request_span.get_tag("http.status_code") == "404"
<<<<<<< HEAD
    assert request_span.get_tag("component") == "asgi"
    assert request_span.get_tag("span.kind") == "server"
=======
    assert request_span.get_tag("component") == "fastapi"
>>>>>>> e31fd3f7


def test_500_error_raised(client, tracer, test_spans):
    with pytest.raises(RuntimeError):
        client.get("/500", headers={"X-Token": "DataDog"})
    spans = test_spans.pop_traces()
    assert len(spans) == 1
    assert len(spans[0]) == 1

    request_span = spans[0][0]
    assert request_span.service == "fastapi"
    assert request_span.name == "fastapi.request"
    assert request_span.resource == "GET /500"
    assert request_span.error == 1
    assert request_span.get_tag("http.method") == "GET"
    assert request_span.get_tag("http.url") == "http://testserver/500"
    assert request_span.get_tag("http.status_code") == "500"
    assert request_span.get_tag("error.msg") == "Server error"
    assert request_span.get_tag("error.type") == "builtins.RuntimeError"
<<<<<<< HEAD
    assert request_span.get_tag("component") == "asgi"
    assert request_span.get_tag("span.kind") == "server"
=======
    assert request_span.get_tag("component") == "fastapi"
>>>>>>> e31fd3f7
    assert 'raise RuntimeError("Server error")' in request_span.get_tag("error.stack")


def test_streaming_response(client, tracer, test_spans):
    response = client.get("/stream")
    assert response.status_code == 200
    assert response.text.endswith("streaming")

    spans = test_spans.pop_traces()
    assert len(spans) == 1
    assert len(spans[0]) == 1
    request_span = spans[0][0]
    assert request_span.service == "fastapi"
    assert request_span.name == "fastapi.request"
    assert request_span.resource == "GET /stream"
    assert request_span.error == 0
    assert request_span.get_tag("http.method") == "GET"
    assert request_span.get_tag("http.url") == "http://testserver/stream"
    assert request_span.get_tag("http.query.string") is None
    assert request_span.get_tag("http.status_code") == "200"
<<<<<<< HEAD
    assert request_span.get_tag("component") == "asgi"
    assert request_span.get_tag("span.kind") == "server"
=======
    assert request_span.get_tag("component") == "fastapi"
>>>>>>> e31fd3f7


def test_file_response(client, tracer, test_spans):
    response = client.get("/file", headers={"X-Token": "DataDog"})
    assert response.status_code == 200
    assert response.text == "Datadog says hello!"

    spans = test_spans.pop_traces()
    assert len(spans) == 1
    assert len(spans[0]) == 1
    request_span = spans[0][0]
    assert request_span.service == "fastapi"
    assert request_span.name == "fastapi.request"
    assert request_span.resource == "GET /file"
    assert request_span.error == 0
    assert request_span.get_tag("http.method") == "GET"
    assert request_span.get_tag("http.url") == "http://testserver/file"
    assert request_span.get_tag("http.query.string") is None
    assert request_span.get_tag("http.status_code") == "200"
<<<<<<< HEAD
    assert request_span.get_tag("component") == "asgi"
    assert request_span.get_tag("span.kind") == "server"
=======
    assert request_span.get_tag("component") == "fastapi"
>>>>>>> e31fd3f7


def test_path_param_aggregate(client, tracer, test_spans):
    response = client.get("/users/testUserID", headers={"X-Token": "DataDog"})
    assert response.status_code == 200
    assert response.json() == {"userid": "testUserID", "name": "Test User"}

    spans = test_spans.pop_traces()
    assert len(spans) == 1
    assert len(spans[0]) == 2
    request_span, serialize_span = spans[0]
    assert request_span.service == "fastapi"
    assert request_span.name == "fastapi.request"
    assert request_span.resource == "GET /users/{userid:str}"
    assert request_span.error == 0
    assert request_span.get_tag("http.method") == "GET"
    assert request_span.get_tag("http.url") == "http://testserver/users/testUserID"
    assert request_span.get_tag("http.status_code") == "200"
<<<<<<< HEAD
    assert request_span.get_tag("component") == "asgi"
    assert request_span.get_tag("span.kind") == "server"
=======
    assert request_span.get_tag("component") == "fastapi"
>>>>>>> e31fd3f7

    assert_serialize_span(serialize_span)


def test_mid_path_param_aggregate(client, tracer, test_spans):
    r = client.get("/users/testUserID/info", headers={"X-Token": "DataDog"})

    assert r.status_code == 200
    assert r.json() == {"User Info": "Here"}

    spans = test_spans.pop_traces()
    assert len(spans) == 1
    assert len(spans[0]) == 2
    request_span, serialize_span = spans[0]
    assert request_span.service == "fastapi"
    assert request_span.name == "fastapi.request"
    assert request_span.resource == "GET /users/{userid:str}/info"
    assert request_span.error == 0
    assert request_span.get_tag("http.method") == "GET"
    assert request_span.get_tag("http.url") == "http://testserver/users/testUserID/info"
    assert request_span.get_tag("http.status_code") == "200"
<<<<<<< HEAD
    assert request_span.get_tag("component") == "asgi"
    assert request_span.get_tag("span.kind") == "server"
=======
    assert request_span.get_tag("component") == "fastapi"
>>>>>>> e31fd3f7

    assert_serialize_span(serialize_span)


def test_multi_path_param_aggregate(client, tracer, test_spans):
    response = client.get("/users/testUserID/name", headers={"X-Token": "DataDog"})

    assert response.status_code == 200
    assert response.json() == {"User Attribute": "Test User"}

    spans = test_spans.pop_traces()
    assert len(spans) == 1
    assert len(spans[0]) == 2
    request_span, serialize_span = spans[0]
    assert request_span.service == "fastapi"
    assert request_span.name == "fastapi.request"
    assert request_span.resource == "GET /users/{userid:str}/{attribute:str}"
    assert request_span.error == 0
    assert request_span.get_tag("http.method") == "GET"
    assert request_span.get_tag("http.url") == "http://testserver/users/testUserID/name"
    assert request_span.get_tag("http.status_code") == "200"
<<<<<<< HEAD
    assert request_span.get_tag("component") == "asgi"
    assert request_span.get_tag("span.kind") == "server"
=======
    assert request_span.get_tag("component") == "fastapi"
>>>>>>> e31fd3f7

    assert_serialize_span(serialize_span)


def test_distributed_tracing(client, tracer, test_spans):
    headers = [
        (http_propagation.HTTP_HEADER_PARENT_ID, "5555"),
        (http_propagation.HTTP_HEADER_TRACE_ID, "9999"),
        ("sleep", "False"),
    ]
    response = client.get("http://testserver/", headers=dict(headers))

    assert response.status_code == 200
    assert response.json() == {"Homepage Read": "Success"}

    spans = test_spans.pop_traces()
    assert len(spans) == 1
    assert len(spans[0]) == 2
    request_span, serialize_span = spans[0]
    assert request_span.service == "fastapi"
    assert request_span.name == "fastapi.request"
    assert request_span.resource == "GET /"
    assert request_span.error == 0
    assert request_span.get_tag("http.method") == "GET"
    assert request_span.get_tag("http.url") == "http://testserver/"
    assert request_span.get_tag("http.status_code") == "200"
    assert request_span.parent_id == 5555
    assert request_span.trace_id == 9999
<<<<<<< HEAD
    assert request_span.get_tag("component") == "asgi"
    assert request_span.get_tag("span.kind") == "server"
=======
    assert request_span.get_tag("component") == "fastapi"
>>>>>>> e31fd3f7

    assert_serialize_span(serialize_span)


@pytest.mark.asyncio
async def test_multiple_requests(application, tracer, test_spans):
    with override_http_config("fastapi", dict(trace_query_string=True)):
        async with httpx.AsyncClient(app=application) as client:
            responses = await asyncio.gather(
                client.get("http://testserver/", headers={"sleep": "True"}),
                client.get("http://testserver/", headers={"sleep": "False"}),
            )

    assert len(responses) == 2
    assert [r.status_code for r in responses] == [200] * 2
    assert [r.json() for r in responses] == [{"Homepage Read": "Sleep"}, {"Homepage Read": "Success"}]

    spans = test_spans.pop_traces()
    assert len(spans) == 2
    assert len(spans[0]) == 2
    assert len(spans[1]) == 2

    r1_span, s1_span = spans[0]
    assert r1_span.service == "fastapi"
    assert r1_span.name == "fastapi.request"
    assert r1_span.resource == "GET /"
    assert r1_span.get_tag("http.method") == "GET"
    assert r1_span.get_tag("http.url") == "http://testserver/"

    assert_serialize_span(s1_span)

    r2_span, s2_span = spans[1]
    assert r2_span.service == "fastapi"
    assert r2_span.name == "fastapi.request"
    assert r2_span.resource == "GET /"
    assert r2_span.get_tag("http.method") == "GET"
    assert r2_span.get_tag("http.url") == "http://testserver/"
    assert r1_span.trace_id != r2_span.trace_id

    assert_serialize_span(s2_span)


def test_service_can_be_overridden(client, tracer, test_spans):
    with override_config("fastapi", dict(service_name="test-override-service")):
        response = client.get("/", headers={"sleep": "False"})
        assert response.status_code == 200

    spans = test_spans.pop_traces()
    assert len(spans) > 0

    span = spans[0][0]
    assert span.service == "test-override-service"


def test_w_patch_starlette(client, tracer, test_spans):
    patch_starlette()
    try:
        response = client.get("/file", headers={"X-Token": "DataDog"})
        assert response.status_code == 200
        assert response.text == "Datadog says hello!"

        spans = test_spans.pop_traces()
        assert len(spans) == 1
        assert len(spans[0]) == 1
        request_span = spans[0][0]
        assert request_span.service == "fastapi"
        assert request_span.name == "fastapi.request"
        assert request_span.resource == "GET /file"
        assert request_span.error == 0
        assert request_span.get_tag("http.method") == "GET"
        assert request_span.get_tag("http.url") == "http://testserver/file"
        assert request_span.get_tag("http.query.string") is None
        assert request_span.get_tag("http.status_code") == "200"
<<<<<<< HEAD
        assert request_span.get_tag("component") == "asgi"
        assert request_span.get_tag("span.kind") == "server"
=======
        assert request_span.get_tag("component") == "fastapi"
>>>>>>> e31fd3f7
    finally:
        unpatch_starlette()


@snapshot()
def test_subapp_snapshot(snapshot_client):
    response = snapshot_client.get("/sub-app/hello/name")
    assert response.status_code == 200


@snapshot()
def test_subapp_no_aggregate_snapshot(snapshot_client):
    config.fastapi["aggregate_resources"] = False
    response = snapshot_client.get("/sub-app/hello/name")
    assert response.status_code == 200
    config.fastapi["aggregate_resources"] = True


@snapshot(token_override="tests.contrib.fastapi.test_fastapi.test_subapp_snapshot")
def test_subapp_w_starlette_patch_snapshot(snapshot_client):
    # Test that patching starlette doesn't affect the spans generated
    patch_starlette()
    try:
        response = snapshot_client.get("/sub-app/hello/name")
        assert response.status_code == 200
    finally:
        unpatch_starlette()


@snapshot()
def test_table_query_snapshot(snapshot_client):
    r_post = snapshot_client.post(
        "/items/",
        headers={"X-Token": "DataDog"},
        json={"id": "test_id", "name": "Test Name", "description": "This request adds a new entry to the test db"},
    )
    assert r_post.status_code == 200
    assert r_post.json() == {
        "id": "test_id",
        "name": "Test Name",
        "description": "This request adds a new entry to the test db",
    }

    r_get = snapshot_client.get("/items/test_id", headers={"X-Token": "DataDog"})
    assert r_get.status_code == 200
    assert r_get.json() == {
        "id": "test_id",
        "name": "Test Name",
        "description": "This request adds a new entry to the test db",
    }


def test_background_task(client, tracer, test_spans):
    """Tests if background tasks have been excluded from span duration"""
    response = client.get("/asynctask")
    assert response.status_code == 200
    assert response.json() == "task added"
    spans = test_spans.pop_traces()
    assert len(spans) == 1
    assert len(spans[0]) == 2
    request_span, serialize_span = spans[0]

    assert request_span.name == "fastapi.request"
    assert request_span.resource == "GET /asynctask"
    # typical duration without background task should be in less than 10 ms
    # duration with background task will take approximately 1.1s
    assert request_span.duration < 1


@pytest.mark.parametrize("host", ["hostserver", "hostserver:5454"])
def test_host_header(client, tracer, test_spans, host):
    """Tests if background tasks have been excluded from span duration"""
    r = client.get("/asynctask", headers={"host": host})
    assert r.status_code == 200

    assert test_spans.spans
    request_span = test_spans.spans[0]
    assert request_span.get_tag("http.url") == "http://%s/asynctask" % (host,)<|MERGE_RESOLUTION|>--- conflicted
+++ resolved
@@ -94,12 +94,8 @@
     assert request_span.get_tag("http.url") == "http://testserver/"
     assert request_span.get_tag("http.status_code") == "200"
     assert request_span.get_tag("http.query.string") is None
-<<<<<<< HEAD
-    assert request_span.get_tag("component") == "asgi"
-    assert request_span.get_tag("span.kind") == "server"
-=======
-    assert request_span.get_tag("component") == "fastapi"
->>>>>>> e31fd3f7
+    assert request_span.get_tag("component") == "fastapi"
+    assert request_span.get_tag("span.kind") == "server"
 
     assert serialize_span.service == "fastapi"
     assert serialize_span.name == "fastapi.serialize_response"
@@ -122,12 +118,8 @@
     assert request_span.get_tag("http.method") == "GET"
     assert request_span.get_tag("http.url") == "http://testserver/items/foo"
     assert request_span.get_tag("http.status_code") == "200"
-<<<<<<< HEAD
-    assert request_span.get_tag("component") == "asgi"
-    assert request_span.get_tag("span.kind") == "server"
-=======
-    assert request_span.get_tag("component") == "fastapi"
->>>>>>> e31fd3f7
+    assert request_span.get_tag("component") == "fastapi"
+    assert request_span.get_tag("span.kind") == "server"
 
     assert_serialize_span(serialize_span)
 
@@ -148,12 +140,8 @@
     assert request_span.get_tag("http.method") == "GET"
     assert request_span.get_tag("http.url") == "http://testserver/items/bar"
     assert request_span.get_tag("http.status_code") == "401"
-<<<<<<< HEAD
-    assert request_span.get_tag("component") == "asgi"
-    assert request_span.get_tag("span.kind") == "server"
-=======
-    assert request_span.get_tag("component") == "fastapi"
->>>>>>> e31fd3f7
+    assert request_span.get_tag("component") == "fastapi"
+    assert request_span.get_tag("span.kind") == "server"
 
 
 def test_read_item_nonexistent_item(client, tracer, test_spans):
@@ -172,12 +160,8 @@
     assert request_span.get_tag("http.method") == "GET"
     assert request_span.get_tag("http.url") == "http://testserver/items/foobar"
     assert request_span.get_tag("http.status_code") == "404"
-<<<<<<< HEAD
-    assert request_span.get_tag("component") == "asgi"
-    assert request_span.get_tag("span.kind") == "server"
-=======
-    assert request_span.get_tag("component") == "fastapi"
->>>>>>> e31fd3f7
+    assert request_span.get_tag("component") == "fastapi"
+    assert request_span.get_tag("span.kind") == "server"
 
 
 def test_read_item_query_string(client, tracer, test_spans):
@@ -199,12 +183,8 @@
     assert request_span.get_tag("http.url") == "http://testserver/items/foo?q=query"
     assert request_span.get_tag("http.status_code") == "200"
     assert request_span.get_tag("http.query.string") == "q=query"
-<<<<<<< HEAD
-    assert request_span.get_tag("component") == "asgi"
-    assert request_span.get_tag("span.kind") == "server"
-=======
-    assert request_span.get_tag("component") == "fastapi"
->>>>>>> e31fd3f7
+    assert request_span.get_tag("component") == "fastapi"
+    assert request_span.get_tag("span.kind") == "server"
 
     assert_serialize_span(serialize_span)
 
@@ -228,12 +208,8 @@
     assert request_span.get_tag("http.url") == "http://testserver/items/foo?name=Foo&q=query"
     assert request_span.get_tag("http.status_code") == "200"
     assert request_span.get_tag("http.query.string") == "name=Foo&q=query"
-<<<<<<< HEAD
-    assert request_span.get_tag("component") == "asgi"
-    assert request_span.get_tag("span.kind") == "server"
-=======
-    assert request_span.get_tag("component") == "fastapi"
->>>>>>> e31fd3f7
+    assert request_span.get_tag("component") == "fastapi"
+    assert request_span.get_tag("span.kind") == "server"
 
     assert_serialize_span(serialize_span)
 
@@ -260,12 +236,8 @@
     assert request_span.get_tag("http.url") == "http://testserver/items/"
     assert request_span.get_tag("http.status_code") == "200"
     assert request_span.get_tag("http.query.string") is None
-<<<<<<< HEAD
-    assert request_span.get_tag("component") == "asgi"
-    assert request_span.get_tag("span.kind") == "server"
-=======
-    assert request_span.get_tag("component") == "fastapi"
->>>>>>> e31fd3f7
+    assert request_span.get_tag("component") == "fastapi"
+    assert request_span.get_tag("span.kind") == "server"
 
     assert_serialize_span(serialize_span)
 
@@ -292,12 +264,8 @@
     assert request_span.get_tag("http.url") == "http://testserver/items/"
     assert request_span.get_tag("http.status_code") == "401"
     assert request_span.get_tag("http.query.string") is None
-<<<<<<< HEAD
-    assert request_span.get_tag("component") == "asgi"
-    assert request_span.get_tag("span.kind") == "server"
-=======
-    assert request_span.get_tag("component") == "fastapi"
->>>>>>> e31fd3f7
+    assert request_span.get_tag("component") == "fastapi"
+    assert request_span.get_tag("span.kind") == "server"
 
 
 def test_create_item_duplicate_item(client, tracer, test_spans):
@@ -322,12 +290,8 @@
     assert request_span.get_tag("http.url") == "http://testserver/items/"
     assert request_span.get_tag("http.status_code") == "400"
     assert request_span.get_tag("http.query.string") is None
-<<<<<<< HEAD
-    assert request_span.get_tag("component") == "asgi"
-    assert request_span.get_tag("span.kind") == "server"
-=======
-    assert request_span.get_tag("component") == "fastapi"
->>>>>>> e31fd3f7
+    assert request_span.get_tag("component") == "fastapi"
+    assert request_span.get_tag("span.kind") == "server"
 
 
 def test_invalid_path(client, tracer, test_spans):
@@ -346,12 +310,8 @@
     assert request_span.get_tag("http.method") == "GET"
     assert request_span.get_tag("http.url") == "http://testserver/invalid_path"
     assert request_span.get_tag("http.status_code") == "404"
-<<<<<<< HEAD
-    assert request_span.get_tag("component") == "asgi"
-    assert request_span.get_tag("span.kind") == "server"
-=======
-    assert request_span.get_tag("component") == "fastapi"
->>>>>>> e31fd3f7
+    assert request_span.get_tag("component") == "fastapi"
+    assert request_span.get_tag("span.kind") == "server"
 
 
 def test_500_error_raised(client, tracer, test_spans):
@@ -371,12 +331,8 @@
     assert request_span.get_tag("http.status_code") == "500"
     assert request_span.get_tag("error.msg") == "Server error"
     assert request_span.get_tag("error.type") == "builtins.RuntimeError"
-<<<<<<< HEAD
-    assert request_span.get_tag("component") == "asgi"
-    assert request_span.get_tag("span.kind") == "server"
-=======
-    assert request_span.get_tag("component") == "fastapi"
->>>>>>> e31fd3f7
+    assert request_span.get_tag("component") == "fastapi"
+    assert request_span.get_tag("span.kind") == "server"
     assert 'raise RuntimeError("Server error")' in request_span.get_tag("error.stack")
 
 
@@ -397,12 +353,8 @@
     assert request_span.get_tag("http.url") == "http://testserver/stream"
     assert request_span.get_tag("http.query.string") is None
     assert request_span.get_tag("http.status_code") == "200"
-<<<<<<< HEAD
-    assert request_span.get_tag("component") == "asgi"
-    assert request_span.get_tag("span.kind") == "server"
-=======
-    assert request_span.get_tag("component") == "fastapi"
->>>>>>> e31fd3f7
+    assert request_span.get_tag("component") == "fastapi"
+    assert request_span.get_tag("span.kind") == "server"
 
 
 def test_file_response(client, tracer, test_spans):
@@ -422,12 +374,8 @@
     assert request_span.get_tag("http.url") == "http://testserver/file"
     assert request_span.get_tag("http.query.string") is None
     assert request_span.get_tag("http.status_code") == "200"
-<<<<<<< HEAD
-    assert request_span.get_tag("component") == "asgi"
-    assert request_span.get_tag("span.kind") == "server"
-=======
-    assert request_span.get_tag("component") == "fastapi"
->>>>>>> e31fd3f7
+    assert request_span.get_tag("component") == "fastapi"
+    assert request_span.get_tag("span.kind") == "server"
 
 
 def test_path_param_aggregate(client, tracer, test_spans):
@@ -446,12 +394,8 @@
     assert request_span.get_tag("http.method") == "GET"
     assert request_span.get_tag("http.url") == "http://testserver/users/testUserID"
     assert request_span.get_tag("http.status_code") == "200"
-<<<<<<< HEAD
-    assert request_span.get_tag("component") == "asgi"
-    assert request_span.get_tag("span.kind") == "server"
-=======
-    assert request_span.get_tag("component") == "fastapi"
->>>>>>> e31fd3f7
+    assert request_span.get_tag("component") == "fastapi"
+    assert request_span.get_tag("span.kind") == "server"
 
     assert_serialize_span(serialize_span)
 
@@ -473,12 +417,8 @@
     assert request_span.get_tag("http.method") == "GET"
     assert request_span.get_tag("http.url") == "http://testserver/users/testUserID/info"
     assert request_span.get_tag("http.status_code") == "200"
-<<<<<<< HEAD
-    assert request_span.get_tag("component") == "asgi"
-    assert request_span.get_tag("span.kind") == "server"
-=======
-    assert request_span.get_tag("component") == "fastapi"
->>>>>>> e31fd3f7
+    assert request_span.get_tag("component") == "fastapi"
+    assert request_span.get_tag("span.kind") == "server"
 
     assert_serialize_span(serialize_span)
 
@@ -500,12 +440,8 @@
     assert request_span.get_tag("http.method") == "GET"
     assert request_span.get_tag("http.url") == "http://testserver/users/testUserID/name"
     assert request_span.get_tag("http.status_code") == "200"
-<<<<<<< HEAD
-    assert request_span.get_tag("component") == "asgi"
-    assert request_span.get_tag("span.kind") == "server"
-=======
-    assert request_span.get_tag("component") == "fastapi"
->>>>>>> e31fd3f7
+    assert request_span.get_tag("component") == "fastapi"
+    assert request_span.get_tag("span.kind") == "server"
 
     assert_serialize_span(serialize_span)
 
@@ -534,12 +470,8 @@
     assert request_span.get_tag("http.status_code") == "200"
     assert request_span.parent_id == 5555
     assert request_span.trace_id == 9999
-<<<<<<< HEAD
-    assert request_span.get_tag("component") == "asgi"
-    assert request_span.get_tag("span.kind") == "server"
-=======
-    assert request_span.get_tag("component") == "fastapi"
->>>>>>> e31fd3f7
+    assert request_span.get_tag("component") == "fastapi"
+    assert request_span.get_tag("span.kind") == "server"
 
     assert_serialize_span(serialize_span)
 
@@ -613,12 +545,8 @@
         assert request_span.get_tag("http.url") == "http://testserver/file"
         assert request_span.get_tag("http.query.string") is None
         assert request_span.get_tag("http.status_code") == "200"
-<<<<<<< HEAD
-        assert request_span.get_tag("component") == "asgi"
+        assert request_span.get_tag("component") == "fastapi"
         assert request_span.get_tag("span.kind") == "server"
-=======
-        assert request_span.get_tag("component") == "fastapi"
->>>>>>> e31fd3f7
     finally:
         unpatch_starlette()
 
