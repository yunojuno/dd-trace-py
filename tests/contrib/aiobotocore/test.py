--- conflicted
+++ resolved
@@ -120,12 +120,8 @@
     assert_is_measured(span)
     assert span.resource == "s3.listobjects"
     assert span.error == 1
-<<<<<<< HEAD
-    assert "NoSuchBucket" in span.get_tag("error.msg")
-    assert span.get_tag("component") == "aiobotocore"
-=======
+    assert span.get_tag("component") == "aiobotocore"
     assert "NoSuchBucket" in span.get_tag(ERROR_MSG)
->>>>>>> 2b6a4b72
 
 
 @pytest.mark.asyncio
