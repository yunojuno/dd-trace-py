--- conflicted
+++ resolved
@@ -367,12 +367,8 @@
         assert span.error == 1
         assert_span_http_status_code(span, 500)
         assert span.get_tag(http.URL) == "http://localhost:80/raise_wrong_code"
-<<<<<<< HEAD
         assert span.get_tag("component") == "pylons"
-        assert span.get_tag("error.msg") == "Ouch!"
-=======
         assert span.get_tag(ERROR_MSG) == "Ouch!"
->>>>>>> 2b6a4b72
         assert "Exception: Ouch!" in span.get_tag("error.stack")
 
     def test_failure_500_with_custom_code(self):
@@ -389,12 +385,8 @@
         assert span.error == 1
         assert_span_http_status_code(span, 512)
         assert span.get_tag(http.URL) == "http://localhost:80/raise_custom_code"
-<<<<<<< HEAD
         assert span.get_tag("component") == "pylons"
-        assert span.get_tag("error.msg") == "Ouch!"
-=======
         assert span.get_tag(ERROR_MSG) == "Ouch!"
->>>>>>> 2b6a4b72
         assert "Exception: Ouch!" in span.get_tag("error.stack")
 
     def test_failure_500_with_code_method(self):
@@ -411,12 +403,8 @@
         assert span.error == 1
         assert_span_http_status_code(span, 500)
         assert span.get_tag(http.URL) == "http://localhost:80/raise_code_method"
-<<<<<<< HEAD
         assert span.get_tag("error.msg") == "Ouch!"
-        assert span.get_tag("component") == "pylons"
-=======
         assert span.get_tag(ERROR_MSG) == "Ouch!"
->>>>>>> 2b6a4b72
 
     def test_distributed_tracing_default(self):
         # ensure by default, distributed tracing is enabled
