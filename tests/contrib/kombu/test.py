# -*- coding: utf-8 -*-
import kombu

from ddtrace import Pin
from ddtrace.constants import ANALYTICS_SAMPLE_RATE_KEY
from ddtrace.contrib.kombu import utils
from ddtrace.contrib.kombu.patch import patch
from ddtrace.contrib.kombu.patch import unpatch
from ddtrace.ext import kombu as kombux
from tests.utils import TracerTestCase
from tests.utils import assert_is_measured

from ..config import RABBITMQ_CONFIG


class TestKombuPatch(TracerTestCase):

    TEST_SERVICE = "kombu-patch"
    TEST_PORT = RABBITMQ_CONFIG["port"]

    def setUp(self):
        super(TestKombuPatch, self).setUp()

        conn = kombu.Connection("amqp://guest:guest@127.0.0.1:{p}//".format(p=self.TEST_PORT))
        conn.connect()
        producer = conn.Producer()
        Pin.override(producer, service=self.TEST_SERVICE, tracer=self.tracer)

        self.conn = conn
        self.producer = producer

        patch()

    def tearDown(self):
        unpatch()

        super(TestKombuPatch, self).tearDown()

    def test_basics(self):
        self._publish_consume()
        self._assert_spans()

    def test_extract_conn_tags(self):
        result = utils.extract_conn_tags(self.conn)
        assert result["out.host"] == "127.0.0.1"
        assert result["out.port"] == str(self.TEST_PORT)

    def _publish_consume(self):
        results = []

        def process_message(body, message):
            results.append(body)
            message.ack()

        task_queue = kombu.Queue("tasks", kombu.Exchange("tasks"), routing_key="tasks")
        to_publish = {"hello": "world"}
        self.producer.publish(
            to_publish, exchange=task_queue.exchange, routing_key=task_queue.routing_key, declare=[task_queue]
        )

        with kombu.Consumer(self.conn, [task_queue], accept=["json"], callbacks=[process_message]) as consumer:
            Pin.override(consumer, service="kombu-patch", tracer=self.tracer)
            self.conn.drain_events(timeout=2)

        self.assertEqual(results[0], to_publish)

    def _assert_spans(self):
        """Tests both producer and consumer tracing"""
        spans = self.get_spans()
        self.assertEqual(len(spans), 2)
<<<<<<< HEAD
        consumer_span = spans[0]
        assert_is_measured(consumer_span)
        self.assertEqual(consumer_span.service, self.TEST_SERVICE)
        self.assertEqual(consumer_span.name, kombux.PUBLISH_NAME)
        self.assertEqual(consumer_span.span_type, "worker")
        self.assertEqual(consumer_span.error, 0)
        self.assertEqual(consumer_span.get_tag("out.vhost"), "/")
        self.assertEqual(consumer_span.get_tag("out.host"), "127.0.0.1")
        self.assertEqual(consumer_span.get_tag("kombu.exchange"), u"tasks")
        self.assertEqual(consumer_span.get_metric("kombu.body_length"), 18)
        self.assertEqual(consumer_span.get_tag("kombu.routing_key"), u"tasks")
        self.assertEqual(consumer_span.resource, "tasks")
        self.assertEqual(consumer_span.get_tag("component"), "kombu")

        producer_span = spans[1]
=======
        producer_span = spans[0]
>>>>>>> b4849918
        assert_is_measured(producer_span)
        self.assertEqual(producer_span.service, self.TEST_SERVICE)
        self.assertEqual(producer_span.name, kombux.PUBLISH_NAME)
        self.assertEqual(producer_span.span_type, "worker")
        self.assertEqual(producer_span.error, 0)
        self.assertEqual(producer_span.get_tag("out.vhost"), "/")
        self.assertEqual(producer_span.get_tag("out.host"), "127.0.0.1")
        self.assertEqual(producer_span.get_tag("kombu.exchange"), u"tasks")
        self.assertEqual(producer_span.get_metric("kombu.body_length"), 18)
        self.assertEqual(producer_span.get_tag("kombu.routing_key"), u"tasks")
<<<<<<< HEAD
        self.assertEqual(producer_span.get_tag("component"), "kombu")
=======
        self.assertEqual(producer_span.resource, "tasks")

        consumer_span = spans[1]
        assert_is_measured(consumer_span)
        self.assertEqual(consumer_span.service, self.TEST_SERVICE)
        self.assertEqual(consumer_span.name, kombux.RECEIVE_NAME)
        self.assertEqual(consumer_span.span_type, "worker")
        self.assertEqual(consumer_span.error, 0)
        self.assertEqual(consumer_span.get_tag("kombu.exchange"), u"tasks")
        self.assertEqual(consumer_span.get_tag("kombu.routing_key"), u"tasks")
>>>>>>> b4849918

    def test_analytics_default(self):
        self._publish_consume()

        spans = self.get_spans()
        self.assertEqual(len(spans), 2)
        self.assertIsNone(spans[0].get_metric(ANALYTICS_SAMPLE_RATE_KEY))

    def test_analytics_with_rate(self):
        with self.override_config("kombu", dict(analytics_enabled=True, analytics_sample_rate=0.5)):
            self._publish_consume()

        spans = self.get_spans()
        self.assertEqual(len(spans), 2)
        self.assertEqual(spans[0].get_metric(ANALYTICS_SAMPLE_RATE_KEY), 0.5)

    def test_analytics_without_rate(self):
        with self.override_config("kombu", dict(analytics_enabled=True)):
            self._publish_consume()

        spans = self.get_spans()
        self.assertEqual(len(spans), 2)
        self.assertEqual(spans[0].get_metric(ANALYTICS_SAMPLE_RATE_KEY), 1.0)


class TestKombuSettings(TracerTestCase):
    def setUp(self):
        super(TestKombuSettings, self).setUp()

        conn = kombu.Connection("amqp://guest:guest@127.0.0.1:{p}//".format(p=RABBITMQ_CONFIG["port"]))
        conn.connect()
        producer = conn.Producer()
        Pin.override(producer, tracer=self.tracer)

        self.conn = conn
        self.producer = producer

        patch()

    def tearDown(self):
        unpatch()
        super(TestKombuSettings, self).tearDown()

    @TracerTestCase.run_in_subprocess(env_overrides=dict(DD_SERVICE="mysvc"))
    def test_user_specified_service(self):
        """
        When a service name is specified by the user
            The kombu integration should use it as the service name for both
            the producer and consumer spans.
        """
        task_queue = kombu.Queue("tasks", kombu.Exchange("tasks"), routing_key="tasks")
        to_publish = {"hello": "world"}

        def process_message(body, message):
            message.ack()

        self.producer.publish(
            to_publish, exchange=task_queue.exchange, routing_key=task_queue.routing_key, declare=[task_queue]
        )

        with kombu.Consumer(self.conn, [task_queue], accept=["json"], callbacks=[process_message]) as consumer:
            Pin.override(consumer, tracer=self.tracer)
            self.conn.drain_events(timeout=2)

        spans = self.get_spans()
        self.assertEqual(len(spans), 2)

        # Since no parent span exists for the producer it will inherit the
        # global service name.
        for span in spans:
            assert span.service == "mysvc"

    @TracerTestCase.run_in_subprocess(env_overrides=dict(DD_SERVICE="mysvc"))
    def test_user_specified_service_producer(self):
        """
        When a service name is specified by the user
            When a parent span with a different service name is provided to the
            producer
                The producer should inherit the parent service name, not the
                global service name.
        """
        task_queue = kombu.Queue("tasks", kombu.Exchange("tasks"), routing_key="tasks")
        to_publish = {"hello": "world"}

        def process_message(body, message):
            message.ack()

        with self.tracer.trace("parent", service="parentsvc"):
            self.producer.publish(
                to_publish, exchange=task_queue.exchange, routing_key=task_queue.routing_key, declare=[task_queue]
            )

        with kombu.Consumer(self.conn, [task_queue], accept=["json"], callbacks=[process_message]) as consumer:
            Pin.override(consumer, tracer=self.tracer)
            self.conn.drain_events(timeout=2)

        spans = self.get_spans()
        self.assertEqual(len(spans), 3)
        # Parent and producer spans should have parent service
        assert spans[0].service == "parentsvc"
        assert spans[1].service == "parentsvc"
        # Consumer span should have global service
        assert spans[2].service == "mysvc"<|MERGE_RESOLUTION|>--- conflicted
+++ resolved
@@ -68,25 +68,7 @@
         """Tests both producer and consumer tracing"""
         spans = self.get_spans()
         self.assertEqual(len(spans), 2)
-<<<<<<< HEAD
-        consumer_span = spans[0]
-        assert_is_measured(consumer_span)
-        self.assertEqual(consumer_span.service, self.TEST_SERVICE)
-        self.assertEqual(consumer_span.name, kombux.PUBLISH_NAME)
-        self.assertEqual(consumer_span.span_type, "worker")
-        self.assertEqual(consumer_span.error, 0)
-        self.assertEqual(consumer_span.get_tag("out.vhost"), "/")
-        self.assertEqual(consumer_span.get_tag("out.host"), "127.0.0.1")
-        self.assertEqual(consumer_span.get_tag("kombu.exchange"), u"tasks")
-        self.assertEqual(consumer_span.get_metric("kombu.body_length"), 18)
-        self.assertEqual(consumer_span.get_tag("kombu.routing_key"), u"tasks")
-        self.assertEqual(consumer_span.resource, "tasks")
-        self.assertEqual(consumer_span.get_tag("component"), "kombu")
-
-        producer_span = spans[1]
-=======
         producer_span = spans[0]
->>>>>>> b4849918
         assert_is_measured(producer_span)
         self.assertEqual(producer_span.service, self.TEST_SERVICE)
         self.assertEqual(producer_span.name, kombux.PUBLISH_NAME)
@@ -97,10 +79,8 @@
         self.assertEqual(producer_span.get_tag("kombu.exchange"), u"tasks")
         self.assertEqual(producer_span.get_metric("kombu.body_length"), 18)
         self.assertEqual(producer_span.get_tag("kombu.routing_key"), u"tasks")
-<<<<<<< HEAD
+        self.assertEqual(producer_span.resource, "tasks")
         self.assertEqual(producer_span.get_tag("component"), "kombu")
-=======
-        self.assertEqual(producer_span.resource, "tasks")
 
         consumer_span = spans[1]
         assert_is_measured(consumer_span)
@@ -110,7 +90,7 @@
         self.assertEqual(consumer_span.error, 0)
         self.assertEqual(consumer_span.get_tag("kombu.exchange"), u"tasks")
         self.assertEqual(consumer_span.get_tag("kombu.routing_key"), u"tasks")
->>>>>>> b4849918
+        self.assertEqual(consumer_span.get_tag("component"), "kombu")
 
     def test_analytics_default(self):
         self._publish_consume()
