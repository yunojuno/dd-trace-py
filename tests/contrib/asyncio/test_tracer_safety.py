import asyncio

import pytest

from ddtrace.compat import CONTEXTVARS_IS_AVAILABLE
from ddtrace.contrib.asyncio.compat import asyncio_current_task
from ddtrace.provider import DefaultContextProvider
from .utils import AsyncioTestCase, mark_asyncio


@pytest.mark.skipif(CONTEXTVARS_IS_AVAILABLE, reason="No configuration is necessary when contextvars available.")
class TestAsyncioSafety(AsyncioTestCase):
    """
    Ensure that if the ``AsyncioTracer`` is not properly configured,
    bad traces are produced but the ``Context`` object will not
    leak memory.

    These tests are only applicable when contextvars is not available
    since DefaultContextProvider fully supports asyncio through
    contextvars.
    """

    def setUp(self):
        # Asyncio TestCase with the wrong context provider
        super(TestAsyncioSafety, self).setUp()
        self.tracer.configure(context_provider=DefaultContextProvider())

    @mark_asyncio
    def test_get_call_context(self):
        # it should return a context even if not attached to the Task
        ctx = self.tracer.get_call_context()
        assert ctx is not None
        # test that it behaves the wrong way
        task = asyncio_current_task()
        assert task
        task_ctx = getattr(task, "__datadog_context", None)
        assert task_ctx is None

    @mark_asyncio
    def test_trace_coroutine(self):
        # it should use the task context when invoked in a coroutine
        with self.tracer.trace("coroutine") as span:
            span.resource = "base"

        traces = self.tracer.writer.pop_traces()
        assert 1 == len(traces)
        assert 1 == len(traces[0])
        assert "coroutine" == traces[0][0].name
        assert "base" == traces[0][0].resource

    @mark_asyncio
    def test_trace_multiple_calls(self):
        @asyncio.coroutine
        def coro():
            # another traced coroutine
            with self.tracer.trace("coroutine"):
                yield from asyncio.sleep(0.01)

        futures = [asyncio.ensure_future(coro()) for x in range(1000)]
        for future in futures:
            yield from future

        traces = self.tracer.writer.pop_traces()
        assert 1 == len(traces)
<<<<<<< HEAD
        spans = traces[0]
        assert 1000 == len(spans)
        for s in spans:
            assert s.name == "coroutine"
            assert s.finished
=======
        assert 1000 == len(traces[0])
>>>>>>> 4359f504
<|MERGE_RESOLUTION|>--- conflicted
+++ resolved
@@ -62,12 +62,9 @@
 
         traces = self.tracer.writer.pop_traces()
         assert 1 == len(traces)
-<<<<<<< HEAD
         spans = traces[0]
         assert 1000 == len(spans)
         for s in spans:
             assert s.name == "coroutine"
             assert s.finished
-=======
-        assert 1000 == len(traces[0])
->>>>>>> 4359f504
+        assert 1000 == len(traces[0])