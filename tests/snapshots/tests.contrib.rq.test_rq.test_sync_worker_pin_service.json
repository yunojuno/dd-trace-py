[[
  {
    "name": "rq.queue.enqueue_job",
    "service": "rq",
    "resource": "tests.contrib.rq.jobs.job_add1",
    "trace_id": 0,
    "span_id": 1,
    "parent_id": 0,
    "type": "worker",
    "meta": {
      "_dd.p.dm": "-0",
      "component": "rq",
      "job.func_name": "tests.contrib.rq.jobs.job_add1",
<<<<<<< HEAD
      "job.id": "d99c66b9-b664-4c42-a33d-541a7518cfa3",
      "queue.name": "q",
      "runtime-id": "2cbc4798a5e1448ea9627228c43b1739",
      "span.kind": "producer"
=======
      "job.id": "a2447249-c861-49aa-8526-d3e16b3f33cb",
      "queue.name": "q",
      "runtime-id": "45fcb94b0a6e4ddaba953b01b8d6a493"
>>>>>>> abc1c9d6
    },
    "metrics": {
      "_dd.agent_psr": 1.0,
      "_dd.top_level": 1,
      "_dd.tracer_kr": 1.0,
      "_sampling_priority_v1": 1,
<<<<<<< HEAD
      "system.pid": 80299
    },
    "duration": 2164000,
    "start": 1667319043880113000
=======
      "system.pid": 80428
    },
    "duration": 2394000,
    "start": 1666807176715034000
>>>>>>> abc1c9d6
  },
     {
       "name": "rq.worker.perform_job",
       "service": "my-pin-svc",
       "resource": "tests.contrib.rq.jobs.job_add1",
       "trace_id": 0,
       "span_id": 2,
       "parent_id": 1,
       "type": "worker",
       "meta": {
         "_dd.p.dm": "-0",
         "component": "rq",
<<<<<<< HEAD
         "job.id": "d99c66b9-b664-4c42-a33d-541a7518cfa3",
         "job.origin": "q",
         "job.status": "finished",
         "runtime-id": "2cbc4798a5e1448ea9627228c43b1739",
         "span.kind": "consumer"
=======
         "job.id": "a2447249-c861-49aa-8526-d3e16b3f33cb",
         "job.origin": "q",
         "job.status": "finished",
         "runtime-id": "45fcb94b0a6e4ddaba953b01b8d6a493"
>>>>>>> abc1c9d6
       },
       "metrics": {
         "_dd.top_level": 1,
         "_dd.tracer_kr": 1.0,
         "_sampling_priority_v1": 1,
<<<<<<< HEAD
         "system.pid": 80299
       },
       "duration": 6290000,
       "start": 1667319043895995000
=======
         "system.pid": 80428
       },
       "duration": 6518000,
       "start": 1666807176730031000
>>>>>>> abc1c9d6
     },
        {
          "name": "rq.job.perform",
          "service": "my-pin-svc",
          "resource": "tests.contrib.rq.jobs.job_add1",
          "trace_id": 0,
          "span_id": 3,
          "parent_id": 2,
          "meta": {
            "component": "rq",
<<<<<<< HEAD
            "job.id": "d99c66b9-b664-4c42-a33d-541a7518cfa3"
          },
          "duration": 900000,
          "start": 1667319043897216000
=======
            "job.id": "a2447249-c861-49aa-8526-d3e16b3f33cb"
          },
          "duration": 1003000,
          "start": 1666807176731426000
>>>>>>> abc1c9d6
        }]]<|MERGE_RESOLUTION|>--- conflicted
+++ resolved
@@ -11,33 +11,20 @@
       "_dd.p.dm": "-0",
       "component": "rq",
       "job.func_name": "tests.contrib.rq.jobs.job_add1",
-<<<<<<< HEAD
       "job.id": "d99c66b9-b664-4c42-a33d-541a7518cfa3",
       "queue.name": "q",
       "runtime-id": "2cbc4798a5e1448ea9627228c43b1739",
       "span.kind": "producer"
-=======
-      "job.id": "a2447249-c861-49aa-8526-d3e16b3f33cb",
-      "queue.name": "q",
-      "runtime-id": "45fcb94b0a6e4ddaba953b01b8d6a493"
->>>>>>> abc1c9d6
     },
     "metrics": {
       "_dd.agent_psr": 1.0,
       "_dd.top_level": 1,
       "_dd.tracer_kr": 1.0,
       "_sampling_priority_v1": 1,
-<<<<<<< HEAD
-      "system.pid": 80299
+      "system.pid": 80428
     },
     "duration": 2164000,
     "start": 1667319043880113000
-=======
-      "system.pid": 80428
-    },
-    "duration": 2394000,
-    "start": 1666807176715034000
->>>>>>> abc1c9d6
   },
      {
        "name": "rq.worker.perform_job",
@@ -50,34 +37,20 @@
        "meta": {
          "_dd.p.dm": "-0",
          "component": "rq",
-<<<<<<< HEAD
          "job.id": "d99c66b9-b664-4c42-a33d-541a7518cfa3",
          "job.origin": "q",
          "job.status": "finished",
          "runtime-id": "2cbc4798a5e1448ea9627228c43b1739",
          "span.kind": "consumer"
-=======
-         "job.id": "a2447249-c861-49aa-8526-d3e16b3f33cb",
-         "job.origin": "q",
-         "job.status": "finished",
-         "runtime-id": "45fcb94b0a6e4ddaba953b01b8d6a493"
->>>>>>> abc1c9d6
        },
        "metrics": {
          "_dd.top_level": 1,
          "_dd.tracer_kr": 1.0,
          "_sampling_priority_v1": 1,
-<<<<<<< HEAD
-         "system.pid": 80299
+         "system.pid": 80428
        },
        "duration": 6290000,
        "start": 1667319043895995000
-=======
-         "system.pid": 80428
-       },
-       "duration": 6518000,
-       "start": 1666807176730031000
->>>>>>> abc1c9d6
      },
         {
           "name": "rq.job.perform",
@@ -88,15 +61,8 @@
           "parent_id": 2,
           "meta": {
             "component": "rq",
-<<<<<<< HEAD
             "job.id": "d99c66b9-b664-4c42-a33d-541a7518cfa3"
           },
           "duration": 900000,
           "start": 1667319043897216000
-=======
-            "job.id": "a2447249-c861-49aa-8526-d3e16b3f33cb"
-          },
-          "duration": 1003000,
-          "start": 1666807176731426000
->>>>>>> abc1c9d6
         }]]