[[
  {
    "name": "rq.queue.enqueue_job",
    "service": "rq",
    "resource": "tests.contrib.rq.jobs.job_add1",
    "trace_id": 0,
    "span_id": 1,
    "parent_id": 0,
    "type": "worker",
    "meta": {
      "_dd.p.dm": "-0",
      "component": "rq",
<<<<<<< HEAD
      "job.func_name": "tests.contrib.rq.jobs.job_add1",
      "job.id": "33fb5bff-6c5b-4398-8506-f7e10ae602a1",
      "queue.name": "q",
      "runtime-id": "2cbc4798a5e1448ea9627228c43b1739",
      "span.kind": "producer"
=======
      "job.id": "d3cbb8c1-db10-43d9-8c33-79d575e055cc",
      "job.origin": "q",
      "job.status": "finished",
      "runtime-id": "ac25dca205ac4ca6a291f3cca2df495c"
>>>>>>> abc1c9d6
    },
    "metrics": {
      "_dd.agent_psr": 1.0,
      "_dd.top_level": 1,
      "_dd.tracer_kr": 1.0,
      "_sampling_priority_v1": 1,
<<<<<<< HEAD
      "system.pid": 80299
    },
    "duration": 3602000,
    "start": 1667319044054736000
  }],
=======
      "system.pid": 80465
    },
    "duration": 13379000,
    "start": 1666807177535588000
  },
     {
       "name": "rq.job.perform",
       "service": "rq-worker",
       "resource": "tests.contrib.rq.jobs.job_add1",
       "trace_id": 0,
       "span_id": 2,
       "parent_id": 1,
       "meta": {
         "component": "rq",
         "job.id": "d3cbb8c1-db10-43d9-8c33-79d575e055cc"
       },
       "duration": 2979000,
       "start": 1666807177539659000
     }],
>>>>>>> abc1c9d6
[
  {
    "name": "rq.worker.perform_job",
    "service": "rq-worker",
    "resource": "tests.contrib.rq.jobs.job_add1",
    "trace_id": 1,
    "span_id": 1,
    "parent_id": 0,
    "type": "worker",
    "meta": {
      "_dd.p.dm": "-0",
      "component": "rq",
<<<<<<< HEAD
      "job.id": "33fb5bff-6c5b-4398-8506-f7e10ae602a1",
      "job.origin": "q",
      "job.status": "finished",
      "runtime-id": "6d6b8aa52ea84e2da8bbd229d3c7285f",
      "span.kind": "consumer"
=======
      "job.func_name": "tests.contrib.rq.jobs.job_add1",
      "job.id": "d3cbb8c1-db10-43d9-8c33-79d575e055cc",
      "queue.name": "q",
      "runtime-id": "45fcb94b0a6e4ddaba953b01b8d6a493"
>>>>>>> abc1c9d6
    },
    "metrics": {
      "_dd.agent_psr": 1.0,
      "_dd.top_level": 1,
      "_dd.tracer_kr": 1.0,
      "_sampling_priority_v1": 1,
<<<<<<< HEAD
      "system.pid": 80305
    },
    "duration": 15644000,
    "start": 1667319044411507000
  },
     {
       "name": "rq.job.perform",
       "service": "rq-worker",
       "resource": "tests.contrib.rq.jobs.job_add1",
       "trace_id": 1,
       "span_id": 2,
       "parent_id": 1,
       "meta": {
         "component": "rq",
         "job.id": "33fb5bff-6c5b-4398-8506-f7e10ae602a1"
       },
       "duration": 2374000,
       "start": 1667319044416831000
     }]]
=======
      "system.pid": 80428
    },
    "duration": 6443000,
    "start": 1666807176897437000
  }]]
>>>>>>> abc1c9d6
<|MERGE_RESOLUTION|>--- conflicted
+++ resolved
@@ -10,51 +10,22 @@
     "meta": {
       "_dd.p.dm": "-0",
       "component": "rq",
-<<<<<<< HEAD
       "job.func_name": "tests.contrib.rq.jobs.job_add1",
       "job.id": "33fb5bff-6c5b-4398-8506-f7e10ae602a1",
       "queue.name": "q",
       "runtime-id": "2cbc4798a5e1448ea9627228c43b1739",
       "span.kind": "producer"
-=======
-      "job.id": "d3cbb8c1-db10-43d9-8c33-79d575e055cc",
-      "job.origin": "q",
-      "job.status": "finished",
-      "runtime-id": "ac25dca205ac4ca6a291f3cca2df495c"
->>>>>>> abc1c9d6
     },
     "metrics": {
       "_dd.agent_psr": 1.0,
       "_dd.top_level": 1,
       "_dd.tracer_kr": 1.0,
       "_sampling_priority_v1": 1,
-<<<<<<< HEAD
-      "system.pid": 80299
+      "system.pid": 80465
     },
     "duration": 3602000,
     "start": 1667319044054736000
   }],
-=======
-      "system.pid": 80465
-    },
-    "duration": 13379000,
-    "start": 1666807177535588000
-  },
-     {
-       "name": "rq.job.perform",
-       "service": "rq-worker",
-       "resource": "tests.contrib.rq.jobs.job_add1",
-       "trace_id": 0,
-       "span_id": 2,
-       "parent_id": 1,
-       "meta": {
-         "component": "rq",
-         "job.id": "d3cbb8c1-db10-43d9-8c33-79d575e055cc"
-       },
-       "duration": 2979000,
-       "start": 1666807177539659000
-     }],
->>>>>>> abc1c9d6
 [
   {
     "name": "rq.worker.perform_job",
@@ -67,26 +38,18 @@
     "meta": {
       "_dd.p.dm": "-0",
       "component": "rq",
-<<<<<<< HEAD
       "job.id": "33fb5bff-6c5b-4398-8506-f7e10ae602a1",
       "job.origin": "q",
       "job.status": "finished",
       "runtime-id": "6d6b8aa52ea84e2da8bbd229d3c7285f",
       "span.kind": "consumer"
-=======
-      "job.func_name": "tests.contrib.rq.jobs.job_add1",
-      "job.id": "d3cbb8c1-db10-43d9-8c33-79d575e055cc",
-      "queue.name": "q",
-      "runtime-id": "45fcb94b0a6e4ddaba953b01b8d6a493"
->>>>>>> abc1c9d6
     },
     "metrics": {
       "_dd.agent_psr": 1.0,
       "_dd.top_level": 1,
       "_dd.tracer_kr": 1.0,
       "_sampling_priority_v1": 1,
-<<<<<<< HEAD
-      "system.pid": 80305
+      "system.pid": 80428
     },
     "duration": 15644000,
     "start": 1667319044411507000
@@ -104,11 +67,4 @@
        },
        "duration": 2374000,
        "start": 1667319044416831000
-     }]]
-=======
-      "system.pid": 80428
-    },
-    "duration": 6443000,
-    "start": 1666807176897437000
-  }]]
->>>>>>> abc1c9d6
+     }]]