[[
  {
    "name": "postgres.connect",
    "service": "global-service-name",
    "resource": "postgres.connect",
    "trace_id": 0,
    "span_id": 1,
    "parent_id": 0,
    "type": "sql",
    "meta": {
      "_dd.p.dm": "-0",
      "component": "asyncpg",
      "db.name": "postgres",
      "db.user": "postgres",
      "out.host": "127.0.0.1",
<<<<<<< HEAD
      "runtime-id": "a74529965e9c4740a0e8aa3b63796593",
      "span.kind": "client"
=======
      "runtime-id": "f223c82616874a9386b664b10bf10e00"
>>>>>>> abc1c9d6
    },
    "metrics": {
      "_dd.agent_psr": 1.0,
      "_dd.top_level": 1,
      "_dd.tracer_kr": 1.0,
      "_sampling_priority_v1": 1,
      "out.port": 5432,
<<<<<<< HEAD
      "system.pid": 46347
    },
    "duration": 19132000,
    "start": 1667241404094944000
=======
      "system.pid": 89838
    },
    "duration": 6313000,
    "start": 1666809594632878000
>>>>>>> abc1c9d6
  }],
[
  {
    "name": "postgres.query",
    "service": "global-service-name",
    "resource": "SELECT 1",
    "trace_id": 1,
    "span_id": 1,
    "parent_id": 0,
    "type": "sql",
    "meta": {
      "_dd.p.dm": "-0",
      "component": "asyncpg",
      "db.name": "postgres",
      "db.user": "postgres",
      "out.host": "127.0.0.1",
<<<<<<< HEAD
      "runtime-id": "a74529965e9c4740a0e8aa3b63796593",
      "span.kind": "client"
=======
      "runtime-id": "f223c82616874a9386b664b10bf10e00"
>>>>>>> abc1c9d6
    },
    "metrics": {
      "_dd.agent_psr": 1.0,
      "_dd.measured": 1,
      "_dd.top_level": 1,
      "_dd.tracer_kr": 1.0,
      "_sampling_priority_v1": 1,
      "out.port": 5432,
<<<<<<< HEAD
      "system.pid": 46347
    },
    "duration": 2116000,
    "start": 1667241404130488000
=======
      "system.pid": 89838
    },
    "duration": 1637000,
    "start": 1666809594660264000
>>>>>>> abc1c9d6
  }]]<|MERGE_RESOLUTION|>--- conflicted
+++ resolved
@@ -13,12 +13,8 @@
       "db.name": "postgres",
       "db.user": "postgres",
       "out.host": "127.0.0.1",
-<<<<<<< HEAD
       "runtime-id": "a74529965e9c4740a0e8aa3b63796593",
       "span.kind": "client"
-=======
-      "runtime-id": "f223c82616874a9386b664b10bf10e00"
->>>>>>> abc1c9d6
     },
     "metrics": {
       "_dd.agent_psr": 1.0,
@@ -26,17 +22,10 @@
       "_dd.tracer_kr": 1.0,
       "_sampling_priority_v1": 1,
       "out.port": 5432,
-<<<<<<< HEAD
-      "system.pid": 46347
+      "system.pid": 89838
     },
     "duration": 19132000,
     "start": 1667241404094944000
-=======
-      "system.pid": 89838
-    },
-    "duration": 6313000,
-    "start": 1666809594632878000
->>>>>>> abc1c9d6
   }],
 [
   {
@@ -53,12 +42,8 @@
       "db.name": "postgres",
       "db.user": "postgres",
       "out.host": "127.0.0.1",
-<<<<<<< HEAD
       "runtime-id": "a74529965e9c4740a0e8aa3b63796593",
       "span.kind": "client"
-=======
-      "runtime-id": "f223c82616874a9386b664b10bf10e00"
->>>>>>> abc1c9d6
     },
     "metrics": {
       "_dd.agent_psr": 1.0,
@@ -67,15 +52,8 @@
       "_dd.tracer_kr": 1.0,
       "_sampling_priority_v1": 1,
       "out.port": 5432,
-<<<<<<< HEAD
-      "system.pid": 46347
+      "system.pid": 89838
     },
     "duration": 2116000,
     "start": 1667241404130488000
-=======
-      "system.pid": 89838
-    },
-    "duration": 1637000,
-    "start": 1666809594660264000
->>>>>>> abc1c9d6
   }]]