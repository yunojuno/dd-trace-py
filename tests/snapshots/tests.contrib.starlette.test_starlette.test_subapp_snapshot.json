[[
  {
    "name": "starlette.request",
    "service": "starlette",
    "resource": "GET /sub-app/hello/{name}",
    "trace_id": 0,
    "span_id": 1,
    "parent_id": 0,
    "type": "web",
    "meta": {
      "_dd.p.dm": "-0",
      "component": "asgi",
      "http.method": "GET",
      "http.status_code": "200",
      "http.url": "http://testserver/sub-app/hello/name",
      "http.useragent": "testclient",
      "http.version": "1.1",
<<<<<<< HEAD
      "runtime-id": "5896866a4ef541ff8eb708f6df509bd1",
      "span.kind": "server"
=======
      "runtime-id": "e38ac9070812468faabc75e7388a6c5b"
>>>>>>> abc1c9d6
    },
    "metrics": {
      "_dd.agent_psr": 1.0,
      "_dd.top_level": 1,
      "_dd.tracer_kr": 1.0,
      "_sampling_priority_v1": 1,
<<<<<<< HEAD
      "system.pid": 81285
    },
    "duration": 269000,
    "start": 1667244144927476000
=======
      "system.pid": 97217
    },
    "duration": 471000,
    "start": 1666810088188276000
>>>>>>> abc1c9d6
  },
     {
       "name": "starlette.request",
       "service": "starlette",
       "resource": "GET /hello/{name}",
       "trace_id": 0,
       "span_id": 2,
       "parent_id": 1,
       "type": "web",
       "meta": {
         "component": "asgi",
         "http.method": "GET",
         "http.status_code": "200",
         "http.url": "http://testserver/sub-app/hello/name",
         "http.useragent": "testclient",
         "http.version": "1.1",
         "span.kind": "server"
       },
<<<<<<< HEAD
       "duration": 134000,
       "start": 1667244144927624000
=======
       "duration": 276000,
       "start": 1666810088188487000
>>>>>>> abc1c9d6
     }]]<|MERGE_RESOLUTION|>--- conflicted
+++ resolved
@@ -15,29 +15,18 @@
       "http.url": "http://testserver/sub-app/hello/name",
       "http.useragent": "testclient",
       "http.version": "1.1",
-<<<<<<< HEAD
       "runtime-id": "5896866a4ef541ff8eb708f6df509bd1",
       "span.kind": "server"
-=======
-      "runtime-id": "e38ac9070812468faabc75e7388a6c5b"
->>>>>>> abc1c9d6
     },
     "metrics": {
       "_dd.agent_psr": 1.0,
       "_dd.top_level": 1,
       "_dd.tracer_kr": 1.0,
       "_sampling_priority_v1": 1,
-<<<<<<< HEAD
-      "system.pid": 81285
+      "system.pid": 97217
     },
     "duration": 269000,
     "start": 1667244144927476000
-=======
-      "system.pid": 97217
-    },
-    "duration": 471000,
-    "start": 1666810088188276000
->>>>>>> abc1c9d6
   },
      {
        "name": "starlette.request",
@@ -56,11 +45,6 @@
          "http.version": "1.1",
          "span.kind": "server"
        },
-<<<<<<< HEAD
        "duration": 134000,
        "start": 1667244144927624000
-=======
-       "duration": 276000,
-       "start": 1666810088188487000
->>>>>>> abc1c9d6
      }]]