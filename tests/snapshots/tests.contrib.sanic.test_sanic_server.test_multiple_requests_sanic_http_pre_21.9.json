--- conflicted
+++ resolved
@@ -34,15 +34,10 @@
        "trace_id": 0,
        "span_id": 2,
        "parent_id": 1,
-<<<<<<< HEAD
-       "duration": 86059000,
-       "start": 1666809908933526000
-=======
        "type": "",
        "error": 0,
        "duration": 82299000,
        "start": 1643465607624605000
->>>>>>> 725601d6
      }],
 [
   {
@@ -80,13 +75,8 @@
        "trace_id": 1,
        "span_id": 2,
        "parent_id": 1,
-<<<<<<< HEAD
-       "duration": 91075000,
-       "start": 1666809909058428000
-=======
        "type": "",
        "error": 0,
        "duration": 81372000,
        "start": 1643465607721297000
->>>>>>> 725601d6
      }]]