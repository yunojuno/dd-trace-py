--- conflicted
+++ resolved
@@ -12,12 +12,8 @@
       "component": "redis",
       "out.host": "localhost",
       "redis.raw_command": "SET a 1",
-<<<<<<< HEAD
       "runtime-id": "b8f85bec81c04f81aa7a1e60a8dd199f",
       "span.kind": "client"
-=======
-      "runtime-id": "6446f27dcf0e439eb015e4d19ecc4609"
->>>>>>> abc1c9d6
     },
     "metrics": {
       "_dd.agent_psr": 1.0,
@@ -28,17 +24,10 @@
       "out.port": 6379,
       "out.redis_db": 0,
       "redis.args_length": 3,
-<<<<<<< HEAD
-      "system.pid": 62038
+      "system.pid": 47966
     },
     "duration": 5107000,
     "start": 1667243546134215000
-=======
-      "system.pid": 47966
-    },
-    "duration": 3449000,
-    "start": 1666795689177580000
->>>>>>> abc1c9d6
   }],
 [
   {
@@ -54,12 +43,8 @@
       "component": "redis",
       "out.host": "localhost",
       "redis.raw_command": "SET a 1",
-<<<<<<< HEAD
       "runtime-id": "b8f85bec81c04f81aa7a1e60a8dd199f",
       "span.kind": "client"
-=======
-      "runtime-id": "6446f27dcf0e439eb015e4d19ecc4609"
->>>>>>> abc1c9d6
     },
     "metrics": {
       "_dd.agent_psr": 1.0,
@@ -70,15 +55,8 @@
       "out.port": 6379,
       "out.redis_db": 0,
       "redis.pipeline_length": 1,
-<<<<<<< HEAD
-      "system.pid": 62038
+      "system.pid": 47966
     },
     "duration": 1697000,
     "start": 1667243546139425000
-=======
-      "system.pid": 47966
-    },
-    "duration": 2181000,
-    "start": 1666795689181166000
->>>>>>> abc1c9d6
   }]]