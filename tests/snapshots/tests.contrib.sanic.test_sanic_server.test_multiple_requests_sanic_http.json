--- conflicted
+++ resolved
@@ -14,31 +14,19 @@
       "http.status_code": "200",
       "http.url": "http://0.0.0.0:8000/hello",
       "http.useragent": "python-requests/2.28.1",
-<<<<<<< HEAD
       "runtime-id": "5bdba6320b9545d4a11b3e2384b54525",
       "sanic.route.name": "test_sanic_server.hello",
       "span.kind": "server"
-=======
-      "runtime-id": "5e7edc094b1246e591877b51a0ce1171",
-      "sanic.route.name": "test_sanic_server.hello"
->>>>>>> abc1c9d6
     },
     "metrics": {
       "_dd.agent_psr": 1.0,
       "_dd.top_level": 1,
       "_dd.tracer_kr": 1.0,
       "_sampling_priority_v1": 1,
-<<<<<<< HEAD
-      "system.pid": 78420
+      "system.pid": 96111
     },
     "duration": 75310000,
     "start": 1667243827774238000
-=======
-      "system.pid": 96111
-    },
-    "duration": 73278000,
-    "start": 1666809950609821000
->>>>>>> abc1c9d6
   },
      {
        "name": "random_sleep",
@@ -47,13 +35,8 @@
        "trace_id": 0,
        "span_id": 2,
        "parent_id": 1,
-<<<<<<< HEAD
        "duration": 75093000,
        "start": 1667243827774337000
-=======
-       "duration": 73060000,
-       "start": 1666809950609912000
->>>>>>> abc1c9d6
      }],
 [
   {
@@ -71,31 +54,19 @@
       "http.status_code": "200",
       "http.url": "http://0.0.0.0:8000/hello",
       "http.useragent": "python-requests/2.28.1",
-<<<<<<< HEAD
       "runtime-id": "5bdba6320b9545d4a11b3e2384b54525",
       "sanic.route.name": "test_sanic_server.hello",
       "span.kind": "server"
-=======
-      "runtime-id": "5e7edc094b1246e591877b51a0ce1171",
-      "sanic.route.name": "test_sanic_server.hello"
->>>>>>> abc1c9d6
     },
     "metrics": {
       "_dd.agent_psr": 1.0,
       "_dd.top_level": 1,
       "_dd.tracer_kr": 1.0,
       "_sampling_priority_v1": 1,
-<<<<<<< HEAD
-      "system.pid": 78420
+      "system.pid": 96111
     },
     "duration": 19383000,
     "start": 1667243827885268000
-=======
-      "system.pid": 96111
-    },
-    "duration": 45383000,
-    "start": 1666809950715761000
->>>>>>> abc1c9d6
   },
      {
        "name": "random_sleep",
@@ -104,11 +75,6 @@
        "trace_id": 1,
        "span_id": 2,
        "parent_id": 1,
-<<<<<<< HEAD
        "duration": 19093000,
        "start": 1667243827885433000
-=======
-       "duration": 45061000,
-       "start": 1666809950715948000
->>>>>>> abc1c9d6
      }]]