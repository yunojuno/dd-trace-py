[[
  {
    "name": "aiohttp.request",
    "service": "",
    "resource": "aiohttp.request",
    "trace_id": 0,
    "span_id": 1,
    "parent_id": 0,
    "type": "http",
    "error": 0,
    "meta": {
      "_dd.p.dm": "-0",
      "component": "aiohttp_client",
      "http.method": "GET",
      "http.status_code": "200",
      "http.status_msg": "OK",
      "http.url": "http://localhost:8001/status/200",
      "runtime-id": "c110789b92224c258de3e631ca50af4f"
    },
    "metrics": {
      "_dd.agent_psr": 1.0,
      "_dd.top_level": 1,
      "_dd.tracer_kr": 1.0,
      "_sampling_priority_v1": 1,
      "process_id": 32687
    },
    "duration": 16930000,
    "start": 1666808692662739000
  },
     {
       "name": "TCPConnector.connect",
       "service": "",
       "resource": "TCPConnector.connect",
       "trace_id": 0,
       "span_id": 2,
       "parent_id": 1,
<<<<<<< HEAD
       "duration": 2986000,
       "start": 1666808692663397000
=======
       "type": "",
       "error": 0,
       "duration": 7026000,
       "start": 1646414759575827000
>>>>>>> 725601d6
     }]]<|MERGE_RESOLUTION|>--- conflicted
+++ resolved
@@ -34,13 +34,8 @@
        "trace_id": 0,
        "span_id": 2,
        "parent_id": 1,
-<<<<<<< HEAD
-       "duration": 2986000,
-       "start": 1666808692663397000
-=======
        "type": "",
        "error": 0,
        "duration": 7026000,
        "start": 1646414759575827000
->>>>>>> 725601d6
      }]]