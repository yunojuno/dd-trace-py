--- conflicted
+++ resolved
@@ -14,29 +14,18 @@
       "http.status_code": "200",
       "http.status_msg": "OK",
       "http.url": "http://localhost:8001/status/200",
-<<<<<<< HEAD
       "runtime-id": "ad99d3e85d1d407e95c792cfaa56068b",
       "span.kind": "server"
-=======
-      "runtime-id": "c110789b92224c258de3e631ca50af4f"
->>>>>>> abc1c9d6
     },
     "metrics": {
       "_dd.agent_psr": 1.0,
       "_dd.top_level": 1,
       "_dd.tracer_kr": 1.0,
       "_sampling_priority_v1": 1,
-<<<<<<< HEAD
-      "system.pid": 37333
+      "system.pid": 85254
     },
     "duration": 17099000,
     "start": 1667240261339983000
-=======
-      "system.pid": 85254
-    },
-    "duration": 16930000,
-    "start": 1666808692662739000
->>>>>>> abc1c9d6
   },
      {
        "name": "TCPConnector.connect",
@@ -45,15 +34,10 @@
        "trace_id": 0,
        "span_id": 2,
        "parent_id": 1,
-<<<<<<< HEAD
        "meta": {
          "component": "aiohttp",
          "span.kind": "server"
        },
        "duration": 1897000,
        "start": 1667240261340692000
-=======
-       "duration": 2986000,
-       "start": 1666808692663397000
->>>>>>> abc1c9d6
      }]]