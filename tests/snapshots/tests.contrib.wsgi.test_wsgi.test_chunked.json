--- conflicted
+++ resolved
@@ -14,29 +14,18 @@
       "http.status_code": "200",
       "http.status_msg": "OK",
       "http.url": "http://localhost:80/chunked",
-<<<<<<< HEAD
       "runtime-id": "cc84154dcff748af9e376e7721ea8b0b",
       "span.kind": "server"
-=======
-      "runtime-id": "7e366d0265614eba938e491d7cc69a25"
->>>>>>> abc1c9d6
     },
     "metrics": {
       "_dd.agent_psr": 1.0,
       "_dd.top_level": 1,
       "_dd.tracer_kr": 1.0,
       "_sampling_priority_v1": 1,
-<<<<<<< HEAD
-      "system.pid": 82405
+      "system.pid": 97809
     },
     "duration": 823000,
     "start": 1667319310909585000
-=======
-      "system.pid": 97809
-    },
-    "duration": 841000,
-    "start": 1666810172064209000
->>>>>>> abc1c9d6
   },
      {
        "name": "wsgi.application",
@@ -49,11 +38,7 @@
          "component": "wsgi"
        },
        "duration": 16000,
-<<<<<<< HEAD
        "start": 1667319310909678000
-=======
-       "start": 1666810172064316000
->>>>>>> abc1c9d6
      },
         {
           "name": "wsgi.start_response",
@@ -64,18 +49,11 @@
           "parent_id": 2,
           "type": "web",
           "meta": {
-<<<<<<< HEAD
             "component": "wsgi",
             "span.kind": "server"
           },
           "duration": 26000,
           "start": 1667319310909757000
-=======
-            "component": "wsgi"
-          },
-          "duration": 26000,
-          "start": 1666810172064396000
->>>>>>> abc1c9d6
         },
      {
        "name": "wsgi.response",
@@ -88,11 +66,6 @@
          "component": "wsgi",
          "result_class": "generator"
        },
-<<<<<<< HEAD
        "duration": 689000,
        "start": 1667319310909712000
-=======
-       "duration": 693000,
-       "start": 1666810172064351000
->>>>>>> abc1c9d6
      }]]