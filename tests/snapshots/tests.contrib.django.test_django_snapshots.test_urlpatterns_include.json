[[
  {
    "name": "django.request",
    "service": "django",
    "resource": "GET include/test/",
    "trace_id": 0,
    "span_id": 1,
    "parent_id": 0,
    "type": "web",
    "meta": {
      "_dd.p.dm": "-0",
      "component": "django",
      "django.request.class": "django.core.handlers.wsgi.WSGIRequest",
      "django.response.class": "django.http.response.HttpResponse",
      "django.user.is_authenticated": "False",
      "django.view": "tests.contrib.django.django_app.extra_urls.include_view",
      "http.method": "GET",
      "http.route": "include/test/",
      "http.status_code": "200",
      "http.url": "http://testserver/include/test/",
      "runtime-id": "724d095f86444c4f9723fc0417164478",
      "span.kind": "server"
    },
    "metrics": {
      "_dd.agent_psr": 1.0,
      "_dd.measured": 1,
      "_dd.top_level": 1,
      "_dd.tracer_kr": 1.0,
      "_sampling_priority_v1": 1,
      "system.pid": 59014
    },
    "duration": 2394000,
    "start": 1667316603782347000
  },
     {
       "name": "django.middleware",
       "service": "django",
       "resource": "django.contrib.sessions.middleware.SessionMiddleware.__call__",
       "trace_id": 0,
       "span_id": 2,
       "parent_id": 1,
       "meta": {
         "component": "django"
       },
<<<<<<< HEAD
       "duration": 1932000,
       "start": 1667316603782523000
=======
       "duration": 6652000,
       "start": 1633584864835404000
>>>>>>> abc1c9d6
     },
        {
          "name": "django.middleware",
          "service": "django",
          "resource": "django.contrib.sessions.middleware.SessionMiddleware.process_request",
          "trace_id": 0,
          "span_id": 3,
          "parent_id": 2,
          "meta": {
            "component": "django"
          },
<<<<<<< HEAD
          "duration": 54000,
          "start": 1667316603782548000
=======
          "duration": 94000,
          "start": 1633584864835480000
>>>>>>> abc1c9d6
        },
        {
          "name": "django.middleware",
          "service": "django",
          "resource": "django.middleware.common.CommonMiddleware.__call__",
          "trace_id": 0,
          "span_id": 4,
          "parent_id": 2,
          "meta": {
            "component": "django"
          },
<<<<<<< HEAD
          "duration": 1787000,
          "start": 1667316603782630000
=======
          "duration": 6254000,
          "start": 1633584864835656000
>>>>>>> abc1c9d6
        },
           {
             "name": "django.middleware",
             "service": "django",
             "resource": "django.middleware.common.CommonMiddleware.process_request",
             "trace_id": 0,
             "span_id": 6,
             "parent_id": 4,
             "meta": {
               "component": "django"
             },
<<<<<<< HEAD
             "duration": 39000,
             "start": 1667316603782756000
=======
             "duration": 95000,
             "start": 1633584864835721000
>>>>>>> abc1c9d6
           },
           {
             "name": "django.middleware",
             "service": "django",
             "resource": "django.middleware.csrf.CsrfViewMiddleware.__call__",
             "trace_id": 0,
             "span_id": 7,
             "parent_id": 4,
             "meta": {
               "component": "django"
             },
<<<<<<< HEAD
             "duration": 1567000,
             "start": 1667316603782814000
=======
             "duration": 5875000,
             "start": 1633584864835881000
>>>>>>> abc1c9d6
           },
              {
                "name": "django.middleware",
                "service": "django",
                "resource": "django.middleware.csrf.CsrfViewMiddleware.process_request",
                "trace_id": 0,
                "span_id": 9,
                "parent_id": 7,
                "meta": {
                  "component": "django"
                },
<<<<<<< HEAD
                "duration": 15000,
                "start": 1667316603782832000
=======
                "duration": 41000,
                "start": 1633584864835941000
>>>>>>> abc1c9d6
              },
              {
                "name": "django.middleware",
                "service": "django",
                "resource": "django.contrib.auth.middleware.AuthenticationMiddleware.__call__",
                "trace_id": 0,
                "span_id": 10,
                "parent_id": 7,
                "meta": {
                  "component": "django"
                },
<<<<<<< HEAD
                "duration": 1486000,
                "start": 1667316603782865000
=======
                "duration": 5577000,
                "start": 1633584864836045000
>>>>>>> abc1c9d6
              },
                 {
                   "name": "django.middleware",
                   "service": "django",
                   "resource": "django.contrib.auth.middleware.AuthenticationMiddleware.process_request",
                   "trace_id": 0,
                   "span_id": 12,
                   "parent_id": 10,
                   "meta": {
                     "component": "django"
                   },
<<<<<<< HEAD
                   "duration": 30000,
                   "start": 1667316603782904000
=======
                   "duration": 51000,
                   "start": 1633584864836109000
>>>>>>> abc1c9d6
                 },
                 {
                   "name": "django.middleware",
                   "service": "django",
                   "resource": "django.contrib.messages.middleware.MessageMiddleware.__call__",
                   "trace_id": 0,
                   "span_id": 13,
                   "parent_id": 10,
                   "meta": {
                     "component": "django"
                   },
<<<<<<< HEAD
                   "duration": 1393000,
                   "start": 1667316603782952000
=======
                   "duration": 5366000,
                   "start": 1633584864836220000
>>>>>>> abc1c9d6
                 },
                    {
                      "name": "django.middleware",
                      "service": "django",
                      "resource": "django.contrib.messages.middleware.MessageMiddleware.process_request",
                      "trace_id": 0,
                      "span_id": 14,
                      "parent_id": 13,
                      "meta": {
                        "component": "django"
                      },
<<<<<<< HEAD
                      "duration": 57000,
                      "start": 1667316603782972000
=======
                      "duration": 154000,
                      "start": 1633584864836284000
>>>>>>> abc1c9d6
                    },
                    {
                      "name": "django.middleware",
                      "service": "django",
                      "resource": "django.middleware.clickjacking.XFrameOptionsMiddleware.__call__",
                      "trace_id": 0,
                      "span_id": 15,
                      "parent_id": 13,
                      "meta": {
                        "component": "django"
                      },
<<<<<<< HEAD
                      "duration": 1270000,
                      "start": 1667316603783044000
=======
                      "duration": 4943000,
                      "start": 1633584864836504000
>>>>>>> abc1c9d6
                    },
                       {
                         "name": "django.middleware",
                         "service": "django",
                         "resource": "django.middleware.security.SecurityMiddleware.__call__",
                         "trace_id": 0,
                         "span_id": 17,
                         "parent_id": 15,
                         "meta": {
                           "component": "django"
                         },
<<<<<<< HEAD
                         "duration": 1209000,
                         "start": 1667316603783068000
=======
                         "duration": 4731000,
                         "start": 1633584864836567000
>>>>>>> abc1c9d6
                       },
                          {
                            "name": "django.middleware",
                            "service": "django",
                            "resource": "django.middleware.security.SecurityMiddleware.process_request",
                            "trace_id": 0,
                            "span_id": 19,
                            "parent_id": 17,
                            "meta": {
                              "component": "django"
                            },
<<<<<<< HEAD
                            "duration": 10000,
                            "start": 1667316603783087000
=======
                            "duration": 37000,
                            "start": 1633584864836630000
>>>>>>> abc1c9d6
                          },
                          {
                            "name": "django.middleware",
                            "service": "django",
                            "resource": "tests.contrib.django.middleware.ClsMiddleware.__call__",
                            "trace_id": 0,
                            "span_id": 20,
                            "parent_id": 17,
                            "meta": {
                              "component": "django"
                            },
<<<<<<< HEAD
                            "duration": 1127000,
                            "start": 1667316603783112000
=======
                            "duration": 4362000,
                            "start": 1633584864836729000
>>>>>>> abc1c9d6
                          },
                             {
                               "name": "django.middleware",
                               "service": "django",
                               "resource": "tests.contrib.django.middleware.fn_middleware",
                               "trace_id": 0,
                               "span_id": 22,
                               "parent_id": 20,
                               "meta": {
                                 "component": "django"
                               },
<<<<<<< HEAD
                               "duration": 1104000,
                               "start": 1667316603783129000
=======
                               "duration": 4160000,
                               "start": 1633584864836792000
>>>>>>> abc1c9d6
                             },
                                {
                                  "name": "django.middleware",
                                  "service": "django",
                                  "resource": "tests.contrib.django.middleware.EverythingMiddleware.__call__",
                                  "trace_id": 0,
                                  "span_id": 23,
                                  "parent_id": 22,
                                  "meta": {
                                    "component": "django"
                                  },
<<<<<<< HEAD
                                  "duration": 1081000,
                                  "start": 1667316603783145000
=======
                                  "duration": 4060000,
                                  "start": 1633584864836853000
>>>>>>> abc1c9d6
                                },
                                   {
                                     "name": "django.middleware",
                                     "service": "django",
                                     "resource": "django.middleware.csrf.CsrfViewMiddleware.process_view",
                                     "trace_id": 0,
                                     "span_id": 24,
                                     "parent_id": 23,
                                     "meta": {
                                       "component": "django"
                                     },
<<<<<<< HEAD
                                     "duration": 15000,
                                     "start": 1667316603783385000
=======
                                     "duration": 50000,
                                     "start": 1633584864837464000
>>>>>>> abc1c9d6
                                   },
                                   {
                                     "name": "django.middleware",
                                     "service": "django",
                                     "resource": "tests.contrib.django.middleware.EverythingMiddleware.process_view",
                                     "trace_id": 0,
                                     "span_id": 25,
                                     "parent_id": 23,
                                     "meta": {
                                       "component": "django"
                                     },
<<<<<<< HEAD
                                     "duration": 9000,
                                     "start": 1667316603783415000
=======
                                     "duration": 35000,
                                     "start": 1633584864837576000
>>>>>>> abc1c9d6
                                   },
                                   {
                                     "name": "django.view",
                                     "service": "django",
                                     "resource": "tests.contrib.django.django_app.extra_urls.include_view",
                                     "trace_id": 0,
                                     "span_id": 26,
                                     "parent_id": 23,
                                     "meta": {
                                       "component": "django"
                                     },
<<<<<<< HEAD
                                     "duration": 756000,
                                     "start": 1667316603783457000
=======
                                     "duration": 3163000,
                                     "start": 1633584864837694000
>>>>>>> abc1c9d6
                                   },
                          {
                            "name": "django.middleware",
                            "service": "django",
                            "resource": "django.middleware.security.SecurityMiddleware.process_response",
                            "trace_id": 0,
                            "span_id": 21,
                            "parent_id": 17,
                            "meta": {
                              "component": "django"
                            },
<<<<<<< HEAD
                            "duration": 12000,
                            "start": 1667316603784257000
=======
                            "duration": 44000,
                            "start": 1633584864841219000
>>>>>>> abc1c9d6
                          },
                       {
                         "name": "django.middleware",
                         "service": "django",
                         "resource": "django.middleware.clickjacking.XFrameOptionsMiddleware.process_response",
                         "trace_id": 0,
                         "span_id": 18,
                         "parent_id": 15,
                         "meta": {
                           "component": "django"
                         },
<<<<<<< HEAD
                         "duration": 15000,
                         "start": 1667316603784292000
=======
                         "duration": 51000,
                         "start": 1633584864841361000
>>>>>>> abc1c9d6
                       },
                    {
                      "name": "django.middleware",
                      "service": "django",
                      "resource": "django.contrib.messages.middleware.MessageMiddleware.process_response",
                      "trace_id": 0,
                      "span_id": 16,
                      "parent_id": 13,
                      "meta": {
                        "component": "django"
                      },
<<<<<<< HEAD
                      "duration": 11000,
                      "start": 1667316603784328000
=======
                      "duration": 43000,
                      "start": 1633584864841508000
>>>>>>> abc1c9d6
                    },
              {
                "name": "django.middleware",
                "service": "django",
                "resource": "django.middleware.csrf.CsrfViewMiddleware.process_response",
                "trace_id": 0,
                "span_id": 11,
                "parent_id": 7,
                "meta": {
                  "component": "django"
                },
<<<<<<< HEAD
                "duration": 10000,
                "start": 1667316603784365000
=======
                "duration": 40000,
                "start": 1633584864841682000
>>>>>>> abc1c9d6
              },
           {
             "name": "django.middleware",
             "service": "django",
             "resource": "django.middleware.common.CommonMiddleware.process_response",
             "trace_id": 0,
             "span_id": 8,
             "parent_id": 4,
             "meta": {
               "component": "django"
             },
<<<<<<< HEAD
             "duration": 16000,
             "start": 1667316603784394000
=======
             "duration": 55000,
             "start": 1633584864841820000
>>>>>>> abc1c9d6
           },
        {
          "name": "django.middleware",
          "service": "django",
          "resource": "django.contrib.sessions.middleware.SessionMiddleware.process_response",
          "trace_id": 0,
          "span_id": 5,
          "parent_id": 2,
          "meta": {
            "component": "django"
          },
<<<<<<< HEAD
          "duration": 16000,
          "start": 1667316603784432000
=======
          "duration": 49000,
          "start": 1633584864841973000
>>>>>>> abc1c9d6
        }]]<|MERGE_RESOLUTION|>--- conflicted
+++ resolved
@@ -27,7 +27,7 @@
       "_dd.top_level": 1,
       "_dd.tracer_kr": 1.0,
       "_sampling_priority_v1": 1,
-      "system.pid": 59014
+      "system.pid": 2875
     },
     "duration": 2394000,
     "start": 1667316603782347000
@@ -42,13 +42,8 @@
        "meta": {
          "component": "django"
        },
-<<<<<<< HEAD
        "duration": 1932000,
        "start": 1667316603782523000
-=======
-       "duration": 6652000,
-       "start": 1633584864835404000
->>>>>>> abc1c9d6
      },
         {
           "name": "django.middleware",
@@ -60,13 +55,8 @@
           "meta": {
             "component": "django"
           },
-<<<<<<< HEAD
           "duration": 54000,
           "start": 1667316603782548000
-=======
-          "duration": 94000,
-          "start": 1633584864835480000
->>>>>>> abc1c9d6
         },
         {
           "name": "django.middleware",
@@ -78,13 +68,8 @@
           "meta": {
             "component": "django"
           },
-<<<<<<< HEAD
           "duration": 1787000,
           "start": 1667316603782630000
-=======
-          "duration": 6254000,
-          "start": 1633584864835656000
->>>>>>> abc1c9d6
         },
            {
              "name": "django.middleware",
@@ -96,13 +81,8 @@
              "meta": {
                "component": "django"
              },
-<<<<<<< HEAD
              "duration": 39000,
              "start": 1667316603782756000
-=======
-             "duration": 95000,
-             "start": 1633584864835721000
->>>>>>> abc1c9d6
            },
            {
              "name": "django.middleware",
@@ -114,13 +94,8 @@
              "meta": {
                "component": "django"
              },
-<<<<<<< HEAD
              "duration": 1567000,
              "start": 1667316603782814000
-=======
-             "duration": 5875000,
-             "start": 1633584864835881000
->>>>>>> abc1c9d6
            },
               {
                 "name": "django.middleware",
@@ -132,13 +107,8 @@
                 "meta": {
                   "component": "django"
                 },
-<<<<<<< HEAD
                 "duration": 15000,
                 "start": 1667316603782832000
-=======
-                "duration": 41000,
-                "start": 1633584864835941000
->>>>>>> abc1c9d6
               },
               {
                 "name": "django.middleware",
@@ -150,13 +120,8 @@
                 "meta": {
                   "component": "django"
                 },
-<<<<<<< HEAD
                 "duration": 1486000,
                 "start": 1667316603782865000
-=======
-                "duration": 5577000,
-                "start": 1633584864836045000
->>>>>>> abc1c9d6
               },
                  {
                    "name": "django.middleware",
@@ -168,13 +133,8 @@
                    "meta": {
                      "component": "django"
                    },
-<<<<<<< HEAD
                    "duration": 30000,
                    "start": 1667316603782904000
-=======
-                   "duration": 51000,
-                   "start": 1633584864836109000
->>>>>>> abc1c9d6
                  },
                  {
                    "name": "django.middleware",
@@ -186,13 +146,8 @@
                    "meta": {
                      "component": "django"
                    },
-<<<<<<< HEAD
                    "duration": 1393000,
                    "start": 1667316603782952000
-=======
-                   "duration": 5366000,
-                   "start": 1633584864836220000
->>>>>>> abc1c9d6
                  },
                     {
                       "name": "django.middleware",
@@ -204,13 +159,8 @@
                       "meta": {
                         "component": "django"
                       },
-<<<<<<< HEAD
                       "duration": 57000,
                       "start": 1667316603782972000
-=======
-                      "duration": 154000,
-                      "start": 1633584864836284000
->>>>>>> abc1c9d6
                     },
                     {
                       "name": "django.middleware",
@@ -222,13 +172,8 @@
                       "meta": {
                         "component": "django"
                       },
-<<<<<<< HEAD
                       "duration": 1270000,
                       "start": 1667316603783044000
-=======
-                      "duration": 4943000,
-                      "start": 1633584864836504000
->>>>>>> abc1c9d6
                     },
                        {
                          "name": "django.middleware",
@@ -240,13 +185,8 @@
                          "meta": {
                            "component": "django"
                          },
-<<<<<<< HEAD
                          "duration": 1209000,
                          "start": 1667316603783068000
-=======
-                         "duration": 4731000,
-                         "start": 1633584864836567000
->>>>>>> abc1c9d6
                        },
                           {
                             "name": "django.middleware",
@@ -258,13 +198,8 @@
                             "meta": {
                               "component": "django"
                             },
-<<<<<<< HEAD
                             "duration": 10000,
                             "start": 1667316603783087000
-=======
-                            "duration": 37000,
-                            "start": 1633584864836630000
->>>>>>> abc1c9d6
                           },
                           {
                             "name": "django.middleware",
@@ -276,13 +211,8 @@
                             "meta": {
                               "component": "django"
                             },
-<<<<<<< HEAD
                             "duration": 1127000,
                             "start": 1667316603783112000
-=======
-                            "duration": 4362000,
-                            "start": 1633584864836729000
->>>>>>> abc1c9d6
                           },
                              {
                                "name": "django.middleware",
@@ -294,13 +224,8 @@
                                "meta": {
                                  "component": "django"
                                },
-<<<<<<< HEAD
                                "duration": 1104000,
                                "start": 1667316603783129000
-=======
-                               "duration": 4160000,
-                               "start": 1633584864836792000
->>>>>>> abc1c9d6
                              },
                                 {
                                   "name": "django.middleware",
@@ -312,13 +237,8 @@
                                   "meta": {
                                     "component": "django"
                                   },
-<<<<<<< HEAD
                                   "duration": 1081000,
                                   "start": 1667316603783145000
-=======
-                                  "duration": 4060000,
-                                  "start": 1633584864836853000
->>>>>>> abc1c9d6
                                 },
                                    {
                                      "name": "django.middleware",
@@ -330,13 +250,8 @@
                                      "meta": {
                                        "component": "django"
                                      },
-<<<<<<< HEAD
                                      "duration": 15000,
                                      "start": 1667316603783385000
-=======
-                                     "duration": 50000,
-                                     "start": 1633584864837464000
->>>>>>> abc1c9d6
                                    },
                                    {
                                      "name": "django.middleware",
@@ -348,13 +263,8 @@
                                      "meta": {
                                        "component": "django"
                                      },
-<<<<<<< HEAD
                                      "duration": 9000,
                                      "start": 1667316603783415000
-=======
-                                     "duration": 35000,
-                                     "start": 1633584864837576000
->>>>>>> abc1c9d6
                                    },
                                    {
                                      "name": "django.view",
@@ -366,13 +276,8 @@
                                      "meta": {
                                        "component": "django"
                                      },
-<<<<<<< HEAD
                                      "duration": 756000,
                                      "start": 1667316603783457000
-=======
-                                     "duration": 3163000,
-                                     "start": 1633584864837694000
->>>>>>> abc1c9d6
                                    },
                           {
                             "name": "django.middleware",
@@ -384,13 +289,8 @@
                             "meta": {
                               "component": "django"
                             },
-<<<<<<< HEAD
                             "duration": 12000,
                             "start": 1667316603784257000
-=======
-                            "duration": 44000,
-                            "start": 1633584864841219000
->>>>>>> abc1c9d6
                           },
                        {
                          "name": "django.middleware",
@@ -402,13 +302,8 @@
                          "meta": {
                            "component": "django"
                          },
-<<<<<<< HEAD
                          "duration": 15000,
                          "start": 1667316603784292000
-=======
-                         "duration": 51000,
-                         "start": 1633584864841361000
->>>>>>> abc1c9d6
                        },
                     {
                       "name": "django.middleware",
@@ -420,13 +315,8 @@
                       "meta": {
                         "component": "django"
                       },
-<<<<<<< HEAD
                       "duration": 11000,
                       "start": 1667316603784328000
-=======
-                      "duration": 43000,
-                      "start": 1633584864841508000
->>>>>>> abc1c9d6
                     },
               {
                 "name": "django.middleware",
@@ -438,13 +328,8 @@
                 "meta": {
                   "component": "django"
                 },
-<<<<<<< HEAD
                 "duration": 10000,
                 "start": 1667316603784365000
-=======
-                "duration": 40000,
-                "start": 1633584864841682000
->>>>>>> abc1c9d6
               },
            {
              "name": "django.middleware",
@@ -456,13 +341,8 @@
              "meta": {
                "component": "django"
              },
-<<<<<<< HEAD
              "duration": 16000,
              "start": 1667316603784394000
-=======
-             "duration": 55000,
-             "start": 1633584864841820000
->>>>>>> abc1c9d6
            },
         {
           "name": "django.middleware",
@@ -474,11 +354,6 @@
           "meta": {
             "component": "django"
           },
-<<<<<<< HEAD
           "duration": 16000,
           "start": 1667316603784432000
-=======
-          "duration": 49000,
-          "start": 1633584864841973000
->>>>>>> abc1c9d6
         }]]