--- conflicted
+++ resolved
@@ -31,7 +31,7 @@
       "_dd.top_level": 1,
       "_dd.tracer_kr": 1.0,
       "_sampling_priority_v1": 1,
-      "system.pid": 59577
+      "system.pid": 876
     },
     "duration": 6045000,
     "start": 1667316634440489000
@@ -46,13 +46,8 @@
        "meta": {
          "component": "django"
        },
-<<<<<<< HEAD
        "duration": 5327000,
        "start": 1667316634440892000
-=======
-       "duration": 33564600,
-       "start": 1656021936969052800
->>>>>>> abc1c9d6
      },
         {
           "name": "django.middleware",
@@ -64,13 +59,8 @@
           "meta": {
             "component": "django"
           },
-<<<<<<< HEAD
           "duration": 21000,
           "start": 1667316634440906000
-=======
-          "duration": 77100,
-          "start": 1656021936969098100
->>>>>>> abc1c9d6
         },
         {
           "name": "django.middleware",
@@ -82,13 +72,8 @@
           "meta": {
             "component": "django"
           },
-<<<<<<< HEAD
           "duration": 5262000,
           "start": 1667316634440939000
-=======
-          "duration": 33283300,
-          "start": 1656021936969259700
->>>>>>> abc1c9d6
         },
            {
              "name": "django.middleware",
@@ -100,13 +85,8 @@
              "meta": {
                "component": "django"
              },
-<<<<<<< HEAD
              "duration": 21000,
              "start": 1667316634440949000
-=======
-             "duration": 58600,
-             "start": 1656021936969294900
->>>>>>> abc1c9d6
            },
            {
              "name": "django.middleware",
@@ -118,13 +98,8 @@
              "meta": {
                "component": "django"
              },
-<<<<<<< HEAD
              "duration": 5203000,
              "start": 1667316634440979000
-=======
-             "duration": 33081300,
-             "start": 1656021936969391200
->>>>>>> abc1c9d6
            },
               {
                 "name": "django.middleware",
@@ -136,13 +111,8 @@
                 "meta": {
                   "component": "django"
                 },
-<<<<<<< HEAD
                 "duration": 6000,
                 "start": 1667316634440989000
-=======
-                "duration": 26400,
-                "start": 1656021936969429500
->>>>>>> abc1c9d6
               },
               {
                 "name": "django.middleware",
@@ -154,13 +124,8 @@
                 "meta": {
                   "component": "django"
                 },
-<<<<<<< HEAD
                 "duration": 5164000,
                 "start": 1667316634441002000
-=======
-                "duration": 32921400,
-                "start": 1656021936969491000
->>>>>>> abc1c9d6
               },
                  {
                    "name": "django.middleware",
@@ -172,13 +137,8 @@
                    "meta": {
                      "component": "django"
                    },
-<<<<<<< HEAD
                    "duration": 6000,
                    "start": 1667316634441012000
-=======
-                   "duration": 29000,
-                   "start": 1656021936969528200
->>>>>>> abc1c9d6
                  },
                  {
                    "name": "django.middleware",
@@ -190,13 +150,8 @@
                    "meta": {
                      "component": "django"
                    },
-<<<<<<< HEAD
                    "duration": 5138000,
                    "start": 1667316634441025000
-=======
-                   "duration": 32808700,
-                   "start": 1656021936969590500
->>>>>>> abc1c9d6
                  },
                     {
                       "name": "django.middleware",
@@ -208,13 +163,8 @@
                       "meta": {
                         "component": "django"
                       },
-<<<<<<< HEAD
                       "duration": 24000,
                       "start": 1667316634441039000
-=======
-                      "duration": 93600,
-                      "start": 1656021936969627900
->>>>>>> abc1c9d6
                     },
                     {
                       "name": "django.middleware",
@@ -226,13 +176,8 @@
                       "meta": {
                         "component": "django"
                       },
-<<<<<<< HEAD
                       "duration": 5075000,
                       "start": 1667316634441071000
-=======
-                      "duration": 32562600,
-                      "start": 1656021936969756100
->>>>>>> abc1c9d6
                     },
                        {
                          "name": "django.middleware",
@@ -244,13 +189,8 @@
                          "meta": {
                            "component": "django"
                          },
-<<<<<<< HEAD
                          "duration": 5045000,
                          "start": 1667316634441080000
-=======
-                         "duration": 32449900,
-                         "start": 1656021936969798600
->>>>>>> abc1c9d6
                        },
                           {
                             "name": "django.middleware",
@@ -262,13 +202,8 @@
                             "meta": {
                               "component": "django"
                             },
-<<<<<<< HEAD
                             "duration": 5000,
                             "start": 1667316634441089000
-=======
-                            "duration": 12800,
-                            "start": 1656021936969835200
->>>>>>> abc1c9d6
                           },
                           {
                             "name": "django.middleware",
@@ -280,13 +215,8 @@
                             "meta": {
                               "component": "django"
                             },
-<<<<<<< HEAD
                             "duration": 4992000,
                             "start": 1667316634441101000
-=======
-                            "duration": 32263600,
-                            "start": 1656021936969869400
->>>>>>> abc1c9d6
                           },
                              {
                                "name": "django.middleware",
@@ -298,13 +228,8 @@
                                "meta": {
                                  "component": "django"
                                },
-<<<<<<< HEAD
                                "duration": 4982000,
                                "start": 1667316634441108000
-=======
-                               "duration": 32230500,
-                               "start": 1656021936969888100
->>>>>>> abc1c9d6
                              },
                                 {
                                   "name": "django.middleware",
@@ -316,13 +241,8 @@
                                   "meta": {
                                     "component": "django"
                                   },
-<<<<<<< HEAD
                                   "duration": 4967000,
                                   "start": 1667316634441116000
-=======
-                                  "duration": 32185200,
-                                  "start": 1656021936969903400
->>>>>>> abc1c9d6
                                 },
                                    {
                                      "name": "django.middleware",
@@ -334,13 +254,8 @@
                                      "meta": {
                                        "component": "django"
                                      },
-<<<<<<< HEAD
                                      "duration": 11000,
                                      "start": 1667316634441646000
-=======
-                                     "duration": 34200,
-                                     "start": 1656021936971401600
->>>>>>> abc1c9d6
                                    },
                                    {
                                      "name": "django.middleware",
@@ -352,13 +267,8 @@
                                      "meta": {
                                        "component": "django"
                                      },
-<<<<<<< HEAD
                                      "duration": 6000,
                                      "start": 1667316634441747000
-=======
-                                     "duration": 24600,
-                                     "start": 1656021936971736700
->>>>>>> abc1c9d6
                                    },
                                    {
                                      "name": "django.view",
@@ -370,13 +280,8 @@
                                      "meta": {
                                        "component": "django"
                                      },
-<<<<<<< HEAD
                                      "duration": 3192000,
                                      "start": 1667316634441917000
-=======
-                                     "duration": 24415300,
-                                     "start": 1656021936972302300
->>>>>>> abc1c9d6
                                    },
                                    {
                                      "name": "django.middleware",
@@ -388,13 +293,8 @@
                                      "meta": {
                                        "component": "django"
                                      },
-<<<<<<< HEAD
                                      "duration": 10000,
                                      "start": 1667316634445250000
-=======
-                                     "duration": 33900,
-                                     "start": 1656021936997329700
->>>>>>> abc1c9d6
                                    },
                                    {
                                      "name": "django.response.render",
@@ -406,13 +306,8 @@
                                      "meta": {
                                        "component": "django"
                                      },
-<<<<<<< HEAD
                                      "duration": 474000,
                                      "start": 1667316634445371000
-=======
-                                     "duration": 3395400,
-                                     "start": 1656021936997750600
->>>>>>> abc1c9d6
                                    },
                           {
                             "name": "django.middleware",
@@ -424,13 +319,8 @@
                             "meta": {
                               "component": "django"
                             },
-<<<<<<< HEAD
                             "duration": 16000,
                             "start": 1667316634446105000
-=======
-                            "duration": 40000,
-                            "start": 1656021937002191900
->>>>>>> abc1c9d6
                           },
                        {
                          "name": "django.middleware",
@@ -442,13 +332,8 @@
                          "meta": {
                            "component": "django"
                          },
-<<<<<<< HEAD
                          "duration": 8000,
                          "start": 1667316634446134000
-=======
-                         "duration": 23700,
-                         "start": 1656021937002280500
->>>>>>> abc1c9d6
                        },
                     {
                       "name": "django.middleware",
@@ -460,13 +345,8 @@
                       "meta": {
                         "component": "django"
                       },
-<<<<<<< HEAD
                       "duration": 6000,
                       "start": 1667316634446153000
-=======
-                      "duration": 25400,
-                      "start": 1656021937002355000
->>>>>>> abc1c9d6
                     },
               {
                 "name": "django.middleware",
@@ -478,13 +358,8 @@
                 "meta": {
                   "component": "django"
                 },
-<<<<<<< HEAD
                 "duration": 5000,
                 "start": 1667316634446174000
-=======
-                "duration": 17600,
-                "start": 1656021937002436900
->>>>>>> abc1c9d6
               },
            {
              "name": "django.middleware",
@@ -496,13 +371,8 @@
              "meta": {
                "component": "django"
              },
-<<<<<<< HEAD
              "duration": 9000,
              "start": 1667316634446189000
-=======
-             "duration": 27800,
-             "start": 1656021937002493300
->>>>>>> abc1c9d6
            },
         {
           "name": "django.middleware",
@@ -514,11 +384,6 @@
           "meta": {
             "component": "django"
           },
-<<<<<<< HEAD
           "duration": 6000,
           "start": 1667316634446209000
-=======
-          "duration": 25700,
-          "start": 1656021937002579000
->>>>>>> abc1c9d6
         }]]