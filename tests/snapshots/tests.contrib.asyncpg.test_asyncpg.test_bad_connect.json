[[
  {
    "name": "postgres.connect",
    "service": "postgres",
    "resource": "postgres.connect",
    "trace_id": 0,
    "span_id": 1,
    "parent_id": 0,
    "type": "sql",
    "error": 1,
    "meta": {
      "_dd.p.dm": "-0",
      "component": "asyncpg",
      "error.msg": "Multiple exceptions: [Errno 61] Connect call failed ('127.0.0.1', 5433), [Errno 61] Connect call failed ('::1', 5433, 0, 0)",
<<<<<<< HEAD
      "error.stack": "Traceback (most recent call last):\n  File \"/Users/william.conti/Documents/dd-trace/dd-trace-py/ddtrace/contrib/asyncpg/patch.py\", line 85, in _traced_connect\n    conn = _TracedConnection(await func(*args, **kwargs), pin)\n  File \"/Users/william.conti/Documents/dd-trace/dd-trace-py/.riot/venv_py3615_asyncpg~0180/lib/python3.6/site-packages/asyncpg/connection.py\", line 1688, in connect\n    max_cacheable_statement_size=max_cacheable_statement_size)\n  File \"/Users/william.conti/Documents/dd-trace/dd-trace-py/.riot/venv_py3615_asyncpg~0180/lib/python3.6/site-packages/asyncpg/connect_utils.py\", line 551, in _connect\n    raise last_error\n  File \"/Users/william.conti/Documents/dd-trace/dd-trace-py/.riot/venv_py3615_asyncpg~0180/lib/python3.6/site-packages/asyncpg/connect_utils.py\", line 543, in _connect\n    connection_class=connection_class)\n  File \"/Users/william.conti/Documents/dd-trace/dd-trace-py/.riot/venv_py3615_asyncpg~0180/lib/python3.6/site-packages/asyncpg/connect_utils.py\", line 513, in _connect_addr\n    connector, timeout=timeout, loop=loop)\n  File \"/Users/william.conti/.pyenv/versions/3.6.15/lib/python3.6/asyncio/tasks.py\", line 358, in wait_for\n    return fut.result()\n  File \"/Users/william.conti/.pyenv/versions/3.6.15/lib/python3.6/asyncio/base_events.py\", line 807, in create_connection\n    ', '.join(str(exc) for exc in exceptions)))\nOSError: Multiple exceptions: [Errno 61] Connect call failed ('127.0.0.1', 5433), [Errno 61] Connect call failed ('::1', 5433, 0, 0)\n",
      "error.type": "builtins.OSError",
      "runtime-id": "2fa6792268124613bb4489b28faf6c25",
      "span.kind": "client"
=======
      "error.stack": "Traceback (most recent call last):\n  File \"/Users/william.conti/Documents/dd-trace/dd-trace-py/ddtrace/contrib/asyncpg/patch.py\", line 82, in _traced_connect\n    conn = _TracedConnection(await func(*args, **kwargs), pin)\n  File \"/Users/william.conti/Documents/dd-trace/dd-trace-py/.riot/venv_py3813_asyncpg~0180/lib/python3.8/site-packages/asyncpg/connection.py\", line 1679, in connect\n    return await connect_utils._connect(\n  File \"/Users/william.conti/Documents/dd-trace/dd-trace-py/.riot/venv_py3813_asyncpg~0180/lib/python3.8/site-packages/asyncpg/connect_utils.py\", line 551, in _connect\n    raise last_error\n  File \"/Users/william.conti/Documents/dd-trace/dd-trace-py/.riot/venv_py3813_asyncpg~0180/lib/python3.8/site-packages/asyncpg/connect_utils.py\", line 540, in _connect\n    con = await _connect_addr(\n  File \"/Users/william.conti/Documents/dd-trace/dd-trace-py/.riot/venv_py3813_asyncpg~0180/lib/python3.8/site-packages/asyncpg/connect_utils.py\", line 512, in _connect_addr\n    tr, pr = await asyncio.wait_for(\n  File \"/Users/william.conti/.pyenv/versions/3.8.13/lib/python3.8/asyncio/tasks.py\", line 494, in wait_for\n    return fut.result()\n  File \"/Users/william.conti/.pyenv/versions/3.8.13/lib/python3.8/asyncio/base_events.py\", line 1033, in create_connection\n    raise OSError('Multiple exceptions: {}'.format(\nOSError: Multiple exceptions: [Errno 61] Connect call failed ('127.0.0.1', 5433), [Errno 61] Connect call failed ('::1', 5433, 0, 0)\n",
      "error.type": "builtins.OSError",
      "runtime-id": "add49f935ae64a128ca0f633f4d25a3c"
>>>>>>> abc1c9d6
    },
    "metrics": {
      "_dd.agent_psr": 1.0,
      "_dd.top_level": 1,
      "_dd.tracer_kr": 1.0,
      "_sampling_priority_v1": 1,
<<<<<<< HEAD
      "system.pid": 46342
    },
    "duration": 3754000,
    "start": 1667241403518548000
=======
      "system.pid": 89825
    },
    "duration": 4328000,
    "start": 1666809593922730000
>>>>>>> abc1c9d6
  }]]<|MERGE_RESOLUTION|>--- conflicted
+++ resolved
@@ -12,31 +12,18 @@
       "_dd.p.dm": "-0",
       "component": "asyncpg",
       "error.msg": "Multiple exceptions: [Errno 61] Connect call failed ('127.0.0.1', 5433), [Errno 61] Connect call failed ('::1', 5433, 0, 0)",
-<<<<<<< HEAD
       "error.stack": "Traceback (most recent call last):\n  File \"/Users/william.conti/Documents/dd-trace/dd-trace-py/ddtrace/contrib/asyncpg/patch.py\", line 85, in _traced_connect\n    conn = _TracedConnection(await func(*args, **kwargs), pin)\n  File \"/Users/william.conti/Documents/dd-trace/dd-trace-py/.riot/venv_py3615_asyncpg~0180/lib/python3.6/site-packages/asyncpg/connection.py\", line 1688, in connect\n    max_cacheable_statement_size=max_cacheable_statement_size)\n  File \"/Users/william.conti/Documents/dd-trace/dd-trace-py/.riot/venv_py3615_asyncpg~0180/lib/python3.6/site-packages/asyncpg/connect_utils.py\", line 551, in _connect\n    raise last_error\n  File \"/Users/william.conti/Documents/dd-trace/dd-trace-py/.riot/venv_py3615_asyncpg~0180/lib/python3.6/site-packages/asyncpg/connect_utils.py\", line 543, in _connect\n    connection_class=connection_class)\n  File \"/Users/william.conti/Documents/dd-trace/dd-trace-py/.riot/venv_py3615_asyncpg~0180/lib/python3.6/site-packages/asyncpg/connect_utils.py\", line 513, in _connect_addr\n    connector, timeout=timeout, loop=loop)\n  File \"/Users/william.conti/.pyenv/versions/3.6.15/lib/python3.6/asyncio/tasks.py\", line 358, in wait_for\n    return fut.result()\n  File \"/Users/william.conti/.pyenv/versions/3.6.15/lib/python3.6/asyncio/base_events.py\", line 807, in create_connection\n    ', '.join(str(exc) for exc in exceptions)))\nOSError: Multiple exceptions: [Errno 61] Connect call failed ('127.0.0.1', 5433), [Errno 61] Connect call failed ('::1', 5433, 0, 0)\n",
       "error.type": "builtins.OSError",
       "runtime-id": "2fa6792268124613bb4489b28faf6c25",
       "span.kind": "client"
-=======
-      "error.stack": "Traceback (most recent call last):\n  File \"/Users/william.conti/Documents/dd-trace/dd-trace-py/ddtrace/contrib/asyncpg/patch.py\", line 82, in _traced_connect\n    conn = _TracedConnection(await func(*args, **kwargs), pin)\n  File \"/Users/william.conti/Documents/dd-trace/dd-trace-py/.riot/venv_py3813_asyncpg~0180/lib/python3.8/site-packages/asyncpg/connection.py\", line 1679, in connect\n    return await connect_utils._connect(\n  File \"/Users/william.conti/Documents/dd-trace/dd-trace-py/.riot/venv_py3813_asyncpg~0180/lib/python3.8/site-packages/asyncpg/connect_utils.py\", line 551, in _connect\n    raise last_error\n  File \"/Users/william.conti/Documents/dd-trace/dd-trace-py/.riot/venv_py3813_asyncpg~0180/lib/python3.8/site-packages/asyncpg/connect_utils.py\", line 540, in _connect\n    con = await _connect_addr(\n  File \"/Users/william.conti/Documents/dd-trace/dd-trace-py/.riot/venv_py3813_asyncpg~0180/lib/python3.8/site-packages/asyncpg/connect_utils.py\", line 512, in _connect_addr\n    tr, pr = await asyncio.wait_for(\n  File \"/Users/william.conti/.pyenv/versions/3.8.13/lib/python3.8/asyncio/tasks.py\", line 494, in wait_for\n    return fut.result()\n  File \"/Users/william.conti/.pyenv/versions/3.8.13/lib/python3.8/asyncio/base_events.py\", line 1033, in create_connection\n    raise OSError('Multiple exceptions: {}'.format(\nOSError: Multiple exceptions: [Errno 61] Connect call failed ('127.0.0.1', 5433), [Errno 61] Connect call failed ('::1', 5433, 0, 0)\n",
-      "error.type": "builtins.OSError",
-      "runtime-id": "add49f935ae64a128ca0f633f4d25a3c"
->>>>>>> abc1c9d6
     },
     "metrics": {
       "_dd.agent_psr": 1.0,
       "_dd.top_level": 1,
       "_dd.tracer_kr": 1.0,
       "_sampling_priority_v1": 1,
-<<<<<<< HEAD
-      "system.pid": 46342
+      "system.pid": 89825
     },
     "duration": 3754000,
     "start": 1667241403518548000
-=======
-      "system.pid": 89825
-    },
-    "duration": 4328000,
-    "start": 1666809593922730000
->>>>>>> abc1c9d6
   }]]