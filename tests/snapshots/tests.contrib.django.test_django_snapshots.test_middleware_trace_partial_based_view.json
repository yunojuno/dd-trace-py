--- conflicted
+++ resolved
@@ -27,7 +27,7 @@
       "_dd.top_level": 1,
       "_dd.tracer_kr": 1.0,
       "_sampling_priority_v1": 1,
-      "system.pid": 59014
+      "system.pid": 2875
     },
     "duration": 3398000,
     "start": 1667316603855924000
@@ -42,13 +42,8 @@
        "meta": {
          "component": "django"
        },
-<<<<<<< HEAD
        "duration": 2989000,
        "start": 1667316603856137000
-=======
-       "duration": 4545000,
-       "start": 1633584864895817000
->>>>>>> abc1c9d6
      },
         {
           "name": "django.middleware",
@@ -60,13 +55,8 @@
           "meta": {
             "component": "django"
           },
-<<<<<<< HEAD
           "duration": 108000,
           "start": 1667316603856196000
-=======
-          "duration": 77000,
-          "start": 1633584864895885000
->>>>>>> abc1c9d6
         },
         {
           "name": "django.middleware",
@@ -78,13 +68,8 @@
           "meta": {
             "component": "django"
           },
-<<<<<<< HEAD
           "duration": 2715000,
           "start": 1667316603856372000
-=======
-          "duration": 4193000,
-          "start": 1633584864896034000
->>>>>>> abc1c9d6
         },
            {
              "name": "django.middleware",
@@ -96,13 +81,8 @@
              "meta": {
                "component": "django"
              },
-<<<<<<< HEAD
              "duration": 91000,
              "start": 1667316603856428000
-=======
-             "duration": 76000,
-             "start": 1633584864896095000
->>>>>>> abc1c9d6
            },
            {
              "name": "django.middleware",
@@ -114,13 +94,8 @@
              "meta": {
                "component": "django"
              },
-<<<<<<< HEAD
              "duration": 2477000,
              "start": 1667316603856569000
-=======
-             "duration": 3736000,
-             "start": 1633584864896288000
->>>>>>> abc1c9d6
            },
               {
                 "name": "django.middleware",
@@ -132,13 +107,8 @@
                 "meta": {
                   "component": "django"
                 },
-<<<<<<< HEAD
                 "duration": 35000,
                 "start": 1667316603856622000
-=======
-                "duration": 39000,
-                "start": 1633584864896347000
->>>>>>> abc1c9d6
               },
               {
                 "name": "django.middleware",
@@ -150,13 +120,8 @@
                 "meta": {
                   "component": "django"
                 },
-<<<<<<< HEAD
                 "duration": 2231000,
                 "start": 1667316603856780000
-=======
-                "duration": 3450000,
-                "start": 1633584864896445000
->>>>>>> abc1c9d6
               },
                  {
                    "name": "django.middleware",
@@ -168,13 +133,8 @@
                    "meta": {
                      "component": "django"
                    },
-<<<<<<< HEAD
                    "duration": 19000,
                    "start": 1667316603856818000
-=======
-                   "duration": 42000,
-                   "start": 1633584864896504000
->>>>>>> abc1c9d6
                  },
                  {
                    "name": "django.middleware",
@@ -186,13 +146,8 @@
                    "meta": {
                      "component": "django"
                    },
-<<<<<<< HEAD
                    "duration": 2147000,
                    "start": 1667316603856857000
-=======
-                   "duration": 3255000,
-                   "start": 1633584864896605000
->>>>>>> abc1c9d6
                  },
                     {
                       "name": "django.middleware",
@@ -204,13 +159,8 @@
                       "meta": {
                         "component": "django"
                       },
-<<<<<<< HEAD
                       "duration": 60000,
                       "start": 1667316603856876000
-=======
-                      "duration": 76000,
-                      "start": 1633584864896668000
->>>>>>> abc1c9d6
                     },
                     {
                       "name": "django.middleware",
@@ -222,13 +172,8 @@
                       "meta": {
                         "component": "django"
                       },
-<<<<<<< HEAD
                       "duration": 1996000,
                       "start": 1667316603856957000
-=======
-                      "duration": 2924000,
-                      "start": 1633584864896805000
->>>>>>> abc1c9d6
                     },
                        {
                          "name": "django.middleware",
@@ -240,13 +185,8 @@
                          "meta": {
                            "component": "django"
                          },
-<<<<<<< HEAD
                          "duration": 1800000,
                          "start": 1667316603857007000
-=======
-                         "duration": 2727000,
-                         "start": 1633584864896863000
->>>>>>> abc1c9d6
                        },
                           {
                             "name": "django.middleware",
@@ -258,13 +198,8 @@
                             "meta": {
                               "component": "django"
                             },
-<<<<<<< HEAD
                             "duration": 16000,
                             "start": 1667316603857307000
-=======
-                            "duration": 35000,
-                            "start": 1633584864896923000
->>>>>>> abc1c9d6
                           },
                           {
                             "name": "django.middleware",
@@ -276,13 +211,8 @@
                             "meta": {
                               "component": "django"
                             },
-<<<<<<< HEAD
                             "duration": 1205000,
                             "start": 1667316603857347000
-=======
-                            "duration": 1408000,
-                            "start": 1633584864898048000
->>>>>>> abc1c9d6
                           },
                              {
                                "name": "django.middleware",
@@ -294,13 +224,8 @@
                                "meta": {
                                  "component": "django"
                                },
-<<<<<<< HEAD
                                "duration": 1169000,
                                "start": 1667316603857376000
-=======
-                               "duration": 1308000,
-                               "start": 1633584864898113000
->>>>>>> abc1c9d6
                              },
                                 {
                                   "name": "django.middleware",
@@ -312,13 +237,8 @@
                                   "meta": {
                                     "component": "django"
                                   },
-<<<<<<< HEAD
                                   "duration": 1137000,
                                   "start": 1667316603857399000
-=======
-                                  "duration": 1152000,
-                                  "start": 1633584864898173000
->>>>>>> abc1c9d6
                                 },
                                    {
                                      "name": "django.middleware",
@@ -330,13 +250,8 @@
                                      "meta": {
                                        "component": "django"
                                      },
-<<<<<<< HEAD
                                      "duration": 74000,
                                      "start": 1667316603857728000
-=======
-                                     "duration": 42000,
-                                     "start": 1633584864898321000
->>>>>>> abc1c9d6
                                    },
                                    {
                                      "name": "django.middleware",
@@ -348,13 +263,8 @@
                                      "meta": {
                                        "component": "django"
                                      },
-<<<<<<< HEAD
                                      "duration": 24000,
                                      "start": 1667316603857964000
-=======
-                                     "duration": 34000,
-                                     "start": 1633584864898425000
->>>>>>> abc1c9d6
                                    },
                                    {
                                      "name": "django.view",
@@ -366,13 +276,8 @@
                                      "meta": {
                                        "component": "django"
                                      },
-<<<<<<< HEAD
                                      "duration": 430000,
                                      "start": 1667316603858092000
-=======
-                                     "duration": 740000,
-                                     "start": 1633584864898541000
->>>>>>> abc1c9d6
                                    },
                           {
                             "name": "django.middleware",
@@ -384,13 +289,8 @@
                             "meta": {
                               "component": "django"
                             },
-<<<<<<< HEAD
                             "duration": 13000,
                             "start": 1667316603858572000
-=======
-                            "duration": 37000,
-                            "start": 1633584864899518000
->>>>>>> abc1c9d6
                           },
                        {
                          "name": "django.middleware",
@@ -402,13 +302,8 @@
                          "meta": {
                            "component": "django"
                          },
-<<<<<<< HEAD
                          "duration": 52000,
                          "start": 1667316603858882000
-=======
-                         "duration": 45000,
-                         "start": 1633584864899649000
->>>>>>> abc1c9d6
                        },
                     {
                       "name": "django.middleware",
@@ -420,13 +315,8 @@
                       "meta": {
                         "component": "django"
                       },
-<<<<<<< HEAD
                       "duration": 15000,
                       "start": 1667316603858981000
-=======
-                      "duration": 38000,
-                      "start": 1633584864899787000
->>>>>>> abc1c9d6
                     },
               {
                 "name": "django.middleware",
@@ -438,13 +328,8 @@
                 "meta": {
                   "component": "django"
                 },
-<<<<<<< HEAD
                 "duration": 12000,
                 "start": 1667316603859027000
-=======
-                "duration": 36000,
-                "start": 1633584864899953000
->>>>>>> abc1c9d6
               },
            {
              "name": "django.middleware",
@@ -456,13 +341,8 @@
              "meta": {
                "component": "django"
              },
-<<<<<<< HEAD
              "duration": 18000,
              "start": 1667316603859062000
-=======
-             "duration": 46000,
-             "start": 1633584864900082000
->>>>>>> abc1c9d6
            },
         {
           "name": "django.middleware",
@@ -474,11 +354,6 @@
           "meta": {
             "component": "django"
           },
-<<<<<<< HEAD
           "duration": 16000,
           "start": 1667316603859103000
-=======
-          "duration": 42000,
-          "start": 1633584864900286000
->>>>>>> abc1c9d6
         }]]