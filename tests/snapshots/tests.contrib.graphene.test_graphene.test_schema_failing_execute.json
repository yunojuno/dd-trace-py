--- conflicted
+++ resolved
@@ -10,12 +10,8 @@
     "error": 1,
     "meta": {
       "_dd.p.dm": "-0",
-<<<<<<< HEAD
       "component": "graphql",
-      "error.msg": "exception was raised in a graphene query\n\nGraphQL request:3:7\n2 |     {\n3 |       patron {\n  |       ^\n4 |         id",
-=======
       "error.message": "exception was raised in a graphene query\n\nGraphQL request:3:7\n2 |     {\n3 |       patron {\n  |       ^\n4 |         id",
->>>>>>> 2b6a4b72
       "error.type": "graphql.error.graphql_error.GraphQLError",
       "runtime-id": "c1db560b55aa4f1284fbe0e80eaad453"
     },
@@ -72,12 +68,8 @@
        "type": "graphql",
        "error": 1,
        "meta": {
-<<<<<<< HEAD
          "component": "graphql",
-         "error.msg": "exception was raised in a graphene query\n\nGraphQL request:3:7\n2 |     {\n3 |       patron {\n  |       ^\n4 |         id",
-=======
          "error.message": "exception was raised in a graphene query\n\nGraphQL request:3:7\n2 |     {\n3 |       patron {\n  |       ^\n4 |         id",
->>>>>>> 2b6a4b72
          "error.type": "graphql.error.graphql_error.GraphQLError",
          "graphql.operation.type": "query",
          "graphql.source": "{ patron { id name age } }"
@@ -95,12 +87,8 @@
           "type": "graphql",
           "error": 1,
           "meta": {
-<<<<<<< HEAD
             "component": "graphql",
-            "error.msg": "exception was raised in a graphene query",
-=======
             "error.message": "exception was raised in a graphene query",
->>>>>>> 2b6a4b72
             "error.stack": "Traceback (most recent call last):\n  File \"/Users/munir.abdinur/Documents/ApmPython/dd-trace-py/ddtrace/contrib/graphql/patch.py\", line 219, in _resolver_middleware\n    return next_middleware(root, info, **args)\n  File \"/Users/munir.abdinur/Documents/ApmPython/dd-trace-py/tests/contrib/graphene/test_graphene.py\", line 26, in resolve_patron\n    raise Exception(\"exception was raised in a graphene query\")\nException: exception was raised in a graphene query\n",
             "error.type": "builtins.Exception"
           },
