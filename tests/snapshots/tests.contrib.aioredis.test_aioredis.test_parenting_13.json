[[
  {
    "name": "web-request",
    "service": "test",
    "resource": "web-request",
    "trace_id": 0,
    "span_id": 1,
    "parent_id": 0,
    "meta": {
      "_dd.p.dm": "-0",
<<<<<<< HEAD
      "runtime-id": "581a65cb545c4ab38f9db7c010f3e41a"
=======
      "runtime-id": "7f2cb2d635a140ce8c6ed2699ad17252"
>>>>>>> abc1c9d6
    },
    "metrics": {
      "_dd.agent_psr": 1.0,
      "_dd.top_level": 1,
      "_dd.tracer_kr": 1.0,
      "_sampling_priority_v1": 1,
<<<<<<< HEAD
      "system.pid": 44520
    },
    "duration": 2333000,
    "start": 1667241175709806000
=======
      "system.pid": 85106
    },
    "duration": 2395000,
    "start": 1666808667931702000
>>>>>>> abc1c9d6
  },
     {
       "name": "redis.command",
       "service": "redis",
       "resource": "SET blah boo",
       "trace_id": 0,
       "span_id": 2,
       "parent_id": 1,
       "type": "redis",
       "meta": {
         "component": "aioredis",
         "out.host": "127.0.0.1",
         "redis.raw_command": "SET blah boo",
         "span.kind": "client"
       },
       "metrics": {
         "_dd.measured": 1,
         "_dd.top_level": 1,
         "out.port": 6379,
         "out.redis_db": 0,
         "redis.args_length": 3
       },
<<<<<<< HEAD
       "duration": 1188000,
       "start": 1667241175709898000
=======
       "duration": 1512000,
       "start": 1666808667931801000
>>>>>>> abc1c9d6
     },
     {
       "name": "redis.command",
       "service": "redis",
       "resource": "GET blah",
       "trace_id": 0,
       "span_id": 3,
       "parent_id": 1,
       "type": "redis",
       "meta": {
         "component": "aioredis",
         "out.host": "127.0.0.1",
         "redis.raw_command": "GET blah",
         "span.kind": "client"
       },
       "metrics": {
         "_dd.measured": 1,
         "_dd.top_level": 1,
         "out.port": 6379,
         "out.redis_db": 0,
         "redis.args_length": 2
       },
<<<<<<< HEAD
       "duration": 987000,
       "start": 1667241175711135000
=======
       "duration": 728000,
       "start": 1666808667933352000
>>>>>>> abc1c9d6
     }]]<|MERGE_RESOLUTION|>--- conflicted
+++ resolved
@@ -8,28 +8,17 @@
     "parent_id": 0,
     "meta": {
       "_dd.p.dm": "-0",
-<<<<<<< HEAD
       "runtime-id": "581a65cb545c4ab38f9db7c010f3e41a"
-=======
-      "runtime-id": "7f2cb2d635a140ce8c6ed2699ad17252"
->>>>>>> abc1c9d6
     },
     "metrics": {
       "_dd.agent_psr": 1.0,
       "_dd.top_level": 1,
       "_dd.tracer_kr": 1.0,
       "_sampling_priority_v1": 1,
-<<<<<<< HEAD
-      "system.pid": 44520
+      "system.pid": 85106
     },
     "duration": 2333000,
     "start": 1667241175709806000
-=======
-      "system.pid": 85106
-    },
-    "duration": 2395000,
-    "start": 1666808667931702000
->>>>>>> abc1c9d6
   },
      {
        "name": "redis.command",
@@ -52,13 +41,8 @@
          "out.redis_db": 0,
          "redis.args_length": 3
        },
-<<<<<<< HEAD
        "duration": 1188000,
        "start": 1667241175709898000
-=======
-       "duration": 1512000,
-       "start": 1666808667931801000
->>>>>>> abc1c9d6
      },
      {
        "name": "redis.command",
@@ -81,11 +65,6 @@
          "out.redis_db": 0,
          "redis.args_length": 2
        },
-<<<<<<< HEAD
        "duration": 987000,
        "start": 1667241175711135000
-=======
-       "duration": 728000,
-       "start": 1666808667933352000
->>>>>>> abc1c9d6
      }]]