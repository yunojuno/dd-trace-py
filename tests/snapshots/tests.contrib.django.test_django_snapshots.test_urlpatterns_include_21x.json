[[
  {
    "name": "django.request",
    "service": "django",
    "resource": "GET tests.contrib.django.django_app.extra_urls.include_view",
    "trace_id": 0,
    "span_id": 1,
    "parent_id": 0,
    "type": "web",
    "meta": {
      "_dd.p.dm": "-0",
      "component": "django",
      "django.request.class": "django.core.handlers.wsgi.WSGIRequest",
      "django.response.class": "django.http.response.HttpResponse",
      "django.user.is_authenticated": "False",
      "django.view": "tests.contrib.django.django_app.extra_urls.include_view",
      "http.method": "GET",
      "http.status_code": "200",
      "http.url": "http://testserver/include/test/",
      "runtime-id": "7e33e1368c9c47b2b70b4364370a7902",
      "span.kind": "server"
    },
    "metrics": {
      "_dd.agent_psr": 1.0,
      "_dd.measured": 1,
      "_dd.top_level": 1,
      "_dd.tracer_kr": 1.0,
      "_sampling_priority_v1": 1,
      "system.pid": 58588
    },
    "duration": 1562000,
    "start": 1667316564031207000
  },
     {
       "name": "django.middleware",
       "service": "django",
       "resource": "django.contrib.sessions.middleware.SessionMiddleware.__call__",
       "trace_id": 0,
       "span_id": 2,
       "parent_id": 1,
       "meta": {
         "component": "django"
       },
<<<<<<< HEAD
       "duration": 1124000,
       "start": 1667316564031405000
=======
       "duration": 3394000,
       "start": 1633584660974475000
>>>>>>> abc1c9d6
     },
        {
          "name": "django.middleware",
          "service": "django",
          "resource": "django.contrib.sessions.middleware.SessionMiddleware.process_request",
          "trace_id": 0,
          "span_id": 3,
          "parent_id": 2,
          "meta": {
            "component": "django"
          },
<<<<<<< HEAD
          "duration": 64000,
          "start": 1667316564031434000
=======
          "duration": 93000,
          "start": 1633584660974545000
>>>>>>> abc1c9d6
        },
        {
          "name": "django.middleware",
          "service": "django",
          "resource": "django.middleware.common.CommonMiddleware.__call__",
          "trace_id": 0,
          "span_id": 4,
          "parent_id": 2,
          "meta": {
            "component": "django"
          },
<<<<<<< HEAD
          "duration": 946000,
          "start": 1667316564031534000
=======
          "duration": 3013000,
          "start": 1633584660974719000
>>>>>>> abc1c9d6
        },
           {
             "name": "django.middleware",
             "service": "django",
             "resource": "django.middleware.common.CommonMiddleware.process_request",
             "trace_id": 0,
             "span_id": 6,
             "parent_id": 4,
             "meta": {
               "component": "django"
             },
<<<<<<< HEAD
             "duration": 44000,
             "start": 1667316564031557000
=======
             "duration": 87000,
             "start": 1633584660974785000
>>>>>>> abc1c9d6
           },
           {
             "name": "django.middleware",
             "service": "django",
             "resource": "django.middleware.csrf.CsrfViewMiddleware.__call__",
             "trace_id": 0,
             "span_id": 7,
             "parent_id": 4,
             "meta": {
               "component": "django"
             },
<<<<<<< HEAD
             "duration": 820000,
             "start": 1667316564031620000
=======
             "duration": 2650000,
             "start": 1633584660974939000
>>>>>>> abc1c9d6
           },
              {
                "name": "django.middleware",
                "service": "django",
                "resource": "django.middleware.csrf.CsrfViewMiddleware.process_request",
                "trace_id": 0,
                "span_id": 9,
                "parent_id": 7,
                "meta": {
                  "component": "django"
                },
<<<<<<< HEAD
                "duration": 13000,
                "start": 1667316564031640000
=======
                "duration": 41000,
                "start": 1633584660975001000
>>>>>>> abc1c9d6
              },
              {
                "name": "django.middleware",
                "service": "django",
                "resource": "django.contrib.auth.middleware.AuthenticationMiddleware.__call__",
                "trace_id": 0,
                "span_id": 10,
                "parent_id": 7,
                "meta": {
                  "component": "django"
                },
<<<<<<< HEAD
                "duration": 734000,
                "start": 1667316564031673000
=======
                "duration": 2357000,
                "start": 1633584660975105000
>>>>>>> abc1c9d6
              },
                 {
                   "name": "django.middleware",
                   "service": "django",
                   "resource": "django.contrib.auth.middleware.AuthenticationMiddleware.process_request",
                   "trace_id": 0,
                   "span_id": 12,
                   "parent_id": 10,
                   "meta": {
                     "component": "django"
                   },
<<<<<<< HEAD
                   "duration": 28000,
                   "start": 1667316564031690000
=======
                   "duration": 50000,
                   "start": 1633584660975224000
>>>>>>> abc1c9d6
                 },
                 {
                   "name": "django.middleware",
                   "service": "django",
                   "resource": "django.contrib.messages.middleware.MessageMiddleware.__call__",
                   "trace_id": 0,
                   "span_id": 13,
                   "parent_id": 10,
                   "meta": {
                     "component": "django"
                   },
<<<<<<< HEAD
                   "duration": 667000,
                   "start": 1667316564031734000
=======
                   "duration": 2087000,
                   "start": 1633584660975340000
>>>>>>> abc1c9d6
                 },
                    {
                      "name": "django.middleware",
                      "service": "django",
                      "resource": "django.contrib.messages.middleware.MessageMiddleware.process_request",
                      "trace_id": 0,
                      "span_id": 14,
                      "parent_id": 13,
                      "meta": {
                        "component": "django"
                      },
<<<<<<< HEAD
                      "duration": 51000,
                      "start": 1667316564031760000
=======
                      "duration": 89000,
                      "start": 1633584660975405000
>>>>>>> abc1c9d6
                    },
                    {
                      "name": "django.middleware",
                      "service": "django",
                      "resource": "django.middleware.clickjacking.XFrameOptionsMiddleware.__call__",
                      "trace_id": 0,
                      "span_id": 15,
                      "parent_id": 13,
                      "meta": {
                        "component": "django"
                      },
<<<<<<< HEAD
                      "duration": 536000,
                      "start": 1667316564031828000
=======
                      "duration": 1736000,
                      "start": 1633584660975557000
>>>>>>> abc1c9d6
                    },
                       {
                         "name": "django.middleware",
                         "service": "django",
                         "resource": "django.middleware.security.SecurityMiddleware.__call__",
                         "trace_id": 0,
                         "span_id": 17,
                         "parent_id": 15,
                         "meta": {
                           "component": "django"
                         },
<<<<<<< HEAD
                         "duration": 482000,
                         "start": 1667316564031847000
=======
                         "duration": 1537000,
                         "start": 1633584660975617000
>>>>>>> abc1c9d6
                       },
                          {
                            "name": "django.middleware",
                            "service": "django",
                            "resource": "django.middleware.security.SecurityMiddleware.process_request",
                            "trace_id": 0,
                            "span_id": 19,
                            "parent_id": 17,
                            "meta": {
                              "component": "django"
                            },
<<<<<<< HEAD
                            "duration": 10000,
                            "start": 1667316564031864000
=======
                            "duration": 36000,
                            "start": 1633584660975686000
>>>>>>> abc1c9d6
                          },
                          {
                            "name": "django.middleware",
                            "service": "django",
                            "resource": "tests.contrib.django.middleware.ClsMiddleware.__call__",
                            "trace_id": 0,
                            "span_id": 20,
                            "parent_id": 17,
                            "meta": {
                              "component": "django"
                            },
<<<<<<< HEAD
                            "duration": 407000,
                            "start": 1667316564031889000
=======
                            "duration": 1184000,
                            "start": 1633584660975782000
>>>>>>> abc1c9d6
                          },
                             {
                               "name": "django.middleware",
                               "service": "django",
                               "resource": "tests.contrib.django.middleware.fn_middleware",
                               "trace_id": 0,
                               "span_id": 22,
                               "parent_id": 20,
                               "meta": {
                                 "component": "django"
                               },
<<<<<<< HEAD
                               "duration": 382000,
                               "start": 1667316564031908000
=======
                               "duration": 1089000,
                               "start": 1633584660975844000
>>>>>>> abc1c9d6
                             },
                                {
                                  "name": "django.middleware",
                                  "service": "django",
                                  "resource": "tests.contrib.django.middleware.EverythingMiddleware.__call__",
                                  "trace_id": 0,
                                  "span_id": 23,
                                  "parent_id": 22,
                                  "meta": {
                                    "component": "django"
                                  },
<<<<<<< HEAD
                                  "duration": 356000,
                                  "start": 1667316564031927000
=======
                                  "duration": 940000,
                                  "start": 1633584660975958000
>>>>>>> abc1c9d6
                                },
                                   {
                                     "name": "django.middleware",
                                     "service": "django",
                                     "resource": "django.middleware.csrf.CsrfViewMiddleware.process_view",
                                     "trace_id": 0,
                                     "span_id": 24,
                                     "parent_id": 23,
                                     "meta": {
                                       "component": "django"
                                     },
<<<<<<< HEAD
                                     "duration": 15000,
                                     "start": 1667316564032148000
=======
                                     "duration": 51000,
                                     "start": 1633584660976525000
>>>>>>> abc1c9d6
                                   },
                                   {
                                     "name": "django.middleware",
                                     "service": "django",
                                     "resource": "tests.contrib.django.middleware.EverythingMiddleware.process_view",
                                     "trace_id": 0,
                                     "span_id": 25,
                                     "parent_id": 23,
                                     "meta": {
                                       "component": "django"
                                     },
<<<<<<< HEAD
                                     "duration": 10000,
                                     "start": 1667316564032180000
=======
                                     "duration": 39000,
                                     "start": 1633584660976641000
>>>>>>> abc1c9d6
                                   },
                                   {
                                     "name": "django.view",
                                     "service": "django",
                                     "resource": "tests.contrib.django.django_app.extra_urls.include_view",
                                     "trace_id": 0,
                                     "span_id": 26,
                                     "parent_id": 23,
                                     "meta": {
                                       "component": "django"
                                     },
<<<<<<< HEAD
                                     "duration": 50000,
                                     "start": 1667316564032224000
=======
                                     "duration": 90000,
                                     "start": 1633584660976769000
>>>>>>> abc1c9d6
                                   },
                          {
                            "name": "django.middleware",
                            "service": "django",
                            "resource": "django.middleware.security.SecurityMiddleware.process_response",
                            "trace_id": 0,
                            "span_id": 21,
                            "parent_id": 17,
                            "meta": {
                              "component": "django"
                            },
<<<<<<< HEAD
                            "duration": 10000,
                            "start": 1667316564032312000
=======
                            "duration": 40000,
                            "start": 1633584660977080000
>>>>>>> abc1c9d6
                          },
                       {
                         "name": "django.middleware",
                         "service": "django",
                         "resource": "django.middleware.clickjacking.XFrameOptionsMiddleware.process_response",
                         "trace_id": 0,
                         "span_id": 18,
                         "parent_id": 15,
                         "meta": {
                           "component": "django"
                         },
<<<<<<< HEAD
                         "duration": 14000,
                         "start": 1667316564032343000
=======
                         "duration": 46000,
                         "start": 1633584660977213000
>>>>>>> abc1c9d6
                       },
                    {
                      "name": "django.middleware",
                      "service": "django",
                      "resource": "django.contrib.messages.middleware.MessageMiddleware.process_response",
                      "trace_id": 0,
                      "span_id": 16,
                      "parent_id": 13,
                      "meta": {
                        "component": "django"
                      },
<<<<<<< HEAD
                      "duration": 13000,
                      "start": 1667316564032380000
=======
                      "duration": 39000,
                      "start": 1633584660977354000
>>>>>>> abc1c9d6
                    },
              {
                "name": "django.middleware",
                "service": "django",
                "resource": "django.middleware.csrf.CsrfViewMiddleware.process_response",
                "trace_id": 0,
                "span_id": 11,
                "parent_id": 7,
                "meta": {
                  "component": "django"
                },
<<<<<<< HEAD
                "duration": 12000,
                "start": 1667316564032421000
=======
                "duration": 37000,
                "start": 1633584660977519000
>>>>>>> abc1c9d6
              },
           {
             "name": "django.middleware",
             "service": "django",
             "resource": "django.middleware.common.CommonMiddleware.process_response",
             "trace_id": 0,
             "span_id": 8,
             "parent_id": 4,
             "meta": {
               "component": "django"
             },
<<<<<<< HEAD
             "duration": 16000,
             "start": 1667316564032456000
=======
             "duration": 51000,
             "start": 1633584660977647000
>>>>>>> abc1c9d6
           },
        {
          "name": "django.middleware",
          "service": "django",
          "resource": "django.contrib.sessions.middleware.SessionMiddleware.process_response",
          "trace_id": 0,
          "span_id": 5,
          "parent_id": 2,
          "meta": {
            "component": "django"
          },
<<<<<<< HEAD
          "duration": 22000,
          "start": 1667316564032500000
=======
          "duration": 46000,
          "start": 1633584660977789000
>>>>>>> abc1c9d6
        }]]<|MERGE_RESOLUTION|>--- conflicted
+++ resolved
@@ -26,7 +26,7 @@
       "_dd.top_level": 1,
       "_dd.tracer_kr": 1.0,
       "_sampling_priority_v1": 1,
-      "system.pid": 58588
+      "system.pid": 2765
     },
     "duration": 1562000,
     "start": 1667316564031207000
@@ -41,13 +41,8 @@
        "meta": {
          "component": "django"
        },
-<<<<<<< HEAD
        "duration": 1124000,
        "start": 1667316564031405000
-=======
-       "duration": 3394000,
-       "start": 1633584660974475000
->>>>>>> abc1c9d6
      },
         {
           "name": "django.middleware",
@@ -59,13 +54,8 @@
           "meta": {
             "component": "django"
           },
-<<<<<<< HEAD
           "duration": 64000,
           "start": 1667316564031434000
-=======
-          "duration": 93000,
-          "start": 1633584660974545000
->>>>>>> abc1c9d6
         },
         {
           "name": "django.middleware",
@@ -77,13 +67,8 @@
           "meta": {
             "component": "django"
           },
-<<<<<<< HEAD
           "duration": 946000,
           "start": 1667316564031534000
-=======
-          "duration": 3013000,
-          "start": 1633584660974719000
->>>>>>> abc1c9d6
         },
            {
              "name": "django.middleware",
@@ -95,13 +80,8 @@
              "meta": {
                "component": "django"
              },
-<<<<<<< HEAD
              "duration": 44000,
              "start": 1667316564031557000
-=======
-             "duration": 87000,
-             "start": 1633584660974785000
->>>>>>> abc1c9d6
            },
            {
              "name": "django.middleware",
@@ -113,13 +93,8 @@
              "meta": {
                "component": "django"
              },
-<<<<<<< HEAD
              "duration": 820000,
              "start": 1667316564031620000
-=======
-             "duration": 2650000,
-             "start": 1633584660974939000
->>>>>>> abc1c9d6
            },
               {
                 "name": "django.middleware",
@@ -131,13 +106,8 @@
                 "meta": {
                   "component": "django"
                 },
-<<<<<<< HEAD
                 "duration": 13000,
                 "start": 1667316564031640000
-=======
-                "duration": 41000,
-                "start": 1633584660975001000
->>>>>>> abc1c9d6
               },
               {
                 "name": "django.middleware",
@@ -149,13 +119,8 @@
                 "meta": {
                   "component": "django"
                 },
-<<<<<<< HEAD
                 "duration": 734000,
                 "start": 1667316564031673000
-=======
-                "duration": 2357000,
-                "start": 1633584660975105000
->>>>>>> abc1c9d6
               },
                  {
                    "name": "django.middleware",
@@ -167,13 +132,8 @@
                    "meta": {
                      "component": "django"
                    },
-<<<<<<< HEAD
                    "duration": 28000,
                    "start": 1667316564031690000
-=======
-                   "duration": 50000,
-                   "start": 1633584660975224000
->>>>>>> abc1c9d6
                  },
                  {
                    "name": "django.middleware",
@@ -185,13 +145,8 @@
                    "meta": {
                      "component": "django"
                    },
-<<<<<<< HEAD
                    "duration": 667000,
                    "start": 1667316564031734000
-=======
-                   "duration": 2087000,
-                   "start": 1633584660975340000
->>>>>>> abc1c9d6
                  },
                     {
                       "name": "django.middleware",
@@ -203,13 +158,8 @@
                       "meta": {
                         "component": "django"
                       },
-<<<<<<< HEAD
                       "duration": 51000,
                       "start": 1667316564031760000
-=======
-                      "duration": 89000,
-                      "start": 1633584660975405000
->>>>>>> abc1c9d6
                     },
                     {
                       "name": "django.middleware",
@@ -221,13 +171,8 @@
                       "meta": {
                         "component": "django"
                       },
-<<<<<<< HEAD
                       "duration": 536000,
                       "start": 1667316564031828000
-=======
-                      "duration": 1736000,
-                      "start": 1633584660975557000
->>>>>>> abc1c9d6
                     },
                        {
                          "name": "django.middleware",
@@ -239,13 +184,8 @@
                          "meta": {
                            "component": "django"
                          },
-<<<<<<< HEAD
                          "duration": 482000,
                          "start": 1667316564031847000
-=======
-                         "duration": 1537000,
-                         "start": 1633584660975617000
->>>>>>> abc1c9d6
                        },
                           {
                             "name": "django.middleware",
@@ -257,13 +197,8 @@
                             "meta": {
                               "component": "django"
                             },
-<<<<<<< HEAD
                             "duration": 10000,
                             "start": 1667316564031864000
-=======
-                            "duration": 36000,
-                            "start": 1633584660975686000
->>>>>>> abc1c9d6
                           },
                           {
                             "name": "django.middleware",
@@ -275,13 +210,8 @@
                             "meta": {
                               "component": "django"
                             },
-<<<<<<< HEAD
                             "duration": 407000,
                             "start": 1667316564031889000
-=======
-                            "duration": 1184000,
-                            "start": 1633584660975782000
->>>>>>> abc1c9d6
                           },
                              {
                                "name": "django.middleware",
@@ -293,13 +223,8 @@
                                "meta": {
                                  "component": "django"
                                },
-<<<<<<< HEAD
                                "duration": 382000,
                                "start": 1667316564031908000
-=======
-                               "duration": 1089000,
-                               "start": 1633584660975844000
->>>>>>> abc1c9d6
                              },
                                 {
                                   "name": "django.middleware",
@@ -311,13 +236,8 @@
                                   "meta": {
                                     "component": "django"
                                   },
-<<<<<<< HEAD
                                   "duration": 356000,
                                   "start": 1667316564031927000
-=======
-                                  "duration": 940000,
-                                  "start": 1633584660975958000
->>>>>>> abc1c9d6
                                 },
                                    {
                                      "name": "django.middleware",
@@ -329,13 +249,8 @@
                                      "meta": {
                                        "component": "django"
                                      },
-<<<<<<< HEAD
                                      "duration": 15000,
                                      "start": 1667316564032148000
-=======
-                                     "duration": 51000,
-                                     "start": 1633584660976525000
->>>>>>> abc1c9d6
                                    },
                                    {
                                      "name": "django.middleware",
@@ -347,13 +262,8 @@
                                      "meta": {
                                        "component": "django"
                                      },
-<<<<<<< HEAD
                                      "duration": 10000,
                                      "start": 1667316564032180000
-=======
-                                     "duration": 39000,
-                                     "start": 1633584660976641000
->>>>>>> abc1c9d6
                                    },
                                    {
                                      "name": "django.view",
@@ -365,13 +275,8 @@
                                      "meta": {
                                        "component": "django"
                                      },
-<<<<<<< HEAD
                                      "duration": 50000,
                                      "start": 1667316564032224000
-=======
-                                     "duration": 90000,
-                                     "start": 1633584660976769000
->>>>>>> abc1c9d6
                                    },
                           {
                             "name": "django.middleware",
@@ -383,13 +288,8 @@
                             "meta": {
                               "component": "django"
                             },
-<<<<<<< HEAD
                             "duration": 10000,
                             "start": 1667316564032312000
-=======
-                            "duration": 40000,
-                            "start": 1633584660977080000
->>>>>>> abc1c9d6
                           },
                        {
                          "name": "django.middleware",
@@ -401,13 +301,8 @@
                          "meta": {
                            "component": "django"
                          },
-<<<<<<< HEAD
                          "duration": 14000,
                          "start": 1667316564032343000
-=======
-                         "duration": 46000,
-                         "start": 1633584660977213000
->>>>>>> abc1c9d6
                        },
                     {
                       "name": "django.middleware",
@@ -419,13 +314,8 @@
                       "meta": {
                         "component": "django"
                       },
-<<<<<<< HEAD
                       "duration": 13000,
                       "start": 1667316564032380000
-=======
-                      "duration": 39000,
-                      "start": 1633584660977354000
->>>>>>> abc1c9d6
                     },
               {
                 "name": "django.middleware",
@@ -437,13 +327,8 @@
                 "meta": {
                   "component": "django"
                 },
-<<<<<<< HEAD
                 "duration": 12000,
                 "start": 1667316564032421000
-=======
-                "duration": 37000,
-                "start": 1633584660977519000
->>>>>>> abc1c9d6
               },
            {
              "name": "django.middleware",
@@ -455,13 +340,8 @@
              "meta": {
                "component": "django"
              },
-<<<<<<< HEAD
              "duration": 16000,
              "start": 1667316564032456000
-=======
-             "duration": 51000,
-             "start": 1633584660977647000
->>>>>>> abc1c9d6
            },
         {
           "name": "django.middleware",
@@ -473,11 +353,6 @@
           "meta": {
             "component": "django"
           },
-<<<<<<< HEAD
           "duration": 22000,
           "start": 1667316564032500000
-=======
-          "duration": 46000,
-          "start": 1633584660977789000
->>>>>>> abc1c9d6
         }]]