--- conflicted
+++ resolved
@@ -13,12 +13,8 @@
       "db.name": "postgres",
       "db.user": "postgres",
       "out.host": "127.0.0.1",
-<<<<<<< HEAD
       "runtime-id": "2fa6792268124613bb4489b28faf6c25",
       "span.kind": "client"
-=======
-      "runtime-id": "add49f935ae64a128ca0f633f4d25a3c"
->>>>>>> abc1c9d6
     },
     "metrics": {
       "_dd.agent_psr": 1.0,
@@ -26,17 +22,10 @@
       "_dd.tracer_kr": 1.0,
       "_sampling_priority_v1": 1,
       "out.port": 5432,
-<<<<<<< HEAD
-      "system.pid": 46342
+      "system.pid": 89825
     },
     "duration": 3691000,
     "start": 1667241403544267000
-=======
-      "system.pid": 89825
-    },
-    "duration": 5614000,
-    "start": 1666809593947867000
->>>>>>> abc1c9d6
   }],
 [
   {
@@ -53,12 +42,8 @@
       "db.name": "postgres",
       "db.user": "postgres",
       "out.host": "127.0.0.1",
-<<<<<<< HEAD
       "runtime-id": "2fa6792268124613bb4489b28faf6c25",
       "span.kind": "client"
-=======
-      "runtime-id": "add49f935ae64a128ca0f633f4d25a3c"
->>>>>>> abc1c9d6
     },
     "metrics": {
       "_dd.agent_psr": 1.0,
@@ -67,17 +52,10 @@
       "_dd.tracer_kr": 1.0,
       "_sampling_priority_v1": 1,
       "out.port": 5432,
-<<<<<<< HEAD
-      "system.pid": 46342
+      "system.pid": 89825
     },
     "duration": 5488000,
     "start": 1667241403548640000
-=======
-      "system.pid": 89825
-    },
-    "duration": 7111000,
-    "start": 1666809593954129000
->>>>>>> abc1c9d6
   }],
 [
   {
@@ -94,12 +72,8 @@
       "db.name": "postgres",
       "db.user": "postgres",
       "out.host": "127.0.0.1",
-<<<<<<< HEAD
       "runtime-id": "2fa6792268124613bb4489b28faf6c25",
       "span.kind": "client"
-=======
-      "runtime-id": "add49f935ae64a128ca0f633f4d25a3c"
->>>>>>> abc1c9d6
     },
     "metrics": {
       "_dd.agent_psr": 1.0,
@@ -108,17 +82,10 @@
       "_dd.tracer_kr": 1.0,
       "_sampling_priority_v1": 1,
       "out.port": 5432,
-<<<<<<< HEAD
-      "system.pid": 46342
+      "system.pid": 89825
     },
     "duration": 1204000,
     "start": 1667241403555171000
-=======
-      "system.pid": 89825
-    },
-    "duration": 1226000,
-    "start": 1666809593962220000
->>>>>>> abc1c9d6
   }],
 [
   {
@@ -135,12 +102,8 @@
       "db.name": "postgres",
       "db.user": "postgres",
       "out.host": "127.0.0.1",
-<<<<<<< HEAD
       "runtime-id": "2fa6792268124613bb4489b28faf6c25",
       "span.kind": "client"
-=======
-      "runtime-id": "add49f935ae64a128ca0f633f4d25a3c"
->>>>>>> abc1c9d6
     },
     "metrics": {
       "_dd.agent_psr": 1.0,
@@ -149,17 +112,10 @@
       "_dd.tracer_kr": 1.0,
       "_sampling_priority_v1": 1,
       "out.port": 5432,
-<<<<<<< HEAD
-      "system.pid": 46342
+      "system.pid": 89825
     },
     "duration": 1109000,
     "start": 1667241403557306000
-=======
-      "system.pid": 89825
-    },
-    "duration": 1296000,
-    "start": 1666809593964288000
->>>>>>> abc1c9d6
   }],
 [
   {
@@ -176,12 +132,8 @@
       "db.name": "postgres",
       "db.user": "postgres",
       "out.host": "127.0.0.1",
-<<<<<<< HEAD
       "runtime-id": "2fa6792268124613bb4489b28faf6c25",
       "span.kind": "client"
-=======
-      "runtime-id": "add49f935ae64a128ca0f633f4d25a3c"
->>>>>>> abc1c9d6
     },
     "metrics": {
       "_dd.agent_psr": 1.0,
@@ -190,17 +142,10 @@
       "_dd.tracer_kr": 1.0,
       "_sampling_priority_v1": 1,
       "out.port": 5432,
-<<<<<<< HEAD
-      "system.pid": 46342
+      "system.pid": 89825
     },
     "duration": 815000,
     "start": 1667241403559311000
-=======
-      "system.pid": 89825
-    },
-    "duration": 1777000,
-    "start": 1666809593966864000
->>>>>>> abc1c9d6
   }],
 [
   {
@@ -217,12 +162,8 @@
       "db.name": "postgres",
       "db.user": "postgres",
       "out.host": "127.0.0.1",
-<<<<<<< HEAD
       "runtime-id": "2fa6792268124613bb4489b28faf6c25",
       "span.kind": "client"
-=======
-      "runtime-id": "add49f935ae64a128ca0f633f4d25a3c"
->>>>>>> abc1c9d6
     },
     "metrics": {
       "_dd.agent_psr": 1.0,
@@ -231,15 +172,8 @@
       "_dd.tracer_kr": 1.0,
       "_sampling_priority_v1": 1,
       "out.port": 5432,
-<<<<<<< HEAD
-      "system.pid": 46342
+      "system.pid": 89825
     },
     "duration": 785000,
     "start": 1667241403560225000
-=======
-      "system.pid": 89825
-    },
-    "duration": 1053000,
-    "start": 1666809593968737000
->>>>>>> abc1c9d6
   }]]