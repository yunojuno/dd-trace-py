--- conflicted
+++ resolved
@@ -27,11 +27,7 @@
       "_sampling_priority_v1": 1,
       "db.rowcount": -1,
       "out.port": 3306,
-<<<<<<< HEAD
-      "system.pid": 55384
-=======
       "process_id": 9677
->>>>>>> 6a1948d7
     },
     "duration": 2378000,
     "start": 1667513581318307000
