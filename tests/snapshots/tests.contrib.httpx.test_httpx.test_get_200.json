--- conflicted
+++ resolved
@@ -14,12 +14,8 @@
       "http.status_code": "200",
       "http.url": "http://localhost:8001/status/200",
       "http.useragent": "python-httpx/x.xx.x",
-<<<<<<< HEAD
       "runtime-id": "75e629a190f54866a5d1c4c299c99fe2",
       "span.kind": "server"
-=======
-      "runtime-id": "9d9b28b0fbbf4b0299c99323181aef06"
->>>>>>> abc1c9d6
     },
     "metrics": {
       "_dd.agent_psr": 1.0,
@@ -27,15 +23,8 @@
       "_dd.top_level": 1,
       "_dd.tracer_kr": 1.0,
       "_sampling_priority_v1": 1,
-<<<<<<< HEAD
-      "system.pid": 56713
+      "system.pid": 89325
     },
     "duration": 8709000,
     "start": 1667242896765198000
-=======
-      "system.pid": 89325
-    },
-    "duration": 7596000,
-    "start": 1666809520696461000
->>>>>>> abc1c9d6
   }]]