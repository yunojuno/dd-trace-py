--- conflicted
+++ resolved
@@ -22,13 +22,8 @@
       "_dd.top_level": 1,
       "_dd.tracer_kr": 1.0,
       "_sampling_priority_v1": 1,
-<<<<<<< HEAD
-      "request_metric": 1,
-      "system.pid": 97809
-=======
       "process_id": 81171,
       "request_metric": 1
->>>>>>> 6a1948d7
     },
     "duration": 291000,
     "start": 1666810172248785000
