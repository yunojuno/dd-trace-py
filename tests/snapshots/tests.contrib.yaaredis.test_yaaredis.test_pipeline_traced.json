[[
  {
    "name": "redis.command",
    "service": "redis",
    "resource": "SET blah 32\nRPUSH foo \u00e9\u00e9\nHGETALL xxx",
    "trace_id": 0,
    "span_id": 1,
    "parent_id": 0,
    "type": "redis",
    "meta": {
      "_dd.p.dm": "-0",
      "component": "yaaredis",
      "out.host": "localhost",
      "redis.raw_command": "SET blah 32\nRPUSH foo \u00e9\u00e9\nHGETALL xxx",
<<<<<<< HEAD
      "runtime-id": "5547e917355d4080b87142160fa8bf83",
      "span.kind": "client"
=======
      "runtime-id": "657552856ab8420dac8010e8cad5736c"
>>>>>>> abc1c9d6
    },
    "metrics": {
      "_dd.agent_psr": 1.0,
      "_dd.measured": 1,
      "_dd.top_level": 1,
      "_dd.tracer_kr": 1.0,
      "_sampling_priority_v1": 1,
      "out.port": 6379,
      "out.redis_db": 0,
      "redis.pipeline_length": 3,
<<<<<<< HEAD
      "system.pid": 82810
    },
    "duration": 1161000,
    "start": 1667244350102233000
=======
      "system.pid": 97977
    },
    "duration": 3823000,
    "start": 1666810188704001000
>>>>>>> abc1c9d6
  }]]<|MERGE_RESOLUTION|>--- conflicted
+++ resolved
@@ -12,12 +12,8 @@
       "component": "yaaredis",
       "out.host": "localhost",
       "redis.raw_command": "SET blah 32\nRPUSH foo \u00e9\u00e9\nHGETALL xxx",
-<<<<<<< HEAD
       "runtime-id": "5547e917355d4080b87142160fa8bf83",
       "span.kind": "client"
-=======
-      "runtime-id": "657552856ab8420dac8010e8cad5736c"
->>>>>>> abc1c9d6
     },
     "metrics": {
       "_dd.agent_psr": 1.0,
@@ -28,15 +24,8 @@
       "out.port": 6379,
       "out.redis_db": 0,
       "redis.pipeline_length": 3,
-<<<<<<< HEAD
-      "system.pid": 82810
+      "system.pid": 97977
     },
     "duration": 1161000,
     "start": 1667244350102233000
-=======
-      "system.pid": 97977
-    },
-    "duration": 3823000,
-    "start": 1666810188704001000
->>>>>>> abc1c9d6
   }]]