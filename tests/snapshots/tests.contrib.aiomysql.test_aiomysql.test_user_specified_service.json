[[
  {
    "name": "mysql.query",
    "service": "my-service-name",
    "resource": "select 'dba4x4'",
    "trace_id": 0,
    "span_id": 1,
    "parent_id": 0,
    "type": "sql",
    "meta": {
      "_dd.p.dm": "-0",
      "component": "aiomysql",
      "db.name": "test",
      "db.user": "test",
      "out.host": "127.0.0.1",
      "runtime-id": "2d4ffb74337c4013b010a0d017279826",
      "sql.query": "select 'dba4x4'"
    },
    "metrics": {
      "_dd.agent_psr": 1.0,
      "_dd.measured": 1,
      "_dd.top_level": 1,
      "_dd.tracer_kr": 1.0,
      "_sampling_priority_v1": 1,
      "db.rowcount": 1,
      "db.rownumber": 0,
      "out.port": 3306,
<<<<<<< HEAD
      "system.pid": 86290
=======
      "process_id": 41643
>>>>>>> 6a1948d7
    },
    "duration": 918000,
    "start": 1666808853229465000
  }]]<|MERGE_RESOLUTION|>--- conflicted
+++ resolved
@@ -25,11 +25,7 @@
       "db.rowcount": 1,
       "db.rownumber": 0,
       "out.port": 3306,
-<<<<<<< HEAD
-      "system.pid": 86290
-=======
       "process_id": 41643
->>>>>>> 6a1948d7
     },
     "duration": 918000,
     "start": 1666808853229465000
