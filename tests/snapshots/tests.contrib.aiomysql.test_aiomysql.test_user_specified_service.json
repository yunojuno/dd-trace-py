--- conflicted
+++ resolved
@@ -13,12 +13,8 @@
       "db.name": "test",
       "db.user": "test",
       "out.host": "127.0.0.1",
-<<<<<<< HEAD
       "runtime-id": "2ba0d890e92448718fffeb1d278f2400",
       "span.kind": "client",
-=======
-      "runtime-id": "2d4ffb74337c4013b010a0d017279826",
->>>>>>> abc1c9d6
       "sql.query": "select 'dba4x4'"
     },
     "metrics": {
@@ -30,15 +26,8 @@
       "db.rowcount": 1,
       "db.rownumber": 0,
       "out.port": 3306,
-<<<<<<< HEAD
-      "system.pid": 40832
+      "system.pid": 86290
     },
     "duration": 2190000,
     "start": 1667240729554151000
-=======
-      "system.pid": 86290
-    },
-    "duration": 918000,
-    "start": 1666808853229465000
->>>>>>> abc1c9d6
   }]]