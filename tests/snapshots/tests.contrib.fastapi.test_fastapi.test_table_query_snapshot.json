--- conflicted
+++ resolved
@@ -15,29 +15,18 @@
       "http.url": "http://testserver/items/",
       "http.useragent": "testclient",
       "http.version": "1.1",
-<<<<<<< HEAD
       "runtime-id": "b8877d54f2b54d3eaab636d5b4efc312",
       "span.kind": "server"
-=======
-      "runtime-id": "24fbd75d53b04b9d802a1d4b87383722"
->>>>>>> abc1c9d6
     },
     "metrics": {
       "_dd.agent_psr": 1.0,
       "_dd.top_level": 1,
       "_dd.tracer_kr": 1.0,
       "_sampling_priority_v1": 1,
-<<<<<<< HEAD
-      "system.pid": 52363
+      "system.pid": 84664
     },
     "duration": 383000,
     "start": 1667242400759718000
-=======
-      "system.pid": 84664
-    },
-    "duration": 367000,
-    "start": 1666808589067035000
->>>>>>> abc1c9d6
   },
      {
        "name": "fastapi.serialize_response",
@@ -46,16 +35,11 @@
        "trace_id": 0,
        "span_id": 2,
        "parent_id": 1,
-<<<<<<< HEAD
        "meta": {
          "component": "fastapi"
        },
        "duration": 78000,
        "start": 1667242400759950000
-=======
-       "duration": 73000,
-       "start": 1666808589067258000
->>>>>>> abc1c9d6
      }],
 [
   {
@@ -74,29 +58,18 @@
       "http.url": "http://testserver/items/test_id",
       "http.useragent": "testclient",
       "http.version": "1.1",
-<<<<<<< HEAD
       "runtime-id": "b8877d54f2b54d3eaab636d5b4efc312",
       "span.kind": "server"
-=======
-      "runtime-id": "24fbd75d53b04b9d802a1d4b87383722"
->>>>>>> abc1c9d6
     },
     "metrics": {
       "_dd.agent_psr": 1.0,
       "_dd.top_level": 1,
       "_dd.tracer_kr": 1.0,
       "_sampling_priority_v1": 1,
-<<<<<<< HEAD
-      "system.pid": 52363
+      "system.pid": 84664
     },
     "duration": 287000,
     "start": 1667242400761197000
-=======
-      "system.pid": 84664
-    },
-    "duration": 462000,
-    "start": 1666808589068469000
->>>>>>> abc1c9d6
   },
      {
        "name": "fastapi.serialize_response",
@@ -105,14 +78,9 @@
        "trace_id": 1,
        "span_id": 2,
        "parent_id": 1,
-<<<<<<< HEAD
        "meta": {
          "component": "fastapi"
        },
        "duration": 80000,
        "start": 1667242400761343000
-=======
-       "duration": 80000,
-       "start": 1666808589068764000
->>>>>>> abc1c9d6
      }]]