[[
  {
    "name": "sql.query",
    "service": "env-svc",
    "resource": "select current_version();",
    "trace_id": 0,
    "span_id": 1,
    "parent_id": 0,
    "type": "sql",
    "meta": {
      "_dd.p.dm": "-0",
      "component": "snowflake",
      "db.application": "PythonConnector",
      "db.name": "mock-db-name",
      "db.schema": "mock-schema-name",
      "db.user": "mock-user",
      "db.warehouse": "mock-warehouse-name",
      "out.host": "mock-account.snowflakecomputing.com",
      "runtime-id": "2ca2eba8ca9b4ae199c9732fc4f1a16d",
      "sfqid": "mocksfqid-29244a72-90a0-4309-9168-9dcf67721f6d"
    },
    "metrics": {
      "_dd.agent_psr": 1.0,
      "_dd.measured": 1,
      "_dd.top_level": 1,
      "_dd.tracer_kr": 1.0,
      "_sampling_priority_v1": 1,
      "db.rowcount": 1,
      "out.port": 443,
<<<<<<< HEAD
      "sql.rows": 1,
      "system.pid": 80923
=======
      "process_id": 80293,
      "sql.rows": 1
>>>>>>> 6a1948d7
    },
    "duration": 3141000,
    "start": 1634218827948586000
  }]]<|MERGE_RESOLUTION|>--- conflicted
+++ resolved
@@ -27,13 +27,8 @@
       "_sampling_priority_v1": 1,
       "db.rowcount": 1,
       "out.port": 443,
-<<<<<<< HEAD
-      "sql.rows": 1,
-      "system.pid": 80923
-=======
       "process_id": 80293,
       "sql.rows": 1
->>>>>>> 6a1948d7
     },
     "duration": 3141000,
     "start": 1634218827948586000
