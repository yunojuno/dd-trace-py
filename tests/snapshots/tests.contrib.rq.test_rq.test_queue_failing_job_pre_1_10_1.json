[[
  {
    "name": "rq.queue.enqueue_job",
    "service": "rq",
    "resource": "tests.contrib.rq.jobs.job_fail",
    "trace_id": 0,
    "span_id": 1,
    "parent_id": 0,
    "type": "worker",
    "error": 1,
    "meta": {
      "_dd.p.dm": "-0",
      "component": "rq",
      "error.msg": "error",
<<<<<<< HEAD
      "error.stack": "Traceback (most recent call last):\n  File \"/Users/william.conti/Documents/dd-trace/dd-trace-py/ddtrace/contrib/rq/__init__.py\", line 150, in traced_queue_enqueue_job\n    return func(*args, **kwargs)\n  File \"/Users/william.conti/Documents/dd-trace/dd-trace-py/.riot/venv_py3615_rq~100_click712/lib/python3.6/site-packages/rq/queue.py\", line 356, in enqueue_job\n    job = self.run_job(job)\n  File \"/Users/william.conti/Documents/dd-trace/dd-trace-py/.riot/venv_py3615_rq~100_click712/lib/python3.6/site-packages/rq/queue.py\", line 282, in run_job\n    job.perform()\n  File \"/Users/william.conti/Documents/dd-trace/dd-trace-py/ddtrace/contrib/trace_utils.py\", line 310, in wrapper\n    return func(mod, pin, wrapped, instance, args, kwargs)\n  File \"/Users/william.conti/Documents/dd-trace/dd-trace-py/ddtrace/contrib/rq/__init__.py\", line 215, in traced_job_perform\n    return func(*args, **kwargs)\n  File \"/Users/william.conti/Documents/dd-trace/dd-trace-py/.riot/venv_py3615_rq~100_click712/lib/python3.6/site-packages/rq/job.py\", line 588, in perform\n    self._result = self._execute()\n  File \"/Users/william.conti/Documents/dd-trace/dd-trace-py/.riot/venv_py3615_rq~100_click712/lib/python3.6/site-packages/rq/job.py\", line 594, in _execute\n    return self.func(*self.args, **self.kwargs)\n  File \"/Users/william.conti/Documents/dd-trace/dd-trace-py/tests/contrib/rq/jobs.py\", line 10, in job_fail\n    raise MyException(\"error\")\ntests.contrib.rq.jobs.MyException: error\n",
      "error.type": "tests.contrib.rq.jobs.MyException",
      "job.func_name": "tests.contrib.rq.jobs.job_fail",
      "job.id": "77b93677-d719-4913-b60c-0beebddfa8d7",
      "queue.name": "sync-q",
      "runtime-id": "2cbc4798a5e1448ea9627228c43b1739",
      "span.kind": "producer"
=======
      "error.stack": "Traceback (most recent call last):\n  File \"/root/project/ddtrace/contrib/rq/__init__.py\", line 144, in traced_queue_enqueue_job\n  File \"/Users/william.conti/Documents/dd-trace/dd-trace-py/.riot/venv_py3813_rq~100_click712/lib/python3.8/site-packages/rq/queue.py\", line 356, in enqueue_job\n    job = self.run_job(job)\n  File \"/Users/william.conti/Documents/dd-trace/dd-trace-py/.riot/venv_py3813_rq~100_click712/lib/python3.8/site-packages/rq/queue.py\", line 282, in run_job\n    job.perform()\n  File \"/Users/william.conti/Documents/dd-trace/dd-trace-py/ddtrace/contrib/trace_utils.py\", line 317, in wrapper\n    return func(mod, pin, wrapped, instance, args, kwargs)\n  File \"/root/project/ddtrace/contrib/rq/__init__.py\", line 206, in traced_job_perform\n  File \"/Users/william.conti/Documents/dd-trace/dd-trace-py/.riot/venv_py3813_rq~100_click712/lib/python3.8/site-packages/rq/job.py\", line 588, in perform\n    self._result = self._execute()\n  File \"/Users/william.conti/Documents/dd-trace/dd-trace-py/.riot/venv_py3813_rq~100_click712/lib/python3.8/site-packages/rq/job.py\", line 594, in _execute\n    return self.func(*self.args, **self.kwargs)\n  File \"/root/project/tests/contrib/rq/jobs.py\", line 10, in job_fail\ntests.contrib.rq.jobs.MyException: error\n",
      "error.type": "tests.contrib.rq.jobs.MyException",
      "job.func_name": "tests.contrib.rq.jobs.job_fail",
      "job.id": "44dff4e9-25a8-4e26-b6ff-0e66de42143e",
      "queue.name": "sync-q",
      "runtime-id": "45fcb94b0a6e4ddaba953b01b8d6a493"
>>>>>>> abc1c9d6
    },
    "metrics": {
      "_dd.agent_psr": 1.0,
      "_dd.top_level": 1,
      "_dd.tracer_kr": 1.0,
      "_sampling_priority_v1": 1,
<<<<<<< HEAD
      "system.pid": 80299
    },
    "duration": 5230000,
    "start": 1667319043598558000
=======
      "system.pid": 80428
    },
    "duration": 5109000,
    "start": 1666807176351232000
>>>>>>> abc1c9d6
  },
     {
       "name": "rq.job.perform",
       "service": "rq",
       "resource": "tests.contrib.rq.jobs.job_fail",
       "trace_id": 0,
       "span_id": 2,
       "parent_id": 1,
       "error": 1,
       "meta": {
         "component": "rq",
         "error.msg": "error",
<<<<<<< HEAD
         "error.stack": "Traceback (most recent call last):\n  File \"/Users/william.conti/Documents/dd-trace/dd-trace-py/ddtrace/contrib/rq/__init__.py\", line 215, in traced_job_perform\n    return func(*args, **kwargs)\n  File \"/Users/william.conti/Documents/dd-trace/dd-trace-py/.riot/venv_py3615_rq~100_click712/lib/python3.6/site-packages/rq/job.py\", line 588, in perform\n    self._result = self._execute()\n  File \"/Users/william.conti/Documents/dd-trace/dd-trace-py/.riot/venv_py3615_rq~100_click712/lib/python3.6/site-packages/rq/job.py\", line 594, in _execute\n    return self.func(*self.args, **self.kwargs)\n  File \"/Users/william.conti/Documents/dd-trace/dd-trace-py/tests/contrib/rq/jobs.py\", line 10, in job_fail\n    raise MyException(\"error\")\ntests.contrib.rq.jobs.MyException: error\n",
         "error.type": "tests.contrib.rq.jobs.MyException",
         "job.id": "77b93677-d719-4913-b60c-0beebddfa8d7"
       },
       "duration": 1787000,
       "start": 1667319043601695000
=======
         "error.stack": "Traceback (most recent call last):\n  File \"/root/project/ddtrace/contrib/rq/__init__.py\", line 206, in traced_job_perform\n  File \"/Users/william.conti/Documents/dd-trace/dd-trace-py/.riot/venv_py3813_rq~100_click712/lib/python3.8/site-packages/rq/job.py\", line 588, in perform\n    self._result = self._execute()\n  File \"/Users/william.conti/Documents/dd-trace/dd-trace-py/.riot/venv_py3813_rq~100_click712/lib/python3.8/site-packages/rq/job.py\", line 594, in _execute\n    return self.func(*self.args, **self.kwargs)\n  File \"/root/project/tests/contrib/rq/jobs.py\", line 10, in job_fail\ntests.contrib.rq.jobs.MyException: error\n",
         "error.type": "tests.contrib.rq.jobs.MyException",
         "job.id": "44dff4e9-25a8-4e26-b6ff-0e66de42143e"
       },
       "duration": 1649000,
       "start": 1666807176354295000
>>>>>>> abc1c9d6
     }]]<|MERGE_RESOLUTION|>--- conflicted
+++ resolved
@@ -12,7 +12,6 @@
       "_dd.p.dm": "-0",
       "component": "rq",
       "error.msg": "error",
-<<<<<<< HEAD
       "error.stack": "Traceback (most recent call last):\n  File \"/Users/william.conti/Documents/dd-trace/dd-trace-py/ddtrace/contrib/rq/__init__.py\", line 150, in traced_queue_enqueue_job\n    return func(*args, **kwargs)\n  File \"/Users/william.conti/Documents/dd-trace/dd-trace-py/.riot/venv_py3615_rq~100_click712/lib/python3.6/site-packages/rq/queue.py\", line 356, in enqueue_job\n    job = self.run_job(job)\n  File \"/Users/william.conti/Documents/dd-trace/dd-trace-py/.riot/venv_py3615_rq~100_click712/lib/python3.6/site-packages/rq/queue.py\", line 282, in run_job\n    job.perform()\n  File \"/Users/william.conti/Documents/dd-trace/dd-trace-py/ddtrace/contrib/trace_utils.py\", line 310, in wrapper\n    return func(mod, pin, wrapped, instance, args, kwargs)\n  File \"/Users/william.conti/Documents/dd-trace/dd-trace-py/ddtrace/contrib/rq/__init__.py\", line 215, in traced_job_perform\n    return func(*args, **kwargs)\n  File \"/Users/william.conti/Documents/dd-trace/dd-trace-py/.riot/venv_py3615_rq~100_click712/lib/python3.6/site-packages/rq/job.py\", line 588, in perform\n    self._result = self._execute()\n  File \"/Users/william.conti/Documents/dd-trace/dd-trace-py/.riot/venv_py3615_rq~100_click712/lib/python3.6/site-packages/rq/job.py\", line 594, in _execute\n    return self.func(*self.args, **self.kwargs)\n  File \"/Users/william.conti/Documents/dd-trace/dd-trace-py/tests/contrib/rq/jobs.py\", line 10, in job_fail\n    raise MyException(\"error\")\ntests.contrib.rq.jobs.MyException: error\n",
       "error.type": "tests.contrib.rq.jobs.MyException",
       "job.func_name": "tests.contrib.rq.jobs.job_fail",
@@ -20,31 +19,16 @@
       "queue.name": "sync-q",
       "runtime-id": "2cbc4798a5e1448ea9627228c43b1739",
       "span.kind": "producer"
-=======
-      "error.stack": "Traceback (most recent call last):\n  File \"/root/project/ddtrace/contrib/rq/__init__.py\", line 144, in traced_queue_enqueue_job\n  File \"/Users/william.conti/Documents/dd-trace/dd-trace-py/.riot/venv_py3813_rq~100_click712/lib/python3.8/site-packages/rq/queue.py\", line 356, in enqueue_job\n    job = self.run_job(job)\n  File \"/Users/william.conti/Documents/dd-trace/dd-trace-py/.riot/venv_py3813_rq~100_click712/lib/python3.8/site-packages/rq/queue.py\", line 282, in run_job\n    job.perform()\n  File \"/Users/william.conti/Documents/dd-trace/dd-trace-py/ddtrace/contrib/trace_utils.py\", line 317, in wrapper\n    return func(mod, pin, wrapped, instance, args, kwargs)\n  File \"/root/project/ddtrace/contrib/rq/__init__.py\", line 206, in traced_job_perform\n  File \"/Users/william.conti/Documents/dd-trace/dd-trace-py/.riot/venv_py3813_rq~100_click712/lib/python3.8/site-packages/rq/job.py\", line 588, in perform\n    self._result = self._execute()\n  File \"/Users/william.conti/Documents/dd-trace/dd-trace-py/.riot/venv_py3813_rq~100_click712/lib/python3.8/site-packages/rq/job.py\", line 594, in _execute\n    return self.func(*self.args, **self.kwargs)\n  File \"/root/project/tests/contrib/rq/jobs.py\", line 10, in job_fail\ntests.contrib.rq.jobs.MyException: error\n",
-      "error.type": "tests.contrib.rq.jobs.MyException",
-      "job.func_name": "tests.contrib.rq.jobs.job_fail",
-      "job.id": "44dff4e9-25a8-4e26-b6ff-0e66de42143e",
-      "queue.name": "sync-q",
-      "runtime-id": "45fcb94b0a6e4ddaba953b01b8d6a493"
->>>>>>> abc1c9d6
     },
     "metrics": {
       "_dd.agent_psr": 1.0,
       "_dd.top_level": 1,
       "_dd.tracer_kr": 1.0,
       "_sampling_priority_v1": 1,
-<<<<<<< HEAD
-      "system.pid": 80299
+      "system.pid": 80428
     },
     "duration": 5230000,
     "start": 1667319043598558000
-=======
-      "system.pid": 80428
-    },
-    "duration": 5109000,
-    "start": 1666807176351232000
->>>>>>> abc1c9d6
   },
      {
        "name": "rq.job.perform",
@@ -57,19 +41,10 @@
        "meta": {
          "component": "rq",
          "error.msg": "error",
-<<<<<<< HEAD
          "error.stack": "Traceback (most recent call last):\n  File \"/Users/william.conti/Documents/dd-trace/dd-trace-py/ddtrace/contrib/rq/__init__.py\", line 215, in traced_job_perform\n    return func(*args, **kwargs)\n  File \"/Users/william.conti/Documents/dd-trace/dd-trace-py/.riot/venv_py3615_rq~100_click712/lib/python3.6/site-packages/rq/job.py\", line 588, in perform\n    self._result = self._execute()\n  File \"/Users/william.conti/Documents/dd-trace/dd-trace-py/.riot/venv_py3615_rq~100_click712/lib/python3.6/site-packages/rq/job.py\", line 594, in _execute\n    return self.func(*self.args, **self.kwargs)\n  File \"/Users/william.conti/Documents/dd-trace/dd-trace-py/tests/contrib/rq/jobs.py\", line 10, in job_fail\n    raise MyException(\"error\")\ntests.contrib.rq.jobs.MyException: error\n",
          "error.type": "tests.contrib.rq.jobs.MyException",
          "job.id": "77b93677-d719-4913-b60c-0beebddfa8d7"
        },
        "duration": 1787000,
        "start": 1667319043601695000
-=======
-         "error.stack": "Traceback (most recent call last):\n  File \"/root/project/ddtrace/contrib/rq/__init__.py\", line 206, in traced_job_perform\n  File \"/Users/william.conti/Documents/dd-trace/dd-trace-py/.riot/venv_py3813_rq~100_click712/lib/python3.8/site-packages/rq/job.py\", line 588, in perform\n    self._result = self._execute()\n  File \"/Users/william.conti/Documents/dd-trace/dd-trace-py/.riot/venv_py3813_rq~100_click712/lib/python3.8/site-packages/rq/job.py\", line 594, in _execute\n    return self.func(*self.args, **self.kwargs)\n  File \"/root/project/tests/contrib/rq/jobs.py\", line 10, in job_fail\ntests.contrib.rq.jobs.MyException: error\n",
-         "error.type": "tests.contrib.rq.jobs.MyException",
-         "job.id": "44dff4e9-25a8-4e26-b6ff-0e66de42143e"
-       },
-       "duration": 1649000,
-       "start": 1666807176354295000
->>>>>>> abc1c9d6
      }]]