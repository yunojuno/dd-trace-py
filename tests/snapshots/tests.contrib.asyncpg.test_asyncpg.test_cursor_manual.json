--- conflicted
+++ resolved
@@ -13,12 +13,8 @@
       "db.name": "postgres",
       "db.user": "postgres",
       "out.host": "127.0.0.1",
-<<<<<<< HEAD
       "runtime-id": "2fa6792268124613bb4489b28faf6c25",
       "span.kind": "client"
-=======
-      "runtime-id": "add49f935ae64a128ca0f633f4d25a3c"
->>>>>>> abc1c9d6
     },
     "metrics": {
       "_dd.agent_psr": 1.0,
@@ -26,17 +22,10 @@
       "_dd.tracer_kr": 1.0,
       "_sampling_priority_v1": 1,
       "out.port": 5432,
-<<<<<<< HEAD
-      "system.pid": 46342
+      "system.pid": 89825
     },
     "duration": 3460000,
     "start": 1667241403674481000
-=======
-      "system.pid": 89825
-    },
-    "duration": 7512000,
-    "start": 1666809594117032000
->>>>>>> abc1c9d6
   }],
 [
   {
@@ -53,12 +42,8 @@
       "db.name": "postgres",
       "db.user": "postgres",
       "out.host": "127.0.0.1",
-<<<<<<< HEAD
       "runtime-id": "2fa6792268124613bb4489b28faf6c25",
       "span.kind": "client"
-=======
-      "runtime-id": "add49f935ae64a128ca0f633f4d25a3c"
->>>>>>> abc1c9d6
     },
     "metrics": {
       "_dd.agent_psr": 1.0,
@@ -67,17 +52,10 @@
       "_dd.tracer_kr": 1.0,
       "_sampling_priority_v1": 1,
       "out.port": 5432,
-<<<<<<< HEAD
-      "system.pid": 46342
+      "system.pid": 89825
     },
     "duration": 770000,
     "start": 1667241403678491000
-=======
-      "system.pid": 89825
-    },
-    "duration": 3554000,
-    "start": 1666809594125298000
->>>>>>> abc1c9d6
   }],
 [
   {
@@ -94,12 +72,8 @@
       "db.name": "postgres",
       "db.user": "postgres",
       "out.host": "127.0.0.1",
-<<<<<<< HEAD
       "runtime-id": "2fa6792268124613bb4489b28faf6c25",
       "span.kind": "client"
-=======
-      "runtime-id": "add49f935ae64a128ca0f633f4d25a3c"
->>>>>>> abc1c9d6
     },
     "metrics": {
       "_dd.agent_psr": 1.0,
@@ -108,17 +82,10 @@
       "_dd.tracer_kr": 1.0,
       "_sampling_priority_v1": 1,
       "out.port": 5432,
-<<<<<<< HEAD
-      "system.pid": 46342
+      "system.pid": 89825
     },
     "duration": 982000,
     "start": 1667241403681491000
-=======
-      "system.pid": 89825
-    },
-    "duration": 1234000,
-    "start": 1666809594134036000
->>>>>>> abc1c9d6
   }],
 [
   {
@@ -135,12 +102,8 @@
       "db.name": "postgres",
       "db.user": "postgres",
       "out.host": "127.0.0.1",
-<<<<<<< HEAD
       "runtime-id": "2fa6792268124613bb4489b28faf6c25",
       "span.kind": "client"
-=======
-      "runtime-id": "add49f935ae64a128ca0f633f4d25a3c"
->>>>>>> abc1c9d6
     },
     "metrics": {
       "_dd.agent_psr": 1.0,
@@ -149,17 +112,10 @@
       "_dd.tracer_kr": 1.0,
       "_sampling_priority_v1": 1,
       "out.port": 5432,
-<<<<<<< HEAD
-      "system.pid": 46342
+      "system.pid": 89825
     },
     "duration": 935000,
     "start": 1667241403682546000
-=======
-      "system.pid": 89825
-    },
-    "duration": 2280000,
-    "start": 1666809594135392000
->>>>>>> abc1c9d6
   }],
 [
   {
@@ -176,12 +132,8 @@
       "db.name": "postgres",
       "db.user": "postgres",
       "out.host": "127.0.0.1",
-<<<<<<< HEAD
       "runtime-id": "2fa6792268124613bb4489b28faf6c25",
       "span.kind": "client"
-=======
-      "runtime-id": "add49f935ae64a128ca0f633f4d25a3c"
->>>>>>> abc1c9d6
     },
     "metrics": {
       "_dd.agent_psr": 1.0,
@@ -190,17 +142,10 @@
       "_dd.tracer_kr": 1.0,
       "_sampling_priority_v1": 1,
       "out.port": 5432,
-<<<<<<< HEAD
-      "system.pid": 46342
+      "system.pid": 89825
     },
     "duration": 1122000,
     "start": 1667241403683593000
-=======
-      "system.pid": 89825
-    },
-    "duration": 2656000,
-    "start": 1666809594137746000
->>>>>>> abc1c9d6
   }],
 [
   {
@@ -217,12 +162,8 @@
       "db.name": "postgres",
       "db.user": "postgres",
       "out.host": "127.0.0.1",
-<<<<<<< HEAD
       "runtime-id": "2fa6792268124613bb4489b28faf6c25",
       "span.kind": "client"
-=======
-      "runtime-id": "add49f935ae64a128ca0f633f4d25a3c"
->>>>>>> abc1c9d6
     },
     "metrics": {
       "_dd.agent_psr": 1.0,
@@ -231,15 +172,8 @@
       "_dd.tracer_kr": 1.0,
       "_sampling_priority_v1": 1,
       "out.port": 5432,
-<<<<<<< HEAD
-      "system.pid": 46342
+      "system.pid": 89825
     },
     "duration": 1130000,
     "start": 1667241403684787000
-=======
-      "system.pid": 89825
-    },
-    "duration": 1627000,
-    "start": 1666809594140486000
->>>>>>> abc1c9d6
   }]]