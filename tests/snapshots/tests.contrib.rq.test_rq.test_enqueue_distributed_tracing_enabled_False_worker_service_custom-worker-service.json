--- conflicted
+++ resolved
@@ -10,51 +10,22 @@
     "meta": {
       "_dd.p.dm": "-0",
       "component": "rq",
-<<<<<<< HEAD
       "job.func_name": "tests.contrib.rq.jobs.job_add1",
       "job.id": "066f8860-3cf2-466c-8639-b5a465232d76",
       "queue.name": "q",
       "runtime-id": "2cbc4798a5e1448ea9627228c43b1739",
       "span.kind": "producer"
-=======
-      "job.id": "66e03e88-21c4-47d7-91f7-b219bde5e424",
-      "job.origin": "q",
-      "job.status": "finished",
-      "runtime-id": "fa832bc8e2d34b6b8afdfce1f88b1231"
->>>>>>> abc1c9d6
     },
     "metrics": {
       "_dd.agent_psr": 1.0,
       "_dd.top_level": 1,
       "_dd.tracer_kr": 1.0,
       "_sampling_priority_v1": 1,
-<<<<<<< HEAD
-      "system.pid": 80299
+      "system.pid": 80496
     },
     "duration": 3969000,
     "start": 1667319046010716000
   }],
-=======
-      "system.pid": 80496
-    },
-    "duration": 11967000,
-    "start": 1666807179468104000
-  },
-     {
-       "name": "rq.job.perform",
-       "service": "custom-worker-service",
-       "resource": "tests.contrib.rq.jobs.job_add1",
-       "trace_id": 0,
-       "span_id": 2,
-       "parent_id": 1,
-       "meta": {
-         "component": "rq",
-         "job.id": "66e03e88-21c4-47d7-91f7-b219bde5e424"
-       },
-       "duration": 1968000,
-       "start": 1666807179472554000
-     }],
->>>>>>> abc1c9d6
 [
   {
     "name": "rq.worker.perform_job",
@@ -67,26 +38,18 @@
     "meta": {
       "_dd.p.dm": "-0",
       "component": "rq",
-<<<<<<< HEAD
       "job.id": "066f8860-3cf2-466c-8639-b5a465232d76",
       "job.origin": "q",
       "job.status": "finished",
       "runtime-id": "a2e6739f602a475d881cf22d3109919a",
       "span.kind": "consumer"
-=======
-      "job.func_name": "tests.contrib.rq.jobs.job_add1",
-      "job.id": "66e03e88-21c4-47d7-91f7-b219bde5e424",
-      "queue.name": "q",
-      "runtime-id": "45fcb94b0a6e4ddaba953b01b8d6a493"
->>>>>>> abc1c9d6
     },
     "metrics": {
       "_dd.agent_psr": 1.0,
       "_dd.top_level": 1,
       "_dd.tracer_kr": 1.0,
       "_sampling_priority_v1": 1,
-<<<<<<< HEAD
-      "system.pid": 80365
+      "system.pid": 80428
     },
     "duration": 14787000,
     "start": 1667319046365765000
@@ -104,11 +67,4 @@
        },
        "duration": 2194000,
        "start": 1667319046370829000
-     }]]
-=======
-      "system.pid": 80428
-    },
-    "duration": 5579000,
-    "start": 1666807179132509000
-  }]]
->>>>>>> abc1c9d6
+     }]]