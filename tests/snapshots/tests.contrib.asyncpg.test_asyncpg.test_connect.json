[[
  {
    "name": "postgres.connect",
    "service": "postgres",
    "resource": "postgres.connect",
    "trace_id": 0,
    "span_id": 1,
    "parent_id": 0,
    "type": "sql",
    "meta": {
      "_dd.p.dm": "-0",
      "component": "asyncpg",
      "db.name": "postgres",
      "db.user": "postgres",
      "out.host": "127.0.0.1",
<<<<<<< HEAD
      "runtime-id": "2fa6792268124613bb4489b28faf6c25",
      "span.kind": "client"
=======
      "runtime-id": "add49f935ae64a128ca0f633f4d25a3c"
>>>>>>> abc1c9d6
    },
    "metrics": {
      "_dd.agent_psr": 1.0,
      "_dd.top_level": 1,
      "_dd.tracer_kr": 1.0,
      "_sampling_priority_v1": 1,
      "out.port": 5432,
<<<<<<< HEAD
      "system.pid": 46342
    },
    "duration": 21701000,
    "start": 1667241403411882000
=======
      "system.pid": 89825
    },
    "duration": 11194000,
    "start": 1666809593831350000
>>>>>>> abc1c9d6
  }]]<|MERGE_RESOLUTION|>--- conflicted
+++ resolved
@@ -13,12 +13,8 @@
       "db.name": "postgres",
       "db.user": "postgres",
       "out.host": "127.0.0.1",
-<<<<<<< HEAD
       "runtime-id": "2fa6792268124613bb4489b28faf6c25",
       "span.kind": "client"
-=======
-      "runtime-id": "add49f935ae64a128ca0f633f4d25a3c"
->>>>>>> abc1c9d6
     },
     "metrics": {
       "_dd.agent_psr": 1.0,
@@ -26,15 +22,8 @@
       "_dd.tracer_kr": 1.0,
       "_sampling_priority_v1": 1,
       "out.port": 5432,
-<<<<<<< HEAD
-      "system.pid": 46342
+      "system.pid": 89825
     },
     "duration": 21701000,
     "start": 1667241403411882000
-=======
-      "system.pid": 89825
-    },
-    "duration": 11194000,
-    "start": 1666809593831350000
->>>>>>> abc1c9d6
   }]]