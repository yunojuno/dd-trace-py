--- conflicted
+++ resolved
@@ -10,12 +10,8 @@
     "error": 1,
     "meta": {
       "_dd.p.dm": "-0",
-<<<<<<< HEAD
       "component": "wsgi",
-      "error.msg": "Oops!",
-=======
       "error.message": "Oops!",
->>>>>>> 2b6a4b72
       "error.stack": "Traceback (most recent call last):\n  File \"/Users/kyle.verhoog/dev/dd-trace-py/ddtrace/contrib/wsgi/wsgi.py\", line 124, in __call__\n    result = self.app(environ, intercept_start_response)\n  File \"/Users/kyle.verhoog/dev/dd-trace-py/tests/contrib/wsgi/test_wsgi.py\", line 46, in application\n    raise Exception(\"Oops!\")\nException: Oops!\n",
       "error.type": "exceptions.Exception",
       "http.method": "GET",
@@ -42,12 +38,8 @@
        "type": "",
        "error": 1,
        "meta": {
-<<<<<<< HEAD
          "component": "wsgi",
-         "error.msg": "Oops!",
-=======
          "error.message": "Oops!",
->>>>>>> 2b6a4b72
          "error.stack": "Traceback (most recent call last):\n  File \"/Users/kyle.verhoog/dev/dd-trace-py/ddtrace/contrib/wsgi/wsgi.py\", line 124, in __call__\n    result = self.app(environ, intercept_start_response)\n  File \"/Users/kyle.verhoog/dev/dd-trace-py/tests/contrib/wsgi/test_wsgi.py\", line 46, in application\n    raise Exception(\"Oops!\")\nException: Oops!\n",
          "error.type": "exceptions.Exception"
        },
