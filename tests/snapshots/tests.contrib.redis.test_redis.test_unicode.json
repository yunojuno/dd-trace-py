--- conflicted
+++ resolved
@@ -12,12 +12,8 @@
       "component": "redis",
       "out.host": "localhost",
       "redis.raw_command": "GET \ud83d\ude10",
-<<<<<<< HEAD
       "runtime-id": "b8f85bec81c04f81aa7a1e60a8dd199f",
       "span.kind": "client"
-=======
-      "runtime-id": "6446f27dcf0e439eb015e4d19ecc4609"
->>>>>>> abc1c9d6
     },
     "metrics": {
       "_dd.agent_psr": 1.0,
@@ -28,15 +24,8 @@
       "out.port": 6379,
       "out.redis_db": 0,
       "redis.args_length": 2,
-<<<<<<< HEAD
-      "system.pid": 62038
+      "system.pid": 47966
     },
     "duration": 4348000,
     "start": 1667243546612831000
-=======
-      "system.pid": 47966
-    },
-    "duration": 3390000,
-    "start": 1666795689634968000
->>>>>>> abc1c9d6
   }]]