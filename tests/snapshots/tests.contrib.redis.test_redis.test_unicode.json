--- conflicted
+++ resolved
@@ -22,13 +22,8 @@
       "_sampling_priority_v1": 1,
       "out.port": 6379,
       "out.redis_db": 0,
-<<<<<<< HEAD
-      "redis.args_length": 2,
-      "system.pid": 47966
-=======
       "process_id": 64515,
       "redis.args_length": 2
->>>>>>> 6a1948d7
     },
     "duration": 3390000,
     "start": 1666795689634968000
