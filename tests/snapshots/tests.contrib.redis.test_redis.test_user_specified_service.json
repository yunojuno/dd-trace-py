--- conflicted
+++ resolved
@@ -12,12 +12,8 @@
       "component": "redis",
       "out.host": "localhost",
       "redis.raw_command": "GET cheese",
-<<<<<<< HEAD
       "runtime-id": "aace40ff838944f789a0eda808d49ad1",
       "span.kind": "client"
-=======
-      "runtime-id": "560c0eb206544f4e831d6a64e79bb37b"
->>>>>>> abc1c9d6
     },
     "metrics": {
       "_dd.agent_psr": 1.0,
@@ -28,15 +24,8 @@
       "out.port": 6379,
       "out.redis_db": 0,
       "redis.args_length": 2,
-<<<<<<< HEAD
-      "system.pid": 62100
+      "system.pid": 48027
     },
     "duration": 2372000,
     "start": 1667243546851617000
-=======
-      "system.pid": 48027
-    },
-    "duration": 2876000,
-    "start": 1666795689924393000
->>>>>>> abc1c9d6
   }]]