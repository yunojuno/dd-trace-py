--- conflicted
+++ resolved
@@ -26,7 +26,7 @@
       "_dd.top_level": 1,
       "_dd.tracer_kr": 1.0,
       "_sampling_priority_v1": 1,
-      "system.pid": 58588
+      "system.pid": 2765
     },
     "duration": 1010000,
     "start": 1667316564099433000
@@ -41,13 +41,8 @@
        "meta": {
          "component": "django"
        },
-<<<<<<< HEAD
        "duration": 785000,
        "start": 1667316564099506000
-=======
-       "duration": 8692000,
-       "start": 1633584661060721000
->>>>>>> abc1c9d6
      },
         {
           "name": "django.middleware",
@@ -59,13 +54,8 @@
           "meta": {
             "component": "django"
           },
-<<<<<<< HEAD
           "duration": 36000,
           "start": 1667316564099529000
-=======
-          "duration": 85000,
-          "start": 1633584661060790000
->>>>>>> abc1c9d6
         },
         {
           "name": "django.middleware",
@@ -77,13 +67,8 @@
           "meta": {
             "component": "django"
           },
-<<<<<<< HEAD
           "duration": 669000,
           "start": 1667316564099589000
-=======
-          "duration": 8310000,
-          "start": 1633584661060961000
->>>>>>> abc1c9d6
         },
            {
              "name": "django.middleware",
@@ -95,13 +80,8 @@
              "meta": {
                "component": "django"
              },
-<<<<<<< HEAD
              "duration": 34000,
              "start": 1667316564099607000
-=======
-             "duration": 87000,
-             "start": 1633584661061074000
->>>>>>> abc1c9d6
            },
            {
              "name": "django.middleware",
@@ -113,13 +93,8 @@
              "meta": {
                "component": "django"
              },
-<<<<<<< HEAD
              "duration": 564000,
              "start": 1667316564099658000
-=======
-             "duration": 7902000,
-             "start": 1633584661061223000
->>>>>>> abc1c9d6
            },
               {
                 "name": "django.middleware",
@@ -131,13 +106,8 @@
                 "meta": {
                   "component": "django"
                 },
-<<<<<<< HEAD
                 "duration": 12000,
                 "start": 1667316564099675000
-=======
-                "duration": 38000,
-                "start": 1633584661061282000
->>>>>>> abc1c9d6
               },
               {
                 "name": "django.middleware",
@@ -149,13 +119,8 @@
                 "meta": {
                   "component": "django"
                 },
-<<<<<<< HEAD
                 "duration": 489000,
                 "start": 1667316564099702000
-=======
-                "duration": 7610000,
-                "start": 1633584661061379000
->>>>>>> abc1c9d6
               },
                  {
                    "name": "django.middleware",
@@ -167,13 +132,8 @@
                    "meta": {
                      "component": "django"
                    },
-<<<<<<< HEAD
                    "duration": 13000,
                    "start": 1667316564099719000
-=======
-                   "duration": 41000,
-                   "start": 1633584661061439000
->>>>>>> abc1c9d6
                  },
                  {
                    "name": "django.middleware",
@@ -185,13 +145,8 @@
                    "meta": {
                      "component": "django"
                    },
-<<<<<<< HEAD
                    "duration": 438000,
                    "start": 1667316564099747000
-=======
-                   "duration": 7415000,
-                   "start": 1633584661061538000
->>>>>>> abc1c9d6
                  },
                     {
                       "name": "django.middleware",
@@ -203,13 +158,8 @@
                       "meta": {
                         "component": "django"
                       },
-<<<<<<< HEAD
                       "duration": 33000,
                       "start": 1667316564099764000
-=======
-                      "duration": 72000,
-                      "start": 1633584661061594000
->>>>>>> abc1c9d6
                     },
                     {
                       "name": "django.middleware",
@@ -221,13 +171,8 @@
                       "meta": {
                         "component": "django"
                       },
-<<<<<<< HEAD
                       "duration": 340000,
                       "start": 1667316564099813000
-=======
-                      "duration": 7081000,
-                      "start": 1633584661061725000
->>>>>>> abc1c9d6
                     },
                        {
                          "name": "django.middleware",
@@ -239,13 +184,8 @@
                          "meta": {
                            "component": "django"
                          },
-<<<<<<< HEAD
                          "duration": 285000,
                          "start": 1667316564099833000
-=======
-                         "duration": 5159000,
-                         "start": 1633584661061789000
->>>>>>> abc1c9d6
                        },
                           {
                             "name": "django.middleware",
@@ -257,13 +197,8 @@
                             "meta": {
                               "component": "django"
                             },
-<<<<<<< HEAD
                             "duration": 10000,
                             "start": 1667316564099850000
-=======
-                            "duration": 34000,
-                            "start": 1633584661061845000
->>>>>>> abc1c9d6
                           },
                           {
                             "name": "django.middleware",
@@ -275,13 +210,8 @@
                             "meta": {
                               "component": "django"
                             },
-<<<<<<< HEAD
                             "duration": 211000,
                             "start": 1667316564099875000
-=======
-                            "duration": 4877000,
-                            "start": 1633584661061937000
->>>>>>> abc1c9d6
                           },
                              {
                                "name": "django.middleware",
@@ -293,13 +223,8 @@
                                "meta": {
                                  "component": "django"
                                },
-<<<<<<< HEAD
                                "duration": 188000,
                                "start": 1667316564099892000
-=======
-                               "duration": 4729000,
-                               "start": 1633584661062051000
->>>>>>> abc1c9d6
                              },
                                 {
                                   "name": "django.middleware",
@@ -311,13 +236,8 @@
                                   "meta": {
                                     "component": "django"
                                   },
-<<<<<<< HEAD
                                   "duration": 164000,
                                   "start": 1667316564099909000
-=======
-                                  "duration": 548000,
-                                  "start": 1633584661066196000
->>>>>>> abc1c9d6
                                 },
                                    {
                                      "name": "django.middleware",
@@ -329,13 +249,8 @@
                                      "meta": {
                                        "component": "django"
                                      },
-<<<<<<< HEAD
                                      "duration": 12000,
                                      "start": 1667316564099973000
-=======
-                                     "duration": 47000,
-                                     "start": 1633584661066386000
->>>>>>> abc1c9d6
                                    },
                                    {
                                      "name": "django.middleware",
@@ -347,13 +262,8 @@
                                      "meta": {
                                        "component": "django"
                                      },
-<<<<<<< HEAD
                                      "duration": 10000,
                                      "start": 1667316564100000000
-=======
-                                     "duration": 37000,
-                                     "start": 1633584661066503000
->>>>>>> abc1c9d6
                                    },
                                    {
                                      "name": "django.view",
@@ -365,13 +275,8 @@
                                      "meta": {
                                        "component": "django"
                                      },
-<<<<<<< HEAD
                                      "duration": 29000,
                                      "start": 1667316564100036000
-=======
-                                     "duration": 77000,
-                                     "start": 1633584661066628000
->>>>>>> abc1c9d6
                                    },
                           {
                             "name": "django.middleware",
@@ -383,13 +288,8 @@
                             "meta": {
                               "component": "django"
                             },
-<<<<<<< HEAD
                             "duration": 10000,
                             "start": 1667316564100101000
-=======
-                            "duration": 36000,
-                            "start": 1633584661066878000
->>>>>>> abc1c9d6
                           },
                        {
                          "name": "django.middleware",
@@ -401,13 +301,8 @@
                          "meta": {
                            "component": "django"
                          },
-<<<<<<< HEAD
                          "duration": 14000,
                          "start": 1667316564100132000
-=======
-                         "duration": 106000,
-                         "start": 1633584661067011000
->>>>>>> abc1c9d6
                        },
                     {
                       "name": "django.middleware",
@@ -419,13 +314,8 @@
                       "meta": {
                         "component": "django"
                       },
-<<<<<<< HEAD
                       "duration": 11000,
                       "start": 1667316564100167000
-=======
-                      "duration": 41000,
-                      "start": 1633584661068878000
->>>>>>> abc1c9d6
                     },
               {
                 "name": "django.middleware",
@@ -437,13 +327,8 @@
                 "meta": {
                   "component": "django"
                 },
-<<<<<<< HEAD
                 "duration": 10000,
                 "start": 1667316564100206000
-=======
-                "duration": 38000,
-                "start": 1633584661069053000
->>>>>>> abc1c9d6
               },
            {
              "name": "django.middleware",
@@ -455,13 +340,8 @@
              "meta": {
                "component": "django"
              },
-<<<<<<< HEAD
              "duration": 15000,
              "start": 1667316564100236000
-=======
-             "duration": 50000,
-             "start": 1633584661069187000
->>>>>>> abc1c9d6
            },
         {
           "name": "django.middleware",
@@ -473,11 +353,6 @@
           "meta": {
             "component": "django"
           },
-<<<<<<< HEAD
           "duration": 13000,
           "start": 1667316564100272000
-=======
-          "duration": 45000,
-          "start": 1633584661069333000
->>>>>>> abc1c9d6
         }]]