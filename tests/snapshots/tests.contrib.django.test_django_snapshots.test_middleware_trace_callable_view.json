[[
  {
    "name": "django.request",
    "service": "django",
    "resource": "GET ^feed-view/$",
    "trace_id": 0,
    "span_id": 1,
    "parent_id": 0,
    "type": "web",
    "error": 0,
    "meta": {
      "_dd.p.dm": "-0",
      "component": "django",
      "django.request.class": "django.core.handlers.wsgi.WSGIRequest",
      "django.response.class": "django.http.response.HttpResponse",
      "django.user.is_authenticated": "False",
      "django.view": "feed-view",
      "http.method": "GET",
      "http.route": "^feed-view/$",
      "http.status_code": "200",
      "http.url": "http://testserver/feed-view/",
      "runtime-id": "0d855090f6a74e41950effe395eda832"
    },
    "metrics": {
      "_dd.agent_psr": 1.0,
      "_dd.measured": 1,
      "_dd.top_level": 1,
      "_dd.tracer_kr": 1.0,
      "_sampling_priority_v1": 1,
      "process_id": 2875
    },
    "duration": 7566000,
    "start": 1633584864865319000
  },
     {
       "name": "django.middleware",
       "service": "django",
       "resource": "django.contrib.sessions.middleware.SessionMiddleware.__call__",
       "trace_id": 0,
       "span_id": 2,
       "parent_id": 1,
<<<<<<< HEAD
       "meta": {
         "component": "django"
       },
=======
       "type": "",
       "error": 0,
>>>>>>> 725601d6
       "duration": 7052000,
       "start": 1633584864865539000
     },
        {
          "name": "django.middleware",
          "service": "django",
          "resource": "django.contrib.sessions.middleware.SessionMiddleware.process_request",
          "trace_id": 0,
          "span_id": 3,
          "parent_id": 2,
<<<<<<< HEAD
          "meta": {
            "component": "django"
          },
=======
          "type": "",
          "error": 0,
>>>>>>> 725601d6
          "duration": 88000,
          "start": 1633584864865616000
        },
        {
          "name": "django.middleware",
          "service": "django",
          "resource": "django.middleware.common.CommonMiddleware.__call__",
          "trace_id": 0,
          "span_id": 4,
          "parent_id": 2,
<<<<<<< HEAD
          "meta": {
            "component": "django"
          },
=======
          "type": "",
          "error": 0,
>>>>>>> 725601d6
          "duration": 6670000,
          "start": 1633584864865783000
        },
           {
             "name": "django.middleware",
             "service": "django",
             "resource": "django.middleware.common.CommonMiddleware.process_request",
             "trace_id": 0,
             "span_id": 6,
             "parent_id": 4,
<<<<<<< HEAD
             "meta": {
               "component": "django"
             },
=======
             "type": "",
             "error": 0,
>>>>>>> 725601d6
             "duration": 136000,
             "start": 1633584864865847000
           },
           {
             "name": "django.middleware",
             "service": "django",
             "resource": "django.middleware.csrf.CsrfViewMiddleware.__call__",
             "trace_id": 0,
             "span_id": 7,
             "parent_id": 4,
<<<<<<< HEAD
             "meta": {
               "component": "django"
             },
=======
             "type": "",
             "error": 0,
>>>>>>> 725601d6
             "duration": 6203000,
             "start": 1633584864866048000
           },
              {
                "name": "django.middleware",
                "service": "django",
                "resource": "django.middleware.csrf.CsrfViewMiddleware.process_request",
                "trace_id": 0,
                "span_id": 9,
                "parent_id": 7,
<<<<<<< HEAD
                "meta": {
                  "component": "django"
                },
=======
                "type": "",
                "error": 0,
>>>>>>> 725601d6
                "duration": 39000,
                "start": 1633584864866108000
              },
              {
                "name": "django.middleware",
                "service": "django",
                "resource": "django.contrib.auth.middleware.AuthenticationMiddleware.__call__",
                "trace_id": 0,
                "span_id": 10,
                "parent_id": 7,
<<<<<<< HEAD
                "meta": {
                  "component": "django"
                },
=======
                "type": "",
                "error": 0,
>>>>>>> 725601d6
                "duration": 5911000,
                "start": 1633584864866207000
              },
                 {
                   "name": "django.middleware",
                   "service": "django",
                   "resource": "django.contrib.auth.middleware.AuthenticationMiddleware.process_request",
                   "trace_id": 0,
                   "span_id": 12,
                   "parent_id": 10,
<<<<<<< HEAD
                   "meta": {
                     "component": "django"
                   },
=======
                   "type": "",
                   "error": 0,
>>>>>>> 725601d6
                   "duration": 43000,
                   "start": 1633584864866267000
                 },
                 {
                   "name": "django.middleware",
                   "service": "django",
                   "resource": "django.contrib.messages.middleware.MessageMiddleware.__call__",
                   "trace_id": 0,
                   "span_id": 13,
                   "parent_id": 10,
<<<<<<< HEAD
                   "meta": {
                     "component": "django"
                   },
=======
                   "type": "",
                   "error": 0,
>>>>>>> 725601d6
                   "duration": 5712000,
                   "start": 1633584864866370000
                 },
                    {
                      "name": "django.middleware",
                      "service": "django",
                      "resource": "django.contrib.messages.middleware.MessageMiddleware.process_request",
                      "trace_id": 0,
                      "span_id": 14,
                      "parent_id": 13,
<<<<<<< HEAD
                      "meta": {
                        "component": "django"
                      },
=======
                      "type": "",
                      "error": 0,
>>>>>>> 725601d6
                      "duration": 74000,
                      "start": 1633584864866428000
                    },
                    {
                      "name": "django.middleware",
                      "service": "django",
                      "resource": "django.middleware.clickjacking.XFrameOptionsMiddleware.__call__",
                      "trace_id": 0,
                      "span_id": 15,
                      "parent_id": 13,
<<<<<<< HEAD
                      "meta": {
                        "component": "django"
                      },
=======
                      "type": "",
                      "error": 0,
>>>>>>> 725601d6
                      "duration": 5385000,
                      "start": 1633584864866562000
                    },
                       {
                         "name": "django.middleware",
                         "service": "django",
                         "resource": "django.middleware.security.SecurityMiddleware.__call__",
                         "trace_id": 0,
                         "span_id": 17,
                         "parent_id": 15,
<<<<<<< HEAD
                         "meta": {
                           "component": "django"
                         },
=======
                         "type": "",
                         "error": 0,
>>>>>>> 725601d6
                         "duration": 5179000,
                         "start": 1633584864866623000
                       },
                          {
                            "name": "django.middleware",
                            "service": "django",
                            "resource": "django.middleware.security.SecurityMiddleware.process_request",
                            "trace_id": 0,
                            "span_id": 19,
                            "parent_id": 17,
<<<<<<< HEAD
                            "meta": {
                              "component": "django"
                            },
=======
                            "type": "",
                            "error": 0,
>>>>>>> 725601d6
                            "duration": 35000,
                            "start": 1633584864866681000
                          },
                          {
                            "name": "django.middleware",
                            "service": "django",
                            "resource": "tests.contrib.django.middleware.ClsMiddleware.__call__",
                            "trace_id": 0,
                            "span_id": 20,
                            "parent_id": 17,
<<<<<<< HEAD
                            "meta": {
                              "component": "django"
                            },
=======
                            "type": "",
                            "error": 0,
>>>>>>> 725601d6
                            "duration": 4875000,
                            "start": 1633584864866775000
                          },
                             {
                               "name": "django.middleware",
                               "service": "django",
                               "resource": "tests.contrib.django.middleware.fn_middleware",
                               "trace_id": 0,
                               "span_id": 22,
                               "parent_id": 20,
<<<<<<< HEAD
                               "meta": {
                                 "component": "django"
                               },
=======
                               "type": "",
                               "error": 0,
>>>>>>> 725601d6
                               "duration": 4784000,
                               "start": 1633584864866832000
                             },
                                {
                                  "name": "django.middleware",
                                  "service": "django",
                                  "resource": "tests.contrib.django.middleware.EverythingMiddleware.__call__",
                                  "trace_id": 0,
                                  "span_id": 23,
                                  "parent_id": 22,
<<<<<<< HEAD
                                  "meta": {
                                    "component": "django"
                                  },
=======
                                  "type": "",
                                  "error": 0,
>>>>>>> 725601d6
                                  "duration": 4684000,
                                  "start": 1633584864866892000
                                },
                                   {
                                     "name": "django.middleware",
                                     "service": "django",
                                     "resource": "django.middleware.csrf.CsrfViewMiddleware.process_view",
                                     "trace_id": 0,
                                     "span_id": 24,
                                     "parent_id": 23,
<<<<<<< HEAD
                                     "meta": {
                                       "component": "django"
                                     },
=======
                                     "type": "",
                                     "error": 0,
>>>>>>> 725601d6
                                     "duration": 41000,
                                     "start": 1633584864867040000
                                   },
                                   {
                                     "name": "django.middleware",
                                     "service": "django",
                                     "resource": "tests.contrib.django.middleware.EverythingMiddleware.process_view",
                                     "trace_id": 0,
                                     "span_id": 25,
                                     "parent_id": 23,
<<<<<<< HEAD
                                     "meta": {
                                       "component": "django"
                                     },
=======
                                     "type": "",
                                     "error": 0,
>>>>>>> 725601d6
                                     "duration": 34000,
                                     "start": 1633584864867143000
                                   },
                                   {
                                     "name": "django.view",
                                     "service": "django",
                                     "resource": "tests.contrib.django.views.FeedView",
                                     "trace_id": 0,
                                     "span_id": 26,
                                     "parent_id": 23,
<<<<<<< HEAD
                                     "meta": {
                                       "component": "django"
                                     },
=======
                                     "type": "",
                                     "error": 0,
>>>>>>> 725601d6
                                     "duration": 4256000,
                                     "start": 1633584864867257000
                                   },
                          {
                            "name": "django.middleware",
                            "service": "django",
                            "resource": "django.middleware.security.SecurityMiddleware.process_response",
                            "trace_id": 0,
                            "span_id": 21,
                            "parent_id": 17,
<<<<<<< HEAD
                            "meta": {
                              "component": "django"
                            },
=======
                            "type": "",
                            "error": 0,
>>>>>>> 725601d6
                            "duration": 43000,
                            "start": 1633584864871724000
                          },
                       {
                         "name": "django.middleware",
                         "service": "django",
                         "resource": "django.middleware.clickjacking.XFrameOptionsMiddleware.process_response",
                         "trace_id": 0,
                         "span_id": 18,
                         "parent_id": 15,
<<<<<<< HEAD
                         "meta": {
                           "component": "django"
                         },
=======
                         "type": "",
                         "error": 0,
>>>>>>> 725601d6
                         "duration": 48000,
                         "start": 1633584864871864000
                       },
                    {
                      "name": "django.middleware",
                      "service": "django",
                      "resource": "django.contrib.messages.middleware.MessageMiddleware.process_response",
                      "trace_id": 0,
                      "span_id": 16,
                      "parent_id": 13,
<<<<<<< HEAD
                      "meta": {
                        "component": "django"
                      },
=======
                      "type": "",
                      "error": 0,
>>>>>>> 725601d6
                      "duration": 41000,
                      "start": 1633584864872007000
                    },
              {
                "name": "django.middleware",
                "service": "django",
                "resource": "django.middleware.csrf.CsrfViewMiddleware.process_response",
                "trace_id": 0,
                "span_id": 11,
                "parent_id": 7,
<<<<<<< HEAD
                "meta": {
                  "component": "django"
                },
=======
                "type": "",
                "error": 0,
>>>>>>> 725601d6
                "duration": 39000,
                "start": 1633584864872178000
              },
           {
             "name": "django.middleware",
             "service": "django",
             "resource": "django.middleware.common.CommonMiddleware.process_response",
             "trace_id": 0,
             "span_id": 8,
             "parent_id": 4,
<<<<<<< HEAD
             "meta": {
               "component": "django"
             },
=======
             "type": "",
             "error": 0,
>>>>>>> 725601d6
             "duration": 49000,
             "start": 1633584864872369000
           },
        {
          "name": "django.middleware",
          "service": "django",
          "resource": "django.contrib.sessions.middleware.SessionMiddleware.process_response",
          "trace_id": 0,
          "span_id": 5,
          "parent_id": 2,
<<<<<<< HEAD
          "meta": {
            "component": "django"
          },
=======
          "type": "",
          "error": 0,
>>>>>>> 725601d6
          "duration": 44000,
          "start": 1633584864872513000
        }]]<|MERGE_RESOLUTION|>--- conflicted
+++ resolved
@@ -19,7 +19,7 @@
       "http.route": "^feed-view/$",
       "http.status_code": "200",
       "http.url": "http://testserver/feed-view/",
-      "runtime-id": "0d855090f6a74e41950effe395eda832"
+      "runtime-id": "3a330969456446cd8d36553672a50858"
     },
     "metrics": {
       "_dd.agent_psr": 1.0,
@@ -27,10 +27,10 @@
       "_dd.top_level": 1,
       "_dd.tracer_kr": 1.0,
       "_sampling_priority_v1": 1,
-      "process_id": 2875
+      "process_id": 12218
     },
-    "duration": 7566000,
-    "start": 1633584864865319000
+    "duration": 2224000,
+    "start": 1669648308520884000
   },
      {
        "name": "django.middleware",
@@ -39,16 +39,13 @@
        "trace_id": 0,
        "span_id": 2,
        "parent_id": 1,
-<<<<<<< HEAD
+       "type": "",
+       "error": 0,
        "meta": {
          "component": "django"
        },
-=======
-       "type": "",
-       "error": 0,
->>>>>>> 725601d6
-       "duration": 7052000,
-       "start": 1633584864865539000
+       "duration": 1989000,
+       "start": 1669648308520965000
      },
         {
           "name": "django.middleware",
@@ -57,16 +54,13 @@
           "trace_id": 0,
           "span_id": 3,
           "parent_id": 2,
-<<<<<<< HEAD
+          "type": "",
+          "error": 0,
           "meta": {
             "component": "django"
           },
-=======
-          "type": "",
-          "error": 0,
->>>>>>> 725601d6
-          "duration": 88000,
-          "start": 1633584864865616000
+          "duration": 38000,
+          "start": 1669648308520988000
         },
         {
           "name": "django.middleware",
@@ -75,16 +69,13 @@
           "trace_id": 0,
           "span_id": 4,
           "parent_id": 2,
-<<<<<<< HEAD
+          "type": "",
+          "error": 0,
           "meta": {
             "component": "django"
           },
-=======
-          "type": "",
-          "error": 0,
->>>>>>> 725601d6
-          "duration": 6670000,
-          "start": 1633584864865783000
+          "duration": 1864000,
+          "start": 1669648308521052000
         },
            {
              "name": "django.middleware",
@@ -93,16 +84,13 @@
              "trace_id": 0,
              "span_id": 6,
              "parent_id": 4,
-<<<<<<< HEAD
+             "type": "",
+             "error": 0,
              "meta": {
                "component": "django"
              },
-=======
-             "type": "",
-             "error": 0,
->>>>>>> 725601d6
-             "duration": 136000,
-             "start": 1633584864865847000
+             "duration": 38000,
+             "start": 1669648308521071000
            },
            {
              "name": "django.middleware",
@@ -111,16 +99,13 @@
              "trace_id": 0,
              "span_id": 7,
              "parent_id": 4,
-<<<<<<< HEAD
+             "type": "",
+             "error": 0,
              "meta": {
                "component": "django"
              },
-=======
-             "type": "",
-             "error": 0,
->>>>>>> 725601d6
-             "duration": 6203000,
-             "start": 1633584864866048000
+             "duration": 1750000,
+             "start": 1669648308521128000
            },
               {
                 "name": "django.middleware",
@@ -129,16 +114,13 @@
                 "trace_id": 0,
                 "span_id": 9,
                 "parent_id": 7,
-<<<<<<< HEAD
+                "type": "",
+                "error": 0,
                 "meta": {
                   "component": "django"
                 },
-=======
-                "type": "",
-                "error": 0,
->>>>>>> 725601d6
-                "duration": 39000,
-                "start": 1633584864866108000
+                "duration": 12000,
+                "start": 1669648308521147000
               },
               {
                 "name": "django.middleware",
@@ -147,16 +129,13 @@
                 "trace_id": 0,
                 "span_id": 10,
                 "parent_id": 7,
-<<<<<<< HEAD
+                "type": "",
+                "error": 0,
                 "meta": {
                   "component": "django"
                 },
-=======
-                "type": "",
-                "error": 0,
->>>>>>> 725601d6
-                "duration": 5911000,
-                "start": 1633584864866207000
+                "duration": 1669000,
+                "start": 1669648308521175000
               },
                  {
                    "name": "django.middleware",
@@ -165,16 +144,13 @@
                    "trace_id": 0,
                    "span_id": 12,
                    "parent_id": 10,
-<<<<<<< HEAD
+                   "type": "",
+                   "error": 0,
                    "meta": {
                      "component": "django"
                    },
-=======
-                   "type": "",
-                   "error": 0,
->>>>>>> 725601d6
-                   "duration": 43000,
-                   "start": 1633584864866267000
+                   "duration": 14000,
+                   "start": 1669648308521193000
                  },
                  {
                    "name": "django.middleware",
@@ -183,16 +159,13 @@
                    "trace_id": 0,
                    "span_id": 13,
                    "parent_id": 10,
-<<<<<<< HEAD
+                   "type": "",
+                   "error": 0,
                    "meta": {
                      "component": "django"
                    },
-=======
-                   "type": "",
-                   "error": 0,
->>>>>>> 725601d6
-                   "duration": 5712000,
-                   "start": 1633584864866370000
+                   "duration": 1612000,
+                   "start": 1669648308521225000
                  },
                     {
                       "name": "django.middleware",
@@ -201,16 +174,13 @@
                       "trace_id": 0,
                       "span_id": 14,
                       "parent_id": 13,
-<<<<<<< HEAD
+                      "type": "",
+                      "error": 0,
                       "meta": {
                         "component": "django"
                       },
-=======
-                      "type": "",
-                      "error": 0,
->>>>>>> 725601d6
-                      "duration": 74000,
-                      "start": 1633584864866428000
+                      "duration": 35000,
+                      "start": 1669648308521243000
                     },
                     {
                       "name": "django.middleware",
@@ -219,16 +189,13 @@
                       "trace_id": 0,
                       "span_id": 15,
                       "parent_id": 13,
-<<<<<<< HEAD
+                      "type": "",
+                      "error": 0,
                       "meta": {
                         "component": "django"
                       },
-=======
-                      "type": "",
-                      "error": 0,
->>>>>>> 725601d6
-                      "duration": 5385000,
-                      "start": 1633584864866562000
+                      "duration": 1507000,
+                      "start": 1669648308521295000
                     },
                        {
                          "name": "django.middleware",
@@ -237,16 +204,13 @@
                          "trace_id": 0,
                          "span_id": 17,
                          "parent_id": 15,
-<<<<<<< HEAD
+                         "type": "",
+                         "error": 0,
                          "meta": {
                            "component": "django"
                          },
-=======
-                         "type": "",
-                         "error": 0,
->>>>>>> 725601d6
-                         "duration": 5179000,
-                         "start": 1633584864866623000
+                         "duration": 1442000,
+                         "start": 1669648308521320000
                        },
                           {
                             "name": "django.middleware",
@@ -255,16 +219,13 @@
                             "trace_id": 0,
                             "span_id": 19,
                             "parent_id": 17,
-<<<<<<< HEAD
+                            "type": "",
+                            "error": 0,
                             "meta": {
                               "component": "django"
                             },
-=======
-                            "type": "",
-                            "error": 0,
->>>>>>> 725601d6
-                            "duration": 35000,
-                            "start": 1633584864866681000
+                            "duration": 10000,
+                            "start": 1669648308521339000
                           },
                           {
                             "name": "django.middleware",
@@ -273,16 +234,13 @@
                             "trace_id": 0,
                             "span_id": 20,
                             "parent_id": 17,
-<<<<<<< HEAD
+                            "type": "",
+                            "error": 0,
                             "meta": {
                               "component": "django"
                             },
-=======
-                            "type": "",
-                            "error": 0,
->>>>>>> 725601d6
-                            "duration": 4875000,
-                            "start": 1633584864866775000
+                            "duration": 1353000,
+                            "start": 1669648308521365000
                           },
                              {
                                "name": "django.middleware",
@@ -291,16 +249,13 @@
                                "trace_id": 0,
                                "span_id": 22,
                                "parent_id": 20,
-<<<<<<< HEAD
+                               "type": "",
+                               "error": 0,
                                "meta": {
                                  "component": "django"
                                },
-=======
-                               "type": "",
-                               "error": 0,
->>>>>>> 725601d6
-                               "duration": 4784000,
-                               "start": 1633584864866832000
+                               "duration": 1327000,
+                               "start": 1669648308521384000
                              },
                                 {
                                   "name": "django.middleware",
@@ -309,16 +264,13 @@
                                   "trace_id": 0,
                                   "span_id": 23,
                                   "parent_id": 22,
-<<<<<<< HEAD
+                                  "type": "",
+                                  "error": 0,
                                   "meta": {
                                     "component": "django"
                                   },
-=======
-                                  "type": "",
-                                  "error": 0,
->>>>>>> 725601d6
-                                  "duration": 4684000,
-                                  "start": 1633584864866892000
+                                  "duration": 1300000,
+                                  "start": 1669648308521402000
                                 },
                                    {
                                      "name": "django.middleware",
@@ -327,16 +279,13 @@
                                      "trace_id": 0,
                                      "span_id": 24,
                                      "parent_id": 23,
-<<<<<<< HEAD
+                                     "type": "",
+                                     "error": 0,
                                      "meta": {
                                        "component": "django"
                                      },
-=======
-                                     "type": "",
-                                     "error": 0,
->>>>>>> 725601d6
-                                     "duration": 41000,
-                                     "start": 1633584864867040000
+                                     "duration": 14000,
+                                     "start": 1669648308521480000
                                    },
                                    {
                                      "name": "django.middleware",
@@ -345,16 +294,13 @@
                                      "trace_id": 0,
                                      "span_id": 25,
                                      "parent_id": 23,
-<<<<<<< HEAD
+                                     "type": "",
+                                     "error": 0,
                                      "meta": {
                                        "component": "django"
                                      },
-=======
-                                     "type": "",
-                                     "error": 0,
->>>>>>> 725601d6
-                                     "duration": 34000,
-                                     "start": 1633584864867143000
+                                     "duration": 10000,
+                                     "start": 1669648308521509000
                                    },
                                    {
                                      "name": "django.view",
@@ -363,16 +309,13 @@
                                      "trace_id": 0,
                                      "span_id": 26,
                                      "parent_id": 23,
-<<<<<<< HEAD
+                                     "type": "",
+                                     "error": 0,
                                      "meta": {
                                        "component": "django"
                                      },
-=======
-                                     "type": "",
-                                     "error": 0,
->>>>>>> 725601d6
-                                     "duration": 4256000,
-                                     "start": 1633584864867257000
+                                     "duration": 1143000,
+                                     "start": 1669648308521544000
                                    },
                           {
                             "name": "django.middleware",
@@ -381,16 +324,13 @@
                             "trace_id": 0,
                             "span_id": 21,
                             "parent_id": 17,
-<<<<<<< HEAD
+                            "type": "",
+                            "error": 0,
                             "meta": {
                               "component": "django"
                             },
-=======
-                            "type": "",
-                            "error": 0,
->>>>>>> 725601d6
-                            "duration": 43000,
-                            "start": 1633584864871724000
+                            "duration": 16000,
+                            "start": 1669648308522739000
                           },
                        {
                          "name": "django.middleware",
@@ -399,16 +339,13 @@
                          "trace_id": 0,
                          "span_id": 18,
                          "parent_id": 15,
-<<<<<<< HEAD
+                         "type": "",
+                         "error": 0,
                          "meta": {
                            "component": "django"
                          },
-=======
-                         "type": "",
-                         "error": 0,
->>>>>>> 725601d6
-                         "duration": 48000,
-                         "start": 1633584864871864000
+                         "duration": 16000,
+                         "start": 1669648308522779000
                        },
                     {
                       "name": "django.middleware",
@@ -417,16 +354,13 @@
                       "trace_id": 0,
                       "span_id": 16,
                       "parent_id": 13,
-<<<<<<< HEAD
+                      "type": "",
+                      "error": 0,
                       "meta": {
                         "component": "django"
                       },
-=======
-                      "type": "",
-                      "error": 0,
->>>>>>> 725601d6
-                      "duration": 41000,
-                      "start": 1633584864872007000
+                      "duration": 12000,
+                      "start": 1669648308522818000
                     },
               {
                 "name": "django.middleware",
@@ -435,16 +369,13 @@
                 "trace_id": 0,
                 "span_id": 11,
                 "parent_id": 7,
-<<<<<<< HEAD
+                "type": "",
+                "error": 0,
                 "meta": {
                   "component": "django"
                 },
-=======
-                "type": "",
-                "error": 0,
->>>>>>> 725601d6
-                "duration": 39000,
-                "start": 1633584864872178000
+                "duration": 11000,
+                "start": 1669648308522860000
               },
            {
              "name": "django.middleware",
@@ -453,16 +384,13 @@
              "trace_id": 0,
              "span_id": 8,
              "parent_id": 4,
-<<<<<<< HEAD
+             "type": "",
+             "error": 0,
              "meta": {
                "component": "django"
              },
-=======
-             "type": "",
-             "error": 0,
->>>>>>> 725601d6
-             "duration": 49000,
-             "start": 1633584864872369000
+             "duration": 16000,
+             "start": 1669648308522893000
            },
         {
           "name": "django.middleware",
@@ -471,14 +399,11 @@
           "trace_id": 0,
           "span_id": 5,
           "parent_id": 2,
-<<<<<<< HEAD
+          "type": "",
+          "error": 0,
           "meta": {
             "component": "django"
           },
-=======
-          "type": "",
-          "error": 0,
->>>>>>> 725601d6
-          "duration": 44000,
-          "start": 1633584864872513000
+          "duration": 15000,
+          "start": 1669648308522932000
         }]]