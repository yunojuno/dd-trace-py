[[
  {
    "name": "redis_get",
    "service": "redis_svc",
    "resource": "redis_get",
    "trace_id": 0,
    "span_id": 1,
    "parent_id": 0,
    "meta": {
      "_dd.p.dm": "-0",
<<<<<<< HEAD
      "runtime-id": "b8f85bec81c04f81aa7a1e60a8dd199f"
=======
      "runtime-id": "6446f27dcf0e439eb015e4d19ecc4609"
>>>>>>> abc1c9d6
    },
    "metrics": {
      "_dd.agent_psr": 1.0,
      "_dd.top_level": 1,
      "_dd.tracer_kr": 1.0,
      "_sampling_priority_v1": 1,
<<<<<<< HEAD
      "system.pid": 62038
    },
    "duration": 4109944,
    "start": 1667243546069421056
=======
      "system.pid": 47966
    },
    "duration": 3386936,
    "start": 1666795689111416064
>>>>>>> abc1c9d6
  },
     {
       "name": "redis.command",
       "service": "redis",
       "resource": "GET cheese",
       "trace_id": 0,
       "span_id": 2,
       "parent_id": 1,
       "type": "redis",
       "meta": {
         "component": "redis",
         "out.host": "localhost",
         "redis.raw_command": "GET cheese",
         "span.kind": "client"
       },
       "metrics": {
         "_dd.measured": 1,
         "_dd.top_level": 1,
         "out.port": 6379,
         "out.redis_db": 0,
         "redis.args_length": 2
       },
<<<<<<< HEAD
       "duration": 3931000,
       "start": 1667243546069545000
=======
       "duration": 3226000,
       "start": 1666795689111541000
>>>>>>> abc1c9d6
     }]]<|MERGE_RESOLUTION|>--- conflicted
+++ resolved
@@ -8,28 +8,17 @@
     "parent_id": 0,
     "meta": {
       "_dd.p.dm": "-0",
-<<<<<<< HEAD
       "runtime-id": "b8f85bec81c04f81aa7a1e60a8dd199f"
-=======
-      "runtime-id": "6446f27dcf0e439eb015e4d19ecc4609"
->>>>>>> abc1c9d6
     },
     "metrics": {
       "_dd.agent_psr": 1.0,
       "_dd.top_level": 1,
       "_dd.tracer_kr": 1.0,
       "_sampling_priority_v1": 1,
-<<<<<<< HEAD
-      "system.pid": 62038
+      "system.pid": 47966
     },
     "duration": 4109944,
     "start": 1667243546069421056
-=======
-      "system.pid": 47966
-    },
-    "duration": 3386936,
-    "start": 1666795689111416064
->>>>>>> abc1c9d6
   },
      {
        "name": "redis.command",
@@ -52,11 +41,6 @@
          "out.redis_db": 0,
          "redis.args_length": 2
        },
-<<<<<<< HEAD
        "duration": 3931000,
        "start": 1667243546069545000
-=======
-       "duration": 3226000,
-       "start": 1666795689111541000
->>>>>>> abc1c9d6
      }]]