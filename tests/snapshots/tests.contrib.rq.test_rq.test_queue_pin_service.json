[[
  {
    "name": "rq.queue.enqueue_job",
    "service": "my-pin-svc",
    "resource": "tests.contrib.rq.jobs.job_add1",
    "trace_id": 0,
    "span_id": 1,
    "parent_id": 0,
    "type": "worker",
    "meta": {
      "_dd.p.dm": "-0",
      "component": "rq",
      "job.func_name": "tests.contrib.rq.jobs.job_add1",
<<<<<<< HEAD
      "job.id": "a9779fe2-e3e9-4472-91d0-2768a2deba9a",
      "queue.name": "q",
      "runtime-id": "2cbc4798a5e1448ea9627228c43b1739",
      "span.kind": "producer"
=======
      "job.id": "8c35ea34-f319-4e57-8efc-95fee4749bf6",
      "queue.name": "q",
      "runtime-id": "45fcb94b0a6e4ddaba953b01b8d6a493"
>>>>>>> abc1c9d6
    },
    "metrics": {
      "_dd.agent_psr": 1.0,
      "_dd.top_level": 1,
      "_dd.tracer_kr": 1.0,
      "_sampling_priority_v1": 1,
<<<<<<< HEAD
      "system.pid": 80299
    },
    "duration": 2900000,
    "start": 1667319043831840000
=======
      "system.pid": 80428
    },
    "duration": 3084000,
    "start": 1666807176667829000
>>>>>>> abc1c9d6
  },
     {
       "name": "rq.worker.perform_job",
       "service": "rq-worker",
       "resource": "tests.contrib.rq.jobs.job_add1",
       "trace_id": 0,
       "span_id": 2,
       "parent_id": 1,
       "type": "worker",
       "meta": {
         "_dd.p.dm": "-0",
         "component": "rq",
<<<<<<< HEAD
         "job.id": "a9779fe2-e3e9-4472-91d0-2768a2deba9a",
         "job.origin": "q",
         "job.status": "finished",
         "runtime-id": "2cbc4798a5e1448ea9627228c43b1739",
         "span.kind": "consumer"
=======
         "job.id": "8c35ea34-f319-4e57-8efc-95fee4749bf6",
         "job.origin": "q",
         "job.status": "finished",
         "runtime-id": "45fcb94b0a6e4ddaba953b01b8d6a493"
>>>>>>> abc1c9d6
       },
       "metrics": {
         "_dd.top_level": 1,
         "_dd.tracer_kr": 1.0,
         "_sampling_priority_v1": 1,
<<<<<<< HEAD
         "system.pid": 80299
       },
       "duration": 6881000,
       "start": 1667319043847449000
=======
         "system.pid": 80428
       },
       "duration": 6683000,
       "start": 1666807176684223000
>>>>>>> abc1c9d6
     },
        {
          "name": "rq.job.perform",
          "service": "rq-worker",
          "resource": "tests.contrib.rq.jobs.job_add1",
          "trace_id": 0,
          "span_id": 3,
          "parent_id": 2,
          "meta": {
            "component": "rq",
<<<<<<< HEAD
            "job.id": "a9779fe2-e3e9-4472-91d0-2768a2deba9a"
          },
          "duration": 1117000,
          "start": 1667319043848747000
=======
            "job.id": "8c35ea34-f319-4e57-8efc-95fee4749bf6"
          },
          "duration": 841000,
          "start": 1666807176685590000
>>>>>>> abc1c9d6
        }]]<|MERGE_RESOLUTION|>--- conflicted
+++ resolved
@@ -11,33 +11,20 @@
       "_dd.p.dm": "-0",
       "component": "rq",
       "job.func_name": "tests.contrib.rq.jobs.job_add1",
-<<<<<<< HEAD
       "job.id": "a9779fe2-e3e9-4472-91d0-2768a2deba9a",
       "queue.name": "q",
       "runtime-id": "2cbc4798a5e1448ea9627228c43b1739",
       "span.kind": "producer"
-=======
-      "job.id": "8c35ea34-f319-4e57-8efc-95fee4749bf6",
-      "queue.name": "q",
-      "runtime-id": "45fcb94b0a6e4ddaba953b01b8d6a493"
->>>>>>> abc1c9d6
     },
     "metrics": {
       "_dd.agent_psr": 1.0,
       "_dd.top_level": 1,
       "_dd.tracer_kr": 1.0,
       "_sampling_priority_v1": 1,
-<<<<<<< HEAD
-      "system.pid": 80299
+      "system.pid": 80428
     },
     "duration": 2900000,
     "start": 1667319043831840000
-=======
-      "system.pid": 80428
-    },
-    "duration": 3084000,
-    "start": 1666807176667829000
->>>>>>> abc1c9d6
   },
      {
        "name": "rq.worker.perform_job",
@@ -50,34 +37,20 @@
        "meta": {
          "_dd.p.dm": "-0",
          "component": "rq",
-<<<<<<< HEAD
          "job.id": "a9779fe2-e3e9-4472-91d0-2768a2deba9a",
          "job.origin": "q",
          "job.status": "finished",
          "runtime-id": "2cbc4798a5e1448ea9627228c43b1739",
          "span.kind": "consumer"
-=======
-         "job.id": "8c35ea34-f319-4e57-8efc-95fee4749bf6",
-         "job.origin": "q",
-         "job.status": "finished",
-         "runtime-id": "45fcb94b0a6e4ddaba953b01b8d6a493"
->>>>>>> abc1c9d6
        },
        "metrics": {
          "_dd.top_level": 1,
          "_dd.tracer_kr": 1.0,
          "_sampling_priority_v1": 1,
-<<<<<<< HEAD
-         "system.pid": 80299
+         "system.pid": 80428
        },
        "duration": 6881000,
        "start": 1667319043847449000
-=======
-         "system.pid": 80428
-       },
-       "duration": 6683000,
-       "start": 1666807176684223000
->>>>>>> abc1c9d6
      },
         {
           "name": "rq.job.perform",
@@ -88,15 +61,8 @@
           "parent_id": 2,
           "meta": {
             "component": "rq",
-<<<<<<< HEAD
             "job.id": "a9779fe2-e3e9-4472-91d0-2768a2deba9a"
           },
           "duration": 1117000,
           "start": 1667319043848747000
-=======
-            "job.id": "8c35ea34-f319-4e57-8efc-95fee4749bf6"
-          },
-          "duration": 841000,
-          "start": 1666807176685590000
->>>>>>> abc1c9d6
         }]]