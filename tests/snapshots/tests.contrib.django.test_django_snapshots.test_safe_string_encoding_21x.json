[[
  {
    "name": "django.request",
    "service": "django",
    "resource": "GET tests.contrib.django.views.SafeTemplateUserList",
    "trace_id": 0,
    "span_id": 1,
    "parent_id": 0,
    "type": "web",
    "meta": {
      "_dd.p.dm": "-0",
      "component": "django",
      "django.request.class": "django.core.handlers.wsgi.WSGIRequest",
      "django.response.class": "django.template.response.TemplateResponse",
      "django.response.template.0": "cached_list.html",
      "django.response.template.1": "auth/user_list.html",
      "django.user.is_authenticated": "False",
      "django.view": "safe-template-list",
      "http.method": "GET",
      "http.status_code": "200",
      "http.url": "http://testserver/safe-template/",
      "runtime-id": "7e33e1368c9c47b2b70b4364370a7902",
      "span.kind": "server"
    },
    "metrics": {
      "_dd.agent_psr": 1.0,
      "_dd.measured": 1,
      "_dd.top_level": 1,
      "_dd.tracer_kr": 1.0,
      "_sampling_priority_v1": 1,
      "system.pid": 58588
    },
    "duration": 1277000,
    "start": 1667316552648816000
  },
     {
       "name": "django.middleware",
       "service": "django",
       "resource": "django.contrib.sessions.middleware.SessionMiddleware.__call__",
       "trace_id": 0,
       "span_id": 2,
       "parent_id": 1,
       "meta": {
         "component": "django"
       },
<<<<<<< HEAD
       "duration": 1097000,
       "start": 1667316552648869000
=======
       "duration": 4501000,
       "start": 1633584639251517000
>>>>>>> abc1c9d6
     },
        {
          "name": "django.middleware",
          "service": "django",
          "resource": "django.contrib.sessions.middleware.SessionMiddleware.process_request",
          "trace_id": 0,
          "span_id": 3,
          "parent_id": 2,
          "meta": {
            "component": "django"
          },
<<<<<<< HEAD
          "duration": 35000,
          "start": 1667316552648888000
=======
          "duration": 75000,
          "start": 1633584639251582000
>>>>>>> abc1c9d6
        },
        {
          "name": "django.middleware",
          "service": "django",
          "resource": "django.middleware.common.CommonMiddleware.__call__",
          "trace_id": 0,
          "span_id": 4,
          "parent_id": 2,
          "meta": {
            "component": "django"
          },
<<<<<<< HEAD
          "duration": 991000,
          "start": 1667316552648942000
=======
          "duration": 4047000,
          "start": 1633584639251776000
>>>>>>> abc1c9d6
        },
           {
             "name": "django.middleware",
             "service": "django",
             "resource": "django.middleware.common.CommonMiddleware.process_request",
             "trace_id": 0,
             "span_id": 6,
             "parent_id": 4,
             "meta": {
               "component": "django"
             },
<<<<<<< HEAD
             "duration": 24000,
             "start": 1667316552648959000
=======
             "duration": 71000,
             "start": 1633584639251838000
>>>>>>> abc1c9d6
           },
           {
             "name": "django.middleware",
             "service": "django",
             "resource": "django.middleware.csrf.CsrfViewMiddleware.__call__",
             "trace_id": 0,
             "span_id": 7,
             "parent_id": 4,
             "meta": {
               "component": "django"
             },
<<<<<<< HEAD
             "duration": 899000,
             "start": 1667316552648998000
=======
             "duration": 3714000,
             "start": 1633584639251970000
>>>>>>> abc1c9d6
           },
              {
                "name": "django.middleware",
                "service": "django",
                "resource": "django.middleware.csrf.CsrfViewMiddleware.process_request",
                "trace_id": 0,
                "span_id": 9,
                "parent_id": 7,
                "meta": {
                  "component": "django"
                },
<<<<<<< HEAD
                "duration": 11000,
                "start": 1667316552649014000
=======
                "duration": 37000,
                "start": 1633584639252027000
>>>>>>> abc1c9d6
              },
              {
                "name": "django.middleware",
                "service": "django",
                "resource": "django.contrib.auth.middleware.AuthenticationMiddleware.__call__",
                "trace_id": 0,
                "span_id": 10,
                "parent_id": 7,
                "meta": {
                  "component": "django"
                },
<<<<<<< HEAD
                "duration": 826000,
                "start": 1667316552649040000
=======
                "duration": 3435000,
                "start": 1633584639252122000
>>>>>>> abc1c9d6
              },
                 {
                   "name": "django.middleware",
                   "service": "django",
                   "resource": "django.contrib.auth.middleware.AuthenticationMiddleware.process_request",
                   "trace_id": 0,
                   "span_id": 12,
                   "parent_id": 10,
                   "meta": {
                     "component": "django"
                   },
<<<<<<< HEAD
                   "duration": 13000,
                   "start": 1667316552649057000
=======
                   "duration": 41000,
                   "start": 1633584639252179000
>>>>>>> abc1c9d6
                 },
                 {
                   "name": "django.middleware",
                   "service": "django",
                   "resource": "django.contrib.messages.middleware.MessageMiddleware.__call__",
                   "trace_id": 0,
                   "span_id": 13,
                   "parent_id": 10,
                   "meta": {
                     "component": "django"
                   },
<<<<<<< HEAD
                   "duration": 775000,
                   "start": 1667316552649085000
=======
                   "duration": 3244000,
                   "start": 1633584639252278000
>>>>>>> abc1c9d6
                 },
                    {
                      "name": "django.middleware",
                      "service": "django",
                      "resource": "django.contrib.messages.middleware.MessageMiddleware.process_request",
                      "trace_id": 0,
                      "span_id": 14,
                      "parent_id": 13,
                      "meta": {
                        "component": "django"
                      },
<<<<<<< HEAD
                      "duration": 30000,
                      "start": 1667316552649102000
=======
                      "duration": 222000,
                      "start": 1633584639252335000
>>>>>>> abc1c9d6
                    },
                    {
                      "name": "django.middleware",
                      "service": "django",
                      "resource": "django.middleware.clickjacking.XFrameOptionsMiddleware.__call__",
                      "trace_id": 0,
                      "span_id": 15,
                      "parent_id": 13,
                      "meta": {
                        "component": "django"
                      },
<<<<<<< HEAD
                      "duration": 681000,
                      "start": 1667316552649147000
=======
                      "duration": 2740000,
                      "start": 1633584639252652000
>>>>>>> abc1c9d6
                    },
                       {
                         "name": "django.middleware",
                         "service": "django",
                         "resource": "django.middleware.security.SecurityMiddleware.__call__",
                         "trace_id": 0,
                         "span_id": 17,
                         "parent_id": 15,
                         "meta": {
                           "component": "django"
                         },
<<<<<<< HEAD
                         "duration": 629000,
                         "start": 1667316552649164000
=======
                         "duration": 2455000,
                         "start": 1633584639252718000
>>>>>>> abc1c9d6
                       },
                          {
                            "name": "django.middleware",
                            "service": "django",
                            "resource": "django.middleware.security.SecurityMiddleware.process_request",
                            "trace_id": 0,
                            "span_id": 19,
                            "parent_id": 17,
                            "meta": {
                              "component": "django"
                            },
<<<<<<< HEAD
                            "duration": 9000,
                            "start": 1667316552649181000
=======
                            "duration": 85000,
                            "start": 1633584639252775000
>>>>>>> abc1c9d6
                          },
                          {
                            "name": "django.middleware",
                            "service": "django",
                            "resource": "tests.contrib.django.middleware.ClsMiddleware.__call__",
                            "trace_id": 0,
                            "span_id": 20,
                            "parent_id": 17,
                            "meta": {
                              "component": "django"
                            },
<<<<<<< HEAD
                            "duration": 557000,
                            "start": 1667316552649204000
=======
                            "duration": 2065000,
                            "start": 1633584639252917000
>>>>>>> abc1c9d6
                          },
                             {
                               "name": "django.middleware",
                               "service": "django",
                               "resource": "tests.contrib.django.middleware.fn_middleware",
                               "trace_id": 0,
                               "span_id": 22,
                               "parent_id": 20,
                               "meta": {
                                 "component": "django"
                               },
<<<<<<< HEAD
                               "duration": 534000,
                               "start": 1667316552649221000
=======
                               "duration": 1976000,
                               "start": 1633584639252973000
>>>>>>> abc1c9d6
                             },
                                {
                                  "name": "django.middleware",
                                  "service": "django",
                                  "resource": "tests.contrib.django.middleware.EverythingMiddleware.__call__",
                                  "trace_id": 0,
                                  "span_id": 23,
                                  "parent_id": 22,
                                  "meta": {
                                    "component": "django"
                                  },
<<<<<<< HEAD
                                  "duration": 511000,
                                  "start": 1667316552649237000
=======
                                  "duration": 1886000,
                                  "start": 1633584639253029000
>>>>>>> abc1c9d6
                                },
                                   {
                                     "name": "django.middleware",
                                     "service": "django",
                                     "resource": "django.middleware.csrf.CsrfViewMiddleware.process_view",
                                     "trace_id": 0,
                                     "span_id": 24,
                                     "parent_id": 23,
                                     "meta": {
                                       "component": "django"
                                     },
<<<<<<< HEAD
                                     "duration": 12000,
                                     "start": 1667316552649289000
=======
                                     "duration": 41000,
                                     "start": 1633584639253140000
>>>>>>> abc1c9d6
                                   },
                                   {
                                     "name": "django.middleware",
                                     "service": "django",
                                     "resource": "tests.contrib.django.middleware.EverythingMiddleware.process_view",
                                     "trace_id": 0,
                                     "span_id": 25,
                                     "parent_id": 23,
                                     "meta": {
                                       "component": "django"
                                     },
<<<<<<< HEAD
                                     "duration": 9000,
                                     "start": 1667316552649315000
=======
                                     "duration": 33000,
                                     "start": 1633584639253236000
>>>>>>> abc1c9d6
                                   },
                                   {
                                     "name": "django.view",
                                     "service": "django",
                                     "resource": "tests.contrib.django.views.SafeTemplateUserList",
                                     "trace_id": 0,
                                     "span_id": 26,
                                     "parent_id": 23,
                                     "meta": {
                                       "component": "django"
                                     },
<<<<<<< HEAD
                                     "duration": 109000,
                                     "start": 1667316552649346000
=======
                                     "duration": 779000,
                                     "start": 1633584639253345000
>>>>>>> abc1c9d6
                                   },
                                      {
                                        "name": "django.view.dispatch",
                                        "service": "django",
                                        "resource": "django.views.generic.base.View.dispatch",
                                        "trace_id": 0,
                                        "span_id": 29,
                                        "parent_id": 26,
                                        "meta": {
                                          "component": "django"
                                        },
<<<<<<< HEAD
                                        "duration": 82000,
                                        "start": 1667316552649367000
=======
                                        "duration": 679000,
                                        "start": 1633584639253411000
>>>>>>> abc1c9d6
                                      },
                                         {
                                           "name": "django.view.get",
                                           "service": "django",
                                           "resource": "django.views.generic.list.BaseListView.get",
                                           "trace_id": 0,
                                           "span_id": 31,
                                           "parent_id": 29,
                                           "meta": {
                                             "component": "django"
                                           },
<<<<<<< HEAD
                                           "duration": 56000,
                                           "start": 1667316552649385000
=======
                                           "duration": 143000,
                                           "start": 1633584639253908000
>>>>>>> abc1c9d6
                                         },
                                   {
                                     "name": "django.middleware",
                                     "service": "django",
                                     "resource": "tests.contrib.django.middleware.EverythingMiddleware.process_template_response",
                                     "trace_id": 0,
                                     "span_id": 27,
                                     "parent_id": 23,
                                     "meta": {
                                       "component": "django"
                                     },
<<<<<<< HEAD
                                     "duration": 14000,
                                     "start": 1667316552649507000
=======
                                     "duration": 35000,
                                     "start": 1633584639254185000
>>>>>>> abc1c9d6
                                   },
                                   {
                                     "name": "django.response.render",
                                     "service": "django",
                                     "resource": "django.template.response.TemplateResponse.render",
                                     "trace_id": 0,
                                     "span_id": 28,
                                     "parent_id": 23,
                                     "meta": {
                                       "component": "django"
                                     },
<<<<<<< HEAD
                                     "duration": 204000,
                                     "start": 1667316552649536000
=======
                                     "duration": 602000,
                                     "start": 1633584639254278000
>>>>>>> abc1c9d6
                                   },
                                      {
                                        "name": "django.template.render",
                                        "service": "django",
                                        "resource": "cached_list.html",
                                        "trace_id": 0,
                                        "span_id": 30,
                                        "parent_id": 28,
                                        "type": "template",
                                        "meta": {
                                          "component": "django",
                                          "django.template.engine.class": "django.template.engine.Engine",
                                          "django.template.name": "cached_list.html"
                                        },
                                        "duration": 141000,
                                        "start": 1667316552649585000
                                      },
                                         {
                                           "name": "django.cache",
                                           "service": "django",
                                           "resource": "django.core.cache.backends.locmem.get",
                                           "trace_id": 0,
                                           "span_id": 32,
                                           "parent_id": 30,
                                           "type": "cache",
                                           "meta": {
                                             "component": "django",
                                             "django.cache.backend": "django.core.cache.backends.locmem.LocMemCache",
                                             "django.cache.key": "template.cache.users_list.d41d8cd98f00b204e9800998ecf8427e"
                                           },
                                           "duration": 50000,
                                           "start": 1667316552649662000
                                         },
                          {
                            "name": "django.middleware",
                            "service": "django",
                            "resource": "django.middleware.security.SecurityMiddleware.process_response",
                            "trace_id": 0,
                            "span_id": 21,
                            "parent_id": 17,
                            "meta": {
                              "component": "django"
                            },
<<<<<<< HEAD
                            "duration": 10000,
                            "start": 1667316552649777000
=======
                            "duration": 36000,
                            "start": 1633584639255042000
>>>>>>> abc1c9d6
                          },
                       {
                         "name": "django.middleware",
                         "service": "django",
                         "resource": "django.middleware.clickjacking.XFrameOptionsMiddleware.process_response",
                         "trace_id": 0,
                         "span_id": 18,
                         "parent_id": 15,
                         "meta": {
                           "component": "django"
                         },
<<<<<<< HEAD
                         "duration": 14000,
                         "start": 1667316552649808000
=======
                         "duration": 47000,
                         "start": 1633584639255311000
>>>>>>> abc1c9d6
                       },
                    {
                      "name": "django.middleware",
                      "service": "django",
                      "resource": "django.contrib.messages.middleware.MessageMiddleware.process_response",
                      "trace_id": 0,
                      "span_id": 16,
                      "parent_id": 13,
                      "meta": {
                        "component": "django"
                      },
<<<<<<< HEAD
                      "duration": 10000,
                      "start": 1667316552649843000
=======
                      "duration": 37000,
                      "start": 1633584639255451000
>>>>>>> abc1c9d6
                    },
              {
                "name": "django.middleware",
                "service": "django",
                "resource": "django.middleware.csrf.CsrfViewMiddleware.process_response",
                "trace_id": 0,
                "span_id": 11,
                "parent_id": 7,
                "meta": {
                  "component": "django"
                },
<<<<<<< HEAD
                "duration": 10000,
                "start": 1667316552649881000
=======
                "duration": 37000,
                "start": 1633584639255614000
>>>>>>> abc1c9d6
              },
           {
             "name": "django.middleware",
             "service": "django",
             "resource": "django.middleware.common.CommonMiddleware.process_response",
             "trace_id": 0,
             "span_id": 8,
             "parent_id": 4,
             "meta": {
               "component": "django"
             },
<<<<<<< HEAD
             "duration": 15000,
             "start": 1667316552649911000
=======
             "duration": 49000,
             "start": 1633584639255741000
>>>>>>> abc1c9d6
           },
        {
          "name": "django.middleware",
          "service": "django",
          "resource": "django.contrib.sessions.middleware.SessionMiddleware.process_response",
          "trace_id": 0,
          "span_id": 5,
          "parent_id": 2,
          "meta": {
            "component": "django"
          },
<<<<<<< HEAD
          "duration": 12000,
          "start": 1667316552649947000
=======
          "duration": 94000,
          "start": 1633584639255881000
>>>>>>> abc1c9d6
        }]]<|MERGE_RESOLUTION|>--- conflicted
+++ resolved
@@ -28,7 +28,7 @@
       "_dd.top_level": 1,
       "_dd.tracer_kr": 1.0,
       "_sampling_priority_v1": 1,
-      "system.pid": 58588
+      "system.pid": 2765
     },
     "duration": 1277000,
     "start": 1667316552648816000
@@ -43,13 +43,8 @@
        "meta": {
          "component": "django"
        },
-<<<<<<< HEAD
        "duration": 1097000,
        "start": 1667316552648869000
-=======
-       "duration": 4501000,
-       "start": 1633584639251517000
->>>>>>> abc1c9d6
      },
         {
           "name": "django.middleware",
@@ -61,13 +56,8 @@
           "meta": {
             "component": "django"
           },
-<<<<<<< HEAD
           "duration": 35000,
           "start": 1667316552648888000
-=======
-          "duration": 75000,
-          "start": 1633584639251582000
->>>>>>> abc1c9d6
         },
         {
           "name": "django.middleware",
@@ -79,13 +69,8 @@
           "meta": {
             "component": "django"
           },
-<<<<<<< HEAD
           "duration": 991000,
           "start": 1667316552648942000
-=======
-          "duration": 4047000,
-          "start": 1633584639251776000
->>>>>>> abc1c9d6
         },
            {
              "name": "django.middleware",
@@ -97,13 +82,8 @@
              "meta": {
                "component": "django"
              },
-<<<<<<< HEAD
              "duration": 24000,
              "start": 1667316552648959000
-=======
-             "duration": 71000,
-             "start": 1633584639251838000
->>>>>>> abc1c9d6
            },
            {
              "name": "django.middleware",
@@ -115,13 +95,8 @@
              "meta": {
                "component": "django"
              },
-<<<<<<< HEAD
              "duration": 899000,
              "start": 1667316552648998000
-=======
-             "duration": 3714000,
-             "start": 1633584639251970000
->>>>>>> abc1c9d6
            },
               {
                 "name": "django.middleware",
@@ -133,13 +108,8 @@
                 "meta": {
                   "component": "django"
                 },
-<<<<<<< HEAD
                 "duration": 11000,
                 "start": 1667316552649014000
-=======
-                "duration": 37000,
-                "start": 1633584639252027000
->>>>>>> abc1c9d6
               },
               {
                 "name": "django.middleware",
@@ -151,13 +121,8 @@
                 "meta": {
                   "component": "django"
                 },
-<<<<<<< HEAD
                 "duration": 826000,
                 "start": 1667316552649040000
-=======
-                "duration": 3435000,
-                "start": 1633584639252122000
->>>>>>> abc1c9d6
               },
                  {
                    "name": "django.middleware",
@@ -169,13 +134,8 @@
                    "meta": {
                      "component": "django"
                    },
-<<<<<<< HEAD
                    "duration": 13000,
                    "start": 1667316552649057000
-=======
-                   "duration": 41000,
-                   "start": 1633584639252179000
->>>>>>> abc1c9d6
                  },
                  {
                    "name": "django.middleware",
@@ -187,13 +147,8 @@
                    "meta": {
                      "component": "django"
                    },
-<<<<<<< HEAD
                    "duration": 775000,
                    "start": 1667316552649085000
-=======
-                   "duration": 3244000,
-                   "start": 1633584639252278000
->>>>>>> abc1c9d6
                  },
                     {
                       "name": "django.middleware",
@@ -205,13 +160,8 @@
                       "meta": {
                         "component": "django"
                       },
-<<<<<<< HEAD
                       "duration": 30000,
                       "start": 1667316552649102000
-=======
-                      "duration": 222000,
-                      "start": 1633584639252335000
->>>>>>> abc1c9d6
                     },
                     {
                       "name": "django.middleware",
@@ -223,13 +173,8 @@
                       "meta": {
                         "component": "django"
                       },
-<<<<<<< HEAD
                       "duration": 681000,
                       "start": 1667316552649147000
-=======
-                      "duration": 2740000,
-                      "start": 1633584639252652000
->>>>>>> abc1c9d6
                     },
                        {
                          "name": "django.middleware",
@@ -241,13 +186,8 @@
                          "meta": {
                            "component": "django"
                          },
-<<<<<<< HEAD
                          "duration": 629000,
                          "start": 1667316552649164000
-=======
-                         "duration": 2455000,
-                         "start": 1633584639252718000
->>>>>>> abc1c9d6
                        },
                           {
                             "name": "django.middleware",
@@ -259,13 +199,8 @@
                             "meta": {
                               "component": "django"
                             },
-<<<<<<< HEAD
                             "duration": 9000,
                             "start": 1667316552649181000
-=======
-                            "duration": 85000,
-                            "start": 1633584639252775000
->>>>>>> abc1c9d6
                           },
                           {
                             "name": "django.middleware",
@@ -277,13 +212,8 @@
                             "meta": {
                               "component": "django"
                             },
-<<<<<<< HEAD
                             "duration": 557000,
                             "start": 1667316552649204000
-=======
-                            "duration": 2065000,
-                            "start": 1633584639252917000
->>>>>>> abc1c9d6
                           },
                              {
                                "name": "django.middleware",
@@ -295,13 +225,8 @@
                                "meta": {
                                  "component": "django"
                                },
-<<<<<<< HEAD
                                "duration": 534000,
                                "start": 1667316552649221000
-=======
-                               "duration": 1976000,
-                               "start": 1633584639252973000
->>>>>>> abc1c9d6
                              },
                                 {
                                   "name": "django.middleware",
@@ -313,13 +238,8 @@
                                   "meta": {
                                     "component": "django"
                                   },
-<<<<<<< HEAD
                                   "duration": 511000,
                                   "start": 1667316552649237000
-=======
-                                  "duration": 1886000,
-                                  "start": 1633584639253029000
->>>>>>> abc1c9d6
                                 },
                                    {
                                      "name": "django.middleware",
@@ -331,13 +251,8 @@
                                      "meta": {
                                        "component": "django"
                                      },
-<<<<<<< HEAD
                                      "duration": 12000,
                                      "start": 1667316552649289000
-=======
-                                     "duration": 41000,
-                                     "start": 1633584639253140000
->>>>>>> abc1c9d6
                                    },
                                    {
                                      "name": "django.middleware",
@@ -349,13 +264,8 @@
                                      "meta": {
                                        "component": "django"
                                      },
-<<<<<<< HEAD
                                      "duration": 9000,
                                      "start": 1667316552649315000
-=======
-                                     "duration": 33000,
-                                     "start": 1633584639253236000
->>>>>>> abc1c9d6
                                    },
                                    {
                                      "name": "django.view",
@@ -367,13 +277,8 @@
                                      "meta": {
                                        "component": "django"
                                      },
-<<<<<<< HEAD
                                      "duration": 109000,
                                      "start": 1667316552649346000
-=======
-                                     "duration": 779000,
-                                     "start": 1633584639253345000
->>>>>>> abc1c9d6
                                    },
                                       {
                                         "name": "django.view.dispatch",
@@ -385,13 +290,8 @@
                                         "meta": {
                                           "component": "django"
                                         },
-<<<<<<< HEAD
                                         "duration": 82000,
                                         "start": 1667316552649367000
-=======
-                                        "duration": 679000,
-                                        "start": 1633584639253411000
->>>>>>> abc1c9d6
                                       },
                                          {
                                            "name": "django.view.get",
@@ -403,13 +303,8 @@
                                            "meta": {
                                              "component": "django"
                                            },
-<<<<<<< HEAD
                                            "duration": 56000,
                                            "start": 1667316552649385000
-=======
-                                           "duration": 143000,
-                                           "start": 1633584639253908000
->>>>>>> abc1c9d6
                                          },
                                    {
                                      "name": "django.middleware",
@@ -421,13 +316,8 @@
                                      "meta": {
                                        "component": "django"
                                      },
-<<<<<<< HEAD
                                      "duration": 14000,
                                      "start": 1667316552649507000
-=======
-                                     "duration": 35000,
-                                     "start": 1633584639254185000
->>>>>>> abc1c9d6
                                    },
                                    {
                                      "name": "django.response.render",
@@ -439,13 +329,8 @@
                                      "meta": {
                                        "component": "django"
                                      },
-<<<<<<< HEAD
                                      "duration": 204000,
                                      "start": 1667316552649536000
-=======
-                                     "duration": 602000,
-                                     "start": 1633584639254278000
->>>>>>> abc1c9d6
                                    },
                                       {
                                         "name": "django.template.render",
@@ -489,13 +374,8 @@
                             "meta": {
                               "component": "django"
                             },
-<<<<<<< HEAD
                             "duration": 10000,
                             "start": 1667316552649777000
-=======
-                            "duration": 36000,
-                            "start": 1633584639255042000
->>>>>>> abc1c9d6
                           },
                        {
                          "name": "django.middleware",
@@ -507,13 +387,8 @@
                          "meta": {
                            "component": "django"
                          },
-<<<<<<< HEAD
                          "duration": 14000,
                          "start": 1667316552649808000
-=======
-                         "duration": 47000,
-                         "start": 1633584639255311000
->>>>>>> abc1c9d6
                        },
                     {
                       "name": "django.middleware",
@@ -525,13 +400,8 @@
                       "meta": {
                         "component": "django"
                       },
-<<<<<<< HEAD
                       "duration": 10000,
                       "start": 1667316552649843000
-=======
-                      "duration": 37000,
-                      "start": 1633584639255451000
->>>>>>> abc1c9d6
                     },
               {
                 "name": "django.middleware",
@@ -543,13 +413,8 @@
                 "meta": {
                   "component": "django"
                 },
-<<<<<<< HEAD
                 "duration": 10000,
                 "start": 1667316552649881000
-=======
-                "duration": 37000,
-                "start": 1633584639255614000
->>>>>>> abc1c9d6
               },
            {
              "name": "django.middleware",
@@ -561,13 +426,8 @@
              "meta": {
                "component": "django"
              },
-<<<<<<< HEAD
              "duration": 15000,
              "start": 1667316552649911000
-=======
-             "duration": 49000,
-             "start": 1633584639255741000
->>>>>>> abc1c9d6
            },
         {
           "name": "django.middleware",
@@ -579,11 +439,6 @@
           "meta": {
             "component": "django"
           },
-<<<<<<< HEAD
           "duration": 12000,
           "start": 1667316552649947000
-=======
-          "duration": 94000,
-          "start": 1633584639255881000
->>>>>>> abc1c9d6
         }]]