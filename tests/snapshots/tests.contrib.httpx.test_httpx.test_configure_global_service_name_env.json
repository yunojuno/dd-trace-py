--- conflicted
+++ resolved
@@ -14,12 +14,8 @@
       "http.status_code": "200",
       "http.url": "http://localhost:8001/status/200",
       "http.useragent": "python-httpx/x.xx.x",
-<<<<<<< HEAD
       "runtime-id": "ed5d4610c6c04210b54dcd43a0b8767f",
       "span.kind": "server"
-=======
-      "runtime-id": "3ce63df244b845219a02fcf92464ae00"
->>>>>>> abc1c9d6
     },
     "metrics": {
       "_dd.agent_psr": 1.0,
@@ -27,15 +23,8 @@
       "_dd.top_level": 1,
       "_dd.tracer_kr": 1.0,
       "_sampling_priority_v1": 1,
-<<<<<<< HEAD
-      "system.pid": 56762
+      "system.pid": 89338
     },
     "duration": 13840000,
     "start": 1667242897599408000
-=======
-      "system.pid": 89338
-    },
-    "duration": 8836000,
-    "start": 1666809521456872000
->>>>>>> abc1c9d6
   }]]