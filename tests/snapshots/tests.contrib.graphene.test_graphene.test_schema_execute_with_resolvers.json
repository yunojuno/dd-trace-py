--- conflicted
+++ resolved
@@ -81,13 +81,10 @@
           "span_id": 5,
           "parent_id": 4,
           "type": "graphql",
-<<<<<<< HEAD
           "meta": {
             "component": "graphql"
           },
-=======
           "error": 0,
->>>>>>> 725601d6
           "duration": 60000,
           "start": 1659643443278923000
         },
@@ -99,13 +96,10 @@
           "span_id": 6,
           "parent_id": 4,
           "type": "graphql",
-<<<<<<< HEAD
           "meta": {
             "component": "graphql"
           },
-=======
           "error": 0,
->>>>>>> 725601d6
           "duration": 33000,
           "start": 1659643443279216000
         },
@@ -117,13 +111,10 @@
           "span_id": 7,
           "parent_id": 4,
           "type": "graphql",
-<<<<<<< HEAD
           "meta": {
             "component": "graphql"
           },
-=======
           "error": 0,
->>>>>>> 725601d6
           "duration": 27000,
           "start": 1659643443279338000
         },
@@ -135,13 +126,10 @@
           "span_id": 8,
           "parent_id": 4,
           "type": "graphql",
-<<<<<<< HEAD
           "meta": {
             "component": "graphql"
           },
-=======
           "error": 0,
->>>>>>> 725601d6
           "duration": 27000,
           "start": 1659643443279449000
         }]]