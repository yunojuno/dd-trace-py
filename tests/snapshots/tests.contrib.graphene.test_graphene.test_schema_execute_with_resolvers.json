[[
  {
    "name": "graphql.request",
    "service": "graphql",
    "resource": "{ patron { id name age } }",
    "trace_id": 0,
    "span_id": 1,
    "parent_id": 0,
    "type": "graphql",
    "error": 0,
    "meta": {
      "_dd.p.dm": "-0",
      "language": "python",
      "runtime-id": "9203e2a344a64d8da2a34d37d8fe3900"
    },
    "metrics": {
      "_dd.agent_psr": 1.0,
      "_dd.measured": 1,
      "_dd.top_level": 1,
      "_dd.tracer_kr": 1.0,
      "_sampling_priority_v1": 1,
      "process_id": 80357
    },
    "duration": 2818000,
    "start": 1659643443277058000
  },
     {
       "name": "graphql.parse",
       "service": "graphql",
       "resource": "graphql.parse",
       "trace_id": 0,
       "span_id": 2,
       "parent_id": 1,
       "type": "graphql",
       "error": 0,
       "meta": {
         "graphql.source": "{ patron { id name age } }",
         "language": "python"
       },
       "duration": 319000,
       "start": 1659643443277207000
     },
     {
       "name": "graphql.validate",
       "service": "graphql",
       "resource": "graphql.validate",
       "trace_id": 0,
       "span_id": 3,
       "parent_id": 1,
       "type": "graphql",
       "error": 0,
       "meta": {
         "graphql.source": "{ patron { id name age } }",
         "language": "python"
       },
       "duration": 1043000,
       "start": 1659643443277626000
     },
     {
       "name": "graphql.execute",
       "service": "graphql",
       "resource": "{ patron { id name age } }",
       "trace_id": 0,
       "span_id": 4,
       "parent_id": 1,
       "type": "graphql",
       "error": 0,
       "meta": {
         "graphql.operation.type": "query",
         "graphql.source": "{ patron { id name age } }",
         "language": "python"
       },
       "duration": 1093000,
       "start": 1659643443278749000
     },
        {
          "name": "graphql.resolve",
          "service": "graphql",
          "resource": "patron",
          "trace_id": 0,
          "span_id": 5,
          "parent_id": 4,
          "type": "graphql",
<<<<<<< HEAD
          "meta": {
            "language": "python"
          },
=======
          "error": 0,
>>>>>>> d4b63913
          "duration": 60000,
          "start": 1659643443278923000
        },
        {
          "name": "graphql.resolve",
          "service": "graphql",
          "resource": "id",
          "trace_id": 0,
          "span_id": 6,
          "parent_id": 4,
          "type": "graphql",
<<<<<<< HEAD
          "meta": {
            "language": "python"
          },
=======
          "error": 0,
>>>>>>> d4b63913
          "duration": 33000,
          "start": 1659643443279216000
        },
        {
          "name": "graphql.resolve",
          "service": "graphql",
          "resource": "name",
          "trace_id": 0,
          "span_id": 7,
          "parent_id": 4,
          "type": "graphql",
<<<<<<< HEAD
          "meta": {
            "language": "python"
          },
=======
          "error": 0,
>>>>>>> d4b63913
          "duration": 27000,
          "start": 1659643443279338000
        },
        {
          "name": "graphql.resolve",
          "service": "graphql",
          "resource": "age",
          "trace_id": 0,
          "span_id": 8,
          "parent_id": 4,
          "type": "graphql",
<<<<<<< HEAD
          "meta": {
            "language": "python"
          },
=======
          "error": 0,
>>>>>>> d4b63913
          "duration": 27000,
          "start": 1659643443279449000
        }]]<|MERGE_RESOLUTION|>--- conflicted
+++ resolved
@@ -81,13 +81,7 @@
           "span_id": 5,
           "parent_id": 4,
           "type": "graphql",
-<<<<<<< HEAD
-          "meta": {
-            "language": "python"
-          },
-=======
           "error": 0,
->>>>>>> d4b63913
           "duration": 60000,
           "start": 1659643443278923000
         },
@@ -99,13 +93,7 @@
           "span_id": 6,
           "parent_id": 4,
           "type": "graphql",
-<<<<<<< HEAD
-          "meta": {
-            "language": "python"
-          },
-=======
           "error": 0,
->>>>>>> d4b63913
           "duration": 33000,
           "start": 1659643443279216000
         },
@@ -117,13 +105,7 @@
           "span_id": 7,
           "parent_id": 4,
           "type": "graphql",
-<<<<<<< HEAD
-          "meta": {
-            "language": "python"
-          },
-=======
           "error": 0,
->>>>>>> d4b63913
           "duration": 27000,
           "start": 1659643443279338000
         },
@@ -135,13 +117,7 @@
           "span_id": 8,
           "parent_id": 4,
           "type": "graphql",
-<<<<<<< HEAD
-          "meta": {
-            "language": "python"
-          },
-=======
           "error": 0,
->>>>>>> d4b63913
           "duration": 27000,
           "start": 1659643443279449000
         }]]