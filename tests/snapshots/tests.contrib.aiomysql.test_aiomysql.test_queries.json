--- conflicted
+++ resolved
@@ -13,12 +13,8 @@
       "db.name": "test",
       "db.user": "test",
       "out.host": "127.0.0.1",
-<<<<<<< HEAD
       "runtime-id": "5fd399879b2c43628ee3ab3b6470b8b7",
       "span.kind": "client",
-=======
-      "runtime-id": "d966533dbc9645d79c7f540234cfbf15",
->>>>>>> abc1c9d6
       "sql.query": "select 'Jellysmack'"
     },
     "metrics": {
@@ -30,17 +26,10 @@
       "db.rowcount": 1,
       "db.rownumber": 0,
       "out.port": 3306,
-<<<<<<< HEAD
-      "system.pid": 40825
+      "system.pid": 86262
     },
     "duration": 6833000,
     "start": 1667240729105451000
-=======
-      "system.pid": 86262
-    },
-    "duration": 5916000,
-    "start": 1666808852402061000
->>>>>>> abc1c9d6
   }],
 [
   {
@@ -58,18 +47,11 @@
       "db.name": "test",
       "db.user": "test",
       "error.msg": "(1146, \"Table 'test.some_non_existant_table' doesn't exist\")",
-<<<<<<< HEAD
       "error.stack": "Traceback (most recent call last):\n  File \"/Users/william.conti/Documents/dd-trace/dd-trace-py/ddtrace/contrib/aiomysql/patch.py\", line 76, in _trace_method\n    result = await method(*args, **kwargs)\n  File \"/Users/william.conti/Documents/dd-trace/dd-trace-py/.riot/venv_py3713_pytest-asyncio_aiomysql~010/lib/python3.7/site-packages/aiomysql/cursors.py\", line 239, in execute\n    await self._query(query)\n  File \"/Users/william.conti/Documents/dd-trace/dd-trace-py/.riot/venv_py3713_pytest-asyncio_aiomysql~010/lib/python3.7/site-packages/aiomysql/cursors.py\", line 457, in _query\n    await conn.query(q)\n  File \"/Users/william.conti/Documents/dd-trace/dd-trace-py/.riot/venv_py3713_pytest-asyncio_aiomysql~010/lib/python3.7/site-packages/aiomysql/connection.py\", line 469, in query\n    await self._read_query_result(unbuffered=unbuffered)\n  File \"/Users/william.conti/Documents/dd-trace/dd-trace-py/.riot/venv_py3713_pytest-asyncio_aiomysql~010/lib/python3.7/site-packages/aiomysql/connection.py\", line 672, in _read_query_result\n    await result.read()\n  File \"/Users/william.conti/Documents/dd-trace/dd-trace-py/.riot/venv_py3713_pytest-asyncio_aiomysql~010/lib/python3.7/site-packages/aiomysql/connection.py\", line 1153, in read\n    first_packet = await self.connection._read_packet()\n  File \"/Users/william.conti/Documents/dd-trace/dd-trace-py/.riot/venv_py3713_pytest-asyncio_aiomysql~010/lib/python3.7/site-packages/aiomysql/connection.py\", line 641, in _read_packet\n    packet.raise_for_error()\n  File \"/Users/william.conti/Documents/dd-trace/dd-trace-py/.riot/venv_py3713_pytest-asyncio_aiomysql~010/lib/python3.7/site-packages/pymysql/protocol.py\", line 221, in raise_for_error\n    err.raise_mysql_exception(self._data)\n  File \"/Users/william.conti/Documents/dd-trace/dd-trace-py/.riot/venv_py3713_pytest-asyncio_aiomysql~010/lib/python3.7/site-packages/pymysql/err.py\", line 143, in raise_mysql_exception\n    raise errorclass(errno, errval)\npymysql.err.ProgrammingError: (1146, \"Table 'test.some_non_existant_table' doesn't exist\")\n",
       "error.type": "pymysql.err.ProgrammingError",
       "out.host": "127.0.0.1",
       "runtime-id": "5fd399879b2c43628ee3ab3b6470b8b7",
       "span.kind": "client",
-=======
-      "error.stack": "Traceback (most recent call last):\n  File \"/Users/william.conti/Documents/dd-trace/dd-trace-py/ddtrace/contrib/aiomysql/patch.py\", line 73, in _trace_method\n    result = await method(*args, **kwargs)\n  File \"/Users/william.conti/Documents/dd-trace/dd-trace-py/.riot/venv_py3813_pytest-asyncio_aiomysql~010/lib/python3.8/site-packages/aiomysql/cursors.py\", line 239, in execute\n    await self._query(query)\n  File \"/Users/william.conti/Documents/dd-trace/dd-trace-py/.riot/venv_py3813_pytest-asyncio_aiomysql~010/lib/python3.8/site-packages/aiomysql/cursors.py\", line 457, in _query\n    await conn.query(q)\n  File \"/Users/william.conti/Documents/dd-trace/dd-trace-py/.riot/venv_py3813_pytest-asyncio_aiomysql~010/lib/python3.8/site-packages/aiomysql/connection.py\", line 469, in query\n    await self._read_query_result(unbuffered=unbuffered)\n  File \"/Users/william.conti/Documents/dd-trace/dd-trace-py/.riot/venv_py3813_pytest-asyncio_aiomysql~010/lib/python3.8/site-packages/aiomysql/connection.py\", line 672, in _read_query_result\n    await result.read()\n  File \"/Users/william.conti/Documents/dd-trace/dd-trace-py/.riot/venv_py3813_pytest-asyncio_aiomysql~010/lib/python3.8/site-packages/aiomysql/connection.py\", line 1153, in read\n    first_packet = await self.connection._read_packet()\n  File \"/Users/william.conti/Documents/dd-trace/dd-trace-py/.riot/venv_py3813_pytest-asyncio_aiomysql~010/lib/python3.8/site-packages/aiomysql/connection.py\", line 641, in _read_packet\n    packet.raise_for_error()\n  File \"/Users/william.conti/Documents/dd-trace/dd-trace-py/.riot/venv_py3813_pytest-asyncio_aiomysql~010/lib/python3.8/site-packages/pymysql/protocol.py\", line 221, in raise_for_error\n    err.raise_mysql_exception(self._data)\n  File \"/Users/william.conti/Documents/dd-trace/dd-trace-py/.riot/venv_py3813_pytest-asyncio_aiomysql~010/lib/python3.8/site-packages/pymysql/err.py\", line 143, in raise_mysql_exception\n    raise errorclass(errno, errval)\npymysql.err.ProgrammingError: (1146, \"Table 'test.some_non_existant_table' doesn't exist\")\n",
-      "error.type": "pymysql.err.ProgrammingError",
-      "out.host": "127.0.0.1",
-      "runtime-id": "d966533dbc9645d79c7f540234cfbf15",
->>>>>>> abc1c9d6
       "sql.query": "select * from some_non_existant_table"
     },
     "metrics": {
@@ -81,15 +63,8 @@
       "db.rowcount": 0,
       "db.rownumber": 0,
       "out.port": 3306,
-<<<<<<< HEAD
-      "system.pid": 40825
+      "system.pid": 86262
     },
     "duration": 8135000,
     "start": 1667240729138420000
-=======
-      "system.pid": 86262
-    },
-    "duration": 10285000,
-    "start": 1666808852460755000
->>>>>>> abc1c9d6
   }]]