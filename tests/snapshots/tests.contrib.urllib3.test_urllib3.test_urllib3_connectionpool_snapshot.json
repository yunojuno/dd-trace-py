--- conflicted
+++ resolved
@@ -20,11 +20,7 @@
       "_dd.top_level": 1,
       "_dd.tracer_kr": 1.0,
       "_sampling_priority_v1": 1,
-<<<<<<< HEAD
-      "system.pid": 97548
-=======
       "process_id": 6354
->>>>>>> 6a1948d7
     },
     "duration": 18940000,
     "start": 1666810143801801000
