[[
  {
    "name": "web-request",
    "service": "test",
    "resource": "web-request",
    "trace_id": 0,
    "span_id": 1,
    "parent_id": 0,
    "meta": {
      "_dd.p.dm": "-0",
<<<<<<< HEAD
      "runtime-id": "aaaa5501985e44f38570a5b204209686"
=======
      "runtime-id": "78889425fa434f88a0dbd3ce725a2f06"
>>>>>>> abc1c9d6
    },
    "metrics": {
      "_dd.agent_psr": 1.0,
      "_dd.top_level": 1,
      "_dd.tracer_kr": 1.0,
      "_sampling_priority_v1": 1,
<<<<<<< HEAD
      "system.pid": 62577
    },
    "duration": 2169000,
    "start": 1667243591973546000
=======
      "system.pid": 48472
    },
    "duration": 3710000,
    "start": 1666795740555349000
>>>>>>> abc1c9d6
  },
     {
       "name": "redis.command",
       "service": "redis",
       "resource": "SET blah boo",
       "trace_id": 0,
       "span_id": 2,
       "parent_id": 1,
       "type": "redis",
       "meta": {
         "component": "redis",
         "out.host": "127.0.0.1",
         "redis.raw_command": "SET blah boo",
         "span.kind": "client"
       },
       "metrics": {
         "_dd.measured": 1,
         "_dd.top_level": 1,
         "out.port": 6379,
         "out.redis_db": 0,
         "redis.args_length": 3
       },
<<<<<<< HEAD
       "duration": 1103000,
       "start": 1667243591973640000
=======
       "duration": 1850000,
       "start": 1666795740555454000
>>>>>>> abc1c9d6
     },
     {
       "name": "redis.command",
       "service": "redis",
       "resource": "GET blah",
       "trace_id": 0,
       "span_id": 3,
       "parent_id": 1,
       "type": "redis",
       "meta": {
         "component": "redis",
         "out.host": "127.0.0.1",
         "redis.raw_command": "GET blah",
         "span.kind": "client"
       },
       "metrics": {
         "_dd.measured": 1,
         "_dd.top_level": 1,
         "out.port": 6379,
         "out.redis_db": 0,
         "redis.args_length": 2
       },
<<<<<<< HEAD
       "duration": 872000,
       "start": 1667243591974810000
=======
       "duration": 1672000,
       "start": 1666795740557359000
>>>>>>> abc1c9d6
     }]]<|MERGE_RESOLUTION|>--- conflicted
+++ resolved
@@ -8,28 +8,17 @@
     "parent_id": 0,
     "meta": {
       "_dd.p.dm": "-0",
-<<<<<<< HEAD
       "runtime-id": "aaaa5501985e44f38570a5b204209686"
-=======
-      "runtime-id": "78889425fa434f88a0dbd3ce725a2f06"
->>>>>>> abc1c9d6
     },
     "metrics": {
       "_dd.agent_psr": 1.0,
       "_dd.top_level": 1,
       "_dd.tracer_kr": 1.0,
       "_sampling_priority_v1": 1,
-<<<<<<< HEAD
-      "system.pid": 62577
+      "system.pid": 48472
     },
     "duration": 2169000,
     "start": 1667243591973546000
-=======
-      "system.pid": 48472
-    },
-    "duration": 3710000,
-    "start": 1666795740555349000
->>>>>>> abc1c9d6
   },
      {
        "name": "redis.command",
@@ -52,13 +41,8 @@
          "out.redis_db": 0,
          "redis.args_length": 3
        },
-<<<<<<< HEAD
        "duration": 1103000,
        "start": 1667243591973640000
-=======
-       "duration": 1850000,
-       "start": 1666795740555454000
->>>>>>> abc1c9d6
      },
      {
        "name": "redis.command",
@@ -81,11 +65,6 @@
          "out.redis_db": 0,
          "redis.args_length": 2
        },
-<<<<<<< HEAD
        "duration": 872000,
        "start": 1667243591974810000
-=======
-       "duration": 1672000,
-       "start": 1666795740557359000
->>>>>>> abc1c9d6
      }]]