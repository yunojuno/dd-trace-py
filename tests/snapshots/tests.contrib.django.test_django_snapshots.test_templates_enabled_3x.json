[[
  {
    "name": "django.request",
    "service": "django",
    "resource": "GET ^template-view/$",
    "trace_id": 0,
    "span_id": 1,
    "parent_id": 0,
    "type": "web",
    "meta": {
      "_dd.p.dm": "-0",
      "asgi.version": "3.0",
      "component": "asgi",
      "django.request.class": "django.core.handlers.asgi.ASGIRequest",
      "django.response.class": "django.template.response.TemplateResponse",
      "django.response.template": "basic.html",
      "django.user.is_authenticated": "False",
      "django.view": "template-view",
      "http.method": "GET",
      "http.route": "^template-view/$",
      "http.status_code": "200",
      "http.url": "http://localhost:8000/template-view/",
      "http.useragent": "python-requests/2.28.1",
      "http.version": "1.1",
      "runtime-id": "ab010a005a164b9d85e10a202d2ddb69",
      "span.kind": "server"
    },
    "metrics": {
      "_dd.agent_psr": 1.0,
      "_dd.measured": 1,
      "_dd.top_level": 1,
      "_dd.tracer_kr": 1.0,
      "_sampling_priority_v1": 1,
      "system.pid": 59553
    },
    "duration": 7005000,
    "start": 1667316633679724000
  },
     {
       "name": "django.middleware",
       "service": "django",
       "resource": "django.contrib.sessions.middleware.SessionMiddleware.__call__",
       "trace_id": 0,
       "span_id": 2,
       "parent_id": 1,
       "meta": {
         "component": "django"
       },
<<<<<<< HEAD
       "duration": 6306000,
       "start": 1667316633680109000
=======
       "duration": 32355100,
       "start": 1656021933346140500
>>>>>>> abc1c9d6
     },
        {
          "name": "django.middleware",
          "service": "django",
          "resource": "django.contrib.sessions.middleware.SessionMiddleware.process_request",
          "trace_id": 0,
          "span_id": 3,
          "parent_id": 2,
          "meta": {
            "component": "django"
          },
<<<<<<< HEAD
          "duration": 18000,
          "start": 1667316633680124000
=======
          "duration": 75500,
          "start": 1656021933346181700
>>>>>>> abc1c9d6
        },
        {
          "name": "django.middleware",
          "service": "django",
          "resource": "django.middleware.common.CommonMiddleware.__call__",
          "trace_id": 0,
          "span_id": 4,
          "parent_id": 2,
          "meta": {
            "component": "django"
          },
<<<<<<< HEAD
          "duration": 6244000,
          "start": 1667316633680154000
=======
          "duration": 32115700,
          "start": 1656021933346297700
>>>>>>> abc1c9d6
        },
           {
             "name": "django.middleware",
             "service": "django",
             "resource": "django.middleware.common.CommonMiddleware.process_request",
             "trace_id": 0,
             "span_id": 6,
             "parent_id": 4,
             "meta": {
               "component": "django"
             },
<<<<<<< HEAD
             "duration": 20000,
             "start": 1667316633680164000
=======
             "duration": 50900,
             "start": 1656021933346333600
>>>>>>> abc1c9d6
           },
           {
             "name": "django.middleware",
             "service": "django",
             "resource": "django.middleware.csrf.CsrfViewMiddleware.__call__",
             "trace_id": 0,
             "span_id": 7,
             "parent_id": 4,
             "meta": {
               "component": "django"
             },
<<<<<<< HEAD
             "duration": 6184000,
             "start": 1667316633680193000
=======
             "duration": 31928500,
             "start": 1656021933346417000
>>>>>>> abc1c9d6
           },
              {
                "name": "django.middleware",
                "service": "django",
                "resource": "django.middleware.csrf.CsrfViewMiddleware.process_request",
                "trace_id": 0,
                "span_id": 9,
                "parent_id": 7,
                "meta": {
                  "component": "django"
                },
<<<<<<< HEAD
                "duration": 5000,
                "start": 1667316633680202000
=======
                "duration": 12500,
                "start": 1656021933346443300
>>>>>>> abc1c9d6
              },
              {
                "name": "django.middleware",
                "service": "django",
                "resource": "django.contrib.auth.middleware.AuthenticationMiddleware.__call__",
                "trace_id": 0,
                "span_id": 10,
                "parent_id": 7,
                "meta": {
                  "component": "django"
                },
<<<<<<< HEAD
                "duration": 6148000,
                "start": 1667316633680214000
=======
                "duration": 31791400,
                "start": 1656021933346476000
>>>>>>> abc1c9d6
              },
                 {
                   "name": "django.middleware",
                   "service": "django",
                   "resource": "django.contrib.auth.middleware.AuthenticationMiddleware.process_request",
                   "trace_id": 0,
                   "span_id": 12,
                   "parent_id": 10,
                   "meta": {
                     "component": "django"
                   },
<<<<<<< HEAD
                   "duration": 6000,
                   "start": 1667316633680223000
=======
                   "duration": 16000,
                   "start": 1656021933346495700
>>>>>>> abc1c9d6
                 },
                 {
                   "name": "django.middleware",
                   "service": "django",
                   "resource": "django.contrib.messages.middleware.MessageMiddleware.__call__",
                   "trace_id": 0,
                   "span_id": 13,
                   "parent_id": 10,
                   "meta": {
                     "component": "django"
                   },
<<<<<<< HEAD
                   "duration": 6122000,
                   "start": 1667316633680236000
=======
                   "duration": 31710300,
                   "start": 1656021933346533700
>>>>>>> abc1c9d6
                 },
                    {
                      "name": "django.middleware",
                      "service": "django",
                      "resource": "django.contrib.messages.middleware.MessageMiddleware.process_request",
                      "trace_id": 0,
                      "span_id": 14,
                      "parent_id": 13,
                      "meta": {
                        "component": "django"
                      },
<<<<<<< HEAD
                      "duration": 24000,
                      "start": 1667316633680249000
=======
                      "duration": 82200,
                      "start": 1656021933346571300
>>>>>>> abc1c9d6
                    },
                    {
                      "name": "django.middleware",
                      "service": "django",
                      "resource": "django.middleware.clickjacking.XFrameOptionsMiddleware.__call__",
                      "trace_id": 0,
                      "span_id": 15,
                      "parent_id": 13,
                      "meta": {
                        "component": "django"
                      },
<<<<<<< HEAD
                      "duration": 6059000,
                      "start": 1667316633680281000
=======
                      "duration": 31501100,
                      "start": 1656021933346681600
>>>>>>> abc1c9d6
                    },
                       {
                         "name": "django.middleware",
                         "service": "django",
                         "resource": "django.middleware.security.SecurityMiddleware.__call__",
                         "trace_id": 0,
                         "span_id": 17,
                         "parent_id": 15,
                         "meta": {
                           "component": "django"
                         },
<<<<<<< HEAD
                         "duration": 6029000,
                         "start": 1667316633680291000
=======
                         "duration": 31378800,
                         "start": 1656021933346721400
>>>>>>> abc1c9d6
                       },
                          {
                            "name": "django.middleware",
                            "service": "django",
                            "resource": "django.middleware.security.SecurityMiddleware.process_request",
                            "trace_id": 0,
                            "span_id": 19,
                            "parent_id": 17,
                            "meta": {
                              "component": "django"
                            },
<<<<<<< HEAD
                            "duration": 5000,
                            "start": 1667316633680299000
=======
                            "duration": 19600,
                            "start": 1656021933346759300
>>>>>>> abc1c9d6
                          },
                          {
                            "name": "django.middleware",
                            "service": "django",
                            "resource": "tests.contrib.django.middleware.ClsMiddleware.__call__",
                            "trace_id": 0,
                            "span_id": 20,
                            "parent_id": 17,
                            "meta": {
                              "component": "django"
                            },
<<<<<<< HEAD
                            "duration": 5978000,
                            "start": 1667316633680311000
=======
                            "duration": 31129600,
                            "start": 1656021933346806500
>>>>>>> abc1c9d6
                          },
                             {
                               "name": "django.middleware",
                               "service": "django",
                               "resource": "tests.contrib.django.middleware.fn_middleware",
                               "trace_id": 0,
                               "span_id": 22,
                               "parent_id": 20,
                               "meta": {
                                 "component": "django"
                               },
<<<<<<< HEAD
                               "duration": 5966000,
                               "start": 1667316633680319000
=======
                               "duration": 31077300,
                               "start": 1656021933346841700
>>>>>>> abc1c9d6
                             },
                                {
                                  "name": "django.middleware",
                                  "service": "django",
                                  "resource": "tests.contrib.django.middleware.EverythingMiddleware.__call__",
                                  "trace_id": 0,
                                  "span_id": 23,
                                  "parent_id": 22,
                                  "meta": {
                                    "component": "django"
                                  },
<<<<<<< HEAD
                                  "duration": 5952000,
                                  "start": 1667316633680326000
=======
                                  "duration": 31013900,
                                  "start": 1656021933346876400
>>>>>>> abc1c9d6
                                },
                                   {
                                     "name": "django.middleware",
                                     "service": "django",
                                     "resource": "django.middleware.csrf.CsrfViewMiddleware.process_view",
                                     "trace_id": 0,
                                     "span_id": 24,
                                     "parent_id": 23,
                                     "meta": {
                                       "component": "django"
                                     },
<<<<<<< HEAD
                                     "duration": 9000,
                                     "start": 1667316633680864000
=======
                                     "duration": 31600,
                                     "start": 1656021933348311600
>>>>>>> abc1c9d6
                                   },
                                   {
                                     "name": "django.middleware",
                                     "service": "django",
                                     "resource": "tests.contrib.django.middleware.EverythingMiddleware.process_view",
                                     "trace_id": 0,
                                     "span_id": 25,
                                     "parent_id": 23,
                                     "meta": {
                                       "component": "django"
                                     },
<<<<<<< HEAD
                                     "duration": 8000,
                                     "start": 1667316633680968000
=======
                                     "duration": 23600,
                                     "start": 1656021933348689500
>>>>>>> abc1c9d6
                                   },
                                   {
                                     "name": "django.view",
                                     "service": "django",
                                     "resource": "tests.contrib.django.views.template_view",
                                     "trace_id": 0,
                                     "span_id": 26,
                                     "parent_id": 23,
                                     "meta": {
                                       "component": "django"
                                     },
<<<<<<< HEAD
                                     "duration": 3555000,
                                     "start": 1667316633681148000
=======
                                     "duration": 24173900,
                                     "start": 1656021933349334000
>>>>>>> abc1c9d6
                                   },
                                   {
                                     "name": "django.middleware",
                                     "service": "django",
                                     "resource": "tests.contrib.django.middleware.EverythingMiddleware.process_template_response",
                                     "trace_id": 0,
                                     "span_id": 27,
                                     "parent_id": 23,
                                     "meta": {
                                       "component": "django"
                                     },
<<<<<<< HEAD
                                     "duration": 10000,
                                     "start": 1667316633684849000
=======
                                     "duration": 31800,
                                     "start": 1656021933373870100
>>>>>>> abc1c9d6
                                   },
                                   {
                                     "name": "django.response.render",
                                     "service": "django",
                                     "resource": "django.template.response.TemplateResponse.render",
                                     "trace_id": 0,
                                     "span_id": 28,
                                     "parent_id": 23,
                                     "meta": {
                                       "component": "django"
                                     },
<<<<<<< HEAD
                                     "duration": 1070000,
                                     "start": 1667316633684968000
=======
                                     "duration": 3091700,
                                     "start": 1656021933374215600
>>>>>>> abc1c9d6
                                   },
                                      {
                                        "name": "django.template.render",
                                        "service": "django",
                                        "resource": "basic.html",
                                        "trace_id": 0,
                                        "span_id": 29,
                                        "parent_id": 28,
                                        "type": "template",
                                        "meta": {
                                          "component": "django",
                                          "django.template.engine.class": "django.template.engine.Engine",
                                          "django.template.name": "basic.html"
                                        },
                                        "duration": 1019000,
                                        "start": 1667316633685004000
                                      },
                          {
                            "name": "django.middleware",
                            "service": "django",
                            "resource": "django.middleware.security.SecurityMiddleware.process_response",
                            "trace_id": 0,
                            "span_id": 21,
                            "parent_id": 17,
                            "meta": {
                              "component": "django"
                            },
<<<<<<< HEAD
                            "duration": 16000,
                            "start": 1667316633686300000
=======
                            "duration": 104800,
                            "start": 1656021933377972300
>>>>>>> abc1c9d6
                          },
                       {
                         "name": "django.middleware",
                         "service": "django",
                         "resource": "django.middleware.clickjacking.XFrameOptionsMiddleware.process_response",
                         "trace_id": 0,
                         "span_id": 18,
                         "parent_id": 15,
                         "meta": {
                           "component": "django"
                         },
<<<<<<< HEAD
                         "duration": 8000,
                         "start": 1667316633686328000
=======
                         "duration": 32400,
                         "start": 1656021933378137800
>>>>>>> abc1c9d6
                       },
                    {
                      "name": "django.middleware",
                      "service": "django",
                      "resource": "django.contrib.messages.middleware.MessageMiddleware.process_response",
                      "trace_id": 0,
                      "span_id": 16,
                      "parent_id": 13,
                      "meta": {
                        "component": "django"
                      },
<<<<<<< HEAD
                      "duration": 6000,
                      "start": 1667316633686348000
=======
                      "duration": 19800,
                      "start": 1656021933378209100
>>>>>>> abc1c9d6
                    },
              {
                "name": "django.middleware",
                "service": "django",
                "resource": "django.middleware.csrf.CsrfViewMiddleware.process_response",
                "trace_id": 0,
                "span_id": 11,
                "parent_id": 7,
                "meta": {
                  "component": "django"
                },
<<<<<<< HEAD
                "duration": 4000,
                "start": 1667316633686370000
=======
                "duration": 24000,
                "start": 1656021933378302800
>>>>>>> abc1c9d6
              },
           {
             "name": "django.middleware",
             "service": "django",
             "resource": "django.middleware.common.CommonMiddleware.process_response",
             "trace_id": 0,
             "span_id": 8,
             "parent_id": 4,
             "meta": {
               "component": "django"
             },
<<<<<<< HEAD
             "duration": 9000,
             "start": 1667316633686385000
=======
             "duration": 28100,
             "start": 1656021933378365600
>>>>>>> abc1c9d6
           },
        {
          "name": "django.middleware",
          "service": "django",
          "resource": "django.contrib.sessions.middleware.SessionMiddleware.process_response",
          "trace_id": 0,
          "span_id": 5,
          "parent_id": 2,
          "meta": {
            "component": "django"
          },
<<<<<<< HEAD
          "duration": 7000,
          "start": 1667316633686405000
=======
          "duration": 31400,
          "start": 1656021933378442400
>>>>>>> abc1c9d6
        }]]<|MERGE_RESOLUTION|>--- conflicted
+++ resolved
@@ -31,7 +31,7 @@
       "_dd.top_level": 1,
       "_dd.tracer_kr": 1.0,
       "_sampling_priority_v1": 1,
-      "system.pid": 59553
+      "system.pid": 868
     },
     "duration": 7005000,
     "start": 1667316633679724000
@@ -46,13 +46,8 @@
        "meta": {
          "component": "django"
        },
-<<<<<<< HEAD
        "duration": 6306000,
        "start": 1667316633680109000
-=======
-       "duration": 32355100,
-       "start": 1656021933346140500
->>>>>>> abc1c9d6
      },
         {
           "name": "django.middleware",
@@ -64,13 +59,8 @@
           "meta": {
             "component": "django"
           },
-<<<<<<< HEAD
           "duration": 18000,
           "start": 1667316633680124000
-=======
-          "duration": 75500,
-          "start": 1656021933346181700
->>>>>>> abc1c9d6
         },
         {
           "name": "django.middleware",
@@ -82,13 +72,8 @@
           "meta": {
             "component": "django"
           },
-<<<<<<< HEAD
           "duration": 6244000,
           "start": 1667316633680154000
-=======
-          "duration": 32115700,
-          "start": 1656021933346297700
->>>>>>> abc1c9d6
         },
            {
              "name": "django.middleware",
@@ -100,13 +85,8 @@
              "meta": {
                "component": "django"
              },
-<<<<<<< HEAD
              "duration": 20000,
              "start": 1667316633680164000
-=======
-             "duration": 50900,
-             "start": 1656021933346333600
->>>>>>> abc1c9d6
            },
            {
              "name": "django.middleware",
@@ -118,13 +98,8 @@
              "meta": {
                "component": "django"
              },
-<<<<<<< HEAD
              "duration": 6184000,
              "start": 1667316633680193000
-=======
-             "duration": 31928500,
-             "start": 1656021933346417000
->>>>>>> abc1c9d6
            },
               {
                 "name": "django.middleware",
@@ -136,13 +111,8 @@
                 "meta": {
                   "component": "django"
                 },
-<<<<<<< HEAD
                 "duration": 5000,
                 "start": 1667316633680202000
-=======
-                "duration": 12500,
-                "start": 1656021933346443300
->>>>>>> abc1c9d6
               },
               {
                 "name": "django.middleware",
@@ -154,13 +124,8 @@
                 "meta": {
                   "component": "django"
                 },
-<<<<<<< HEAD
                 "duration": 6148000,
                 "start": 1667316633680214000
-=======
-                "duration": 31791400,
-                "start": 1656021933346476000
->>>>>>> abc1c9d6
               },
                  {
                    "name": "django.middleware",
@@ -172,13 +137,8 @@
                    "meta": {
                      "component": "django"
                    },
-<<<<<<< HEAD
                    "duration": 6000,
                    "start": 1667316633680223000
-=======
-                   "duration": 16000,
-                   "start": 1656021933346495700
->>>>>>> abc1c9d6
                  },
                  {
                    "name": "django.middleware",
@@ -190,13 +150,8 @@
                    "meta": {
                      "component": "django"
                    },
-<<<<<<< HEAD
                    "duration": 6122000,
                    "start": 1667316633680236000
-=======
-                   "duration": 31710300,
-                   "start": 1656021933346533700
->>>>>>> abc1c9d6
                  },
                     {
                       "name": "django.middleware",
@@ -208,13 +163,8 @@
                       "meta": {
                         "component": "django"
                       },
-<<<<<<< HEAD
                       "duration": 24000,
                       "start": 1667316633680249000
-=======
-                      "duration": 82200,
-                      "start": 1656021933346571300
->>>>>>> abc1c9d6
                     },
                     {
                       "name": "django.middleware",
@@ -226,13 +176,8 @@
                       "meta": {
                         "component": "django"
                       },
-<<<<<<< HEAD
                       "duration": 6059000,
                       "start": 1667316633680281000
-=======
-                      "duration": 31501100,
-                      "start": 1656021933346681600
->>>>>>> abc1c9d6
                     },
                        {
                          "name": "django.middleware",
@@ -244,13 +189,8 @@
                          "meta": {
                            "component": "django"
                          },
-<<<<<<< HEAD
                          "duration": 6029000,
                          "start": 1667316633680291000
-=======
-                         "duration": 31378800,
-                         "start": 1656021933346721400
->>>>>>> abc1c9d6
                        },
                           {
                             "name": "django.middleware",
@@ -262,13 +202,8 @@
                             "meta": {
                               "component": "django"
                             },
-<<<<<<< HEAD
                             "duration": 5000,
                             "start": 1667316633680299000
-=======
-                            "duration": 19600,
-                            "start": 1656021933346759300
->>>>>>> abc1c9d6
                           },
                           {
                             "name": "django.middleware",
@@ -280,13 +215,8 @@
                             "meta": {
                               "component": "django"
                             },
-<<<<<<< HEAD
                             "duration": 5978000,
                             "start": 1667316633680311000
-=======
-                            "duration": 31129600,
-                            "start": 1656021933346806500
->>>>>>> abc1c9d6
                           },
                              {
                                "name": "django.middleware",
@@ -298,13 +228,8 @@
                                "meta": {
                                  "component": "django"
                                },
-<<<<<<< HEAD
                                "duration": 5966000,
                                "start": 1667316633680319000
-=======
-                               "duration": 31077300,
-                               "start": 1656021933346841700
->>>>>>> abc1c9d6
                              },
                                 {
                                   "name": "django.middleware",
@@ -316,13 +241,8 @@
                                   "meta": {
                                     "component": "django"
                                   },
-<<<<<<< HEAD
                                   "duration": 5952000,
                                   "start": 1667316633680326000
-=======
-                                  "duration": 31013900,
-                                  "start": 1656021933346876400
->>>>>>> abc1c9d6
                                 },
                                    {
                                      "name": "django.middleware",
@@ -334,13 +254,8 @@
                                      "meta": {
                                        "component": "django"
                                      },
-<<<<<<< HEAD
                                      "duration": 9000,
                                      "start": 1667316633680864000
-=======
-                                     "duration": 31600,
-                                     "start": 1656021933348311600
->>>>>>> abc1c9d6
                                    },
                                    {
                                      "name": "django.middleware",
@@ -352,13 +267,8 @@
                                      "meta": {
                                        "component": "django"
                                      },
-<<<<<<< HEAD
                                      "duration": 8000,
                                      "start": 1667316633680968000
-=======
-                                     "duration": 23600,
-                                     "start": 1656021933348689500
->>>>>>> abc1c9d6
                                    },
                                    {
                                      "name": "django.view",
@@ -370,13 +280,8 @@
                                      "meta": {
                                        "component": "django"
                                      },
-<<<<<<< HEAD
                                      "duration": 3555000,
                                      "start": 1667316633681148000
-=======
-                                     "duration": 24173900,
-                                     "start": 1656021933349334000
->>>>>>> abc1c9d6
                                    },
                                    {
                                      "name": "django.middleware",
@@ -388,13 +293,8 @@
                                      "meta": {
                                        "component": "django"
                                      },
-<<<<<<< HEAD
                                      "duration": 10000,
                                      "start": 1667316633684849000
-=======
-                                     "duration": 31800,
-                                     "start": 1656021933373870100
->>>>>>> abc1c9d6
                                    },
                                    {
                                      "name": "django.response.render",
@@ -406,13 +306,8 @@
                                      "meta": {
                                        "component": "django"
                                      },
-<<<<<<< HEAD
                                      "duration": 1070000,
                                      "start": 1667316633684968000
-=======
-                                     "duration": 3091700,
-                                     "start": 1656021933374215600
->>>>>>> abc1c9d6
                                    },
                                       {
                                         "name": "django.template.render",
@@ -440,13 +335,8 @@
                             "meta": {
                               "component": "django"
                             },
-<<<<<<< HEAD
                             "duration": 16000,
                             "start": 1667316633686300000
-=======
-                            "duration": 104800,
-                            "start": 1656021933377972300
->>>>>>> abc1c9d6
                           },
                        {
                          "name": "django.middleware",
@@ -458,13 +348,8 @@
                          "meta": {
                            "component": "django"
                          },
-<<<<<<< HEAD
                          "duration": 8000,
                          "start": 1667316633686328000
-=======
-                         "duration": 32400,
-                         "start": 1656021933378137800
->>>>>>> abc1c9d6
                        },
                     {
                       "name": "django.middleware",
@@ -476,13 +361,8 @@
                       "meta": {
                         "component": "django"
                       },
-<<<<<<< HEAD
                       "duration": 6000,
                       "start": 1667316633686348000
-=======
-                      "duration": 19800,
-                      "start": 1656021933378209100
->>>>>>> abc1c9d6
                     },
               {
                 "name": "django.middleware",
@@ -494,13 +374,8 @@
                 "meta": {
                   "component": "django"
                 },
-<<<<<<< HEAD
                 "duration": 4000,
                 "start": 1667316633686370000
-=======
-                "duration": 24000,
-                "start": 1656021933378302800
->>>>>>> abc1c9d6
               },
            {
              "name": "django.middleware",
@@ -512,13 +387,8 @@
              "meta": {
                "component": "django"
              },
-<<<<<<< HEAD
              "duration": 9000,
              "start": 1667316633686385000
-=======
-             "duration": 28100,
-             "start": 1656021933378365600
->>>>>>> abc1c9d6
            },
         {
           "name": "django.middleware",
@@ -530,11 +400,6 @@
           "meta": {
             "component": "django"
           },
-<<<<<<< HEAD
           "duration": 7000,
           "start": 1667316633686405000
-=======
-          "duration": 31400,
-          "start": 1656021933378442400
->>>>>>> abc1c9d6
         }]]