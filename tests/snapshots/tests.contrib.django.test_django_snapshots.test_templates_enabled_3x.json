[[
  {
    "name": "django.request",
    "service": "django",
    "resource": "GET ^template-view/$",
    "trace_id": 0,
    "span_id": 1,
    "parent_id": 0,
    "type": "web",
    "error": 0,
    "meta": {
      "_dd.p.dm": "-0",
      "asgi.version": "3.0",
      "component": "django",
      "django.request.class": "django.core.handlers.asgi.ASGIRequest",
      "django.response.class": "django.template.response.TemplateResponse",
      "django.response.template": "basic.html",
      "django.user.is_authenticated": "False",
      "django.view": "template-view",
      "http.method": "GET",
      "http.route": "^template-view/$",
      "http.status_code": "200",
      "http.url": "http://localhost:8000/template-view/",
      "http.useragent": "python-requests/2.28.1",
      "http.version": "1.1",
      "runtime-id": "ca2ad03362b14134868978e0ff228049"
    },
    "metrics": {
      "_dd.agent_psr": 1.0,
      "_dd.measured": 1,
      "_dd.top_level": 1,
      "_dd.tracer_kr": 1.0,
      "_sampling_priority_v1": 1,
      "process_id": 868
    },
    "duration": 34123900,
    "start": 1656021933345278600
  },
     {
       "name": "django.middleware",
       "service": "django",
       "resource": "django.contrib.sessions.middleware.SessionMiddleware.__call__",
       "trace_id": 0,
       "span_id": 2,
       "parent_id": 1,
<<<<<<< HEAD
       "meta": {
         "component": "django"
       },
=======
       "type": "",
       "error": 0,
>>>>>>> 725601d6
       "duration": 32355100,
       "start": 1656021933346140500
     },
        {
          "name": "django.middleware",
          "service": "django",
          "resource": "django.contrib.sessions.middleware.SessionMiddleware.process_request",
          "trace_id": 0,
          "span_id": 3,
          "parent_id": 2,
<<<<<<< HEAD
          "meta": {
            "component": "django"
          },
=======
          "type": "",
          "error": 0,
>>>>>>> 725601d6
          "duration": 75500,
          "start": 1656021933346181700
        },
        {
          "name": "django.middleware",
          "service": "django",
          "resource": "django.middleware.common.CommonMiddleware.__call__",
          "trace_id": 0,
          "span_id": 4,
          "parent_id": 2,
<<<<<<< HEAD
          "meta": {
            "component": "django"
          },
=======
          "type": "",
          "error": 0,
>>>>>>> 725601d6
          "duration": 32115700,
          "start": 1656021933346297700
        },
           {
             "name": "django.middleware",
             "service": "django",
             "resource": "django.middleware.common.CommonMiddleware.process_request",
             "trace_id": 0,
             "span_id": 6,
             "parent_id": 4,
<<<<<<< HEAD
             "meta": {
               "component": "django"
             },
=======
             "type": "",
             "error": 0,
>>>>>>> 725601d6
             "duration": 50900,
             "start": 1656021933346333600
           },
           {
             "name": "django.middleware",
             "service": "django",
             "resource": "django.middleware.csrf.CsrfViewMiddleware.__call__",
             "trace_id": 0,
             "span_id": 7,
             "parent_id": 4,
<<<<<<< HEAD
             "meta": {
               "component": "django"
             },
=======
             "type": "",
             "error": 0,
>>>>>>> 725601d6
             "duration": 31928500,
             "start": 1656021933346417000
           },
              {
                "name": "django.middleware",
                "service": "django",
                "resource": "django.middleware.csrf.CsrfViewMiddleware.process_request",
                "trace_id": 0,
                "span_id": 9,
                "parent_id": 7,
<<<<<<< HEAD
                "meta": {
                  "component": "django"
                },
=======
                "type": "",
                "error": 0,
>>>>>>> 725601d6
                "duration": 12500,
                "start": 1656021933346443300
              },
              {
                "name": "django.middleware",
                "service": "django",
                "resource": "django.contrib.auth.middleware.AuthenticationMiddleware.__call__",
                "trace_id": 0,
                "span_id": 10,
                "parent_id": 7,
<<<<<<< HEAD
                "meta": {
                  "component": "django"
                },
=======
                "type": "",
                "error": 0,
>>>>>>> 725601d6
                "duration": 31791400,
                "start": 1656021933346476000
              },
                 {
                   "name": "django.middleware",
                   "service": "django",
                   "resource": "django.contrib.auth.middleware.AuthenticationMiddleware.process_request",
                   "trace_id": 0,
                   "span_id": 12,
                   "parent_id": 10,
<<<<<<< HEAD
                   "meta": {
                     "component": "django"
                   },
=======
                   "type": "",
                   "error": 0,
>>>>>>> 725601d6
                   "duration": 16000,
                   "start": 1656021933346495700
                 },
                 {
                   "name": "django.middleware",
                   "service": "django",
                   "resource": "django.contrib.messages.middleware.MessageMiddleware.__call__",
                   "trace_id": 0,
                   "span_id": 13,
                   "parent_id": 10,
<<<<<<< HEAD
                   "meta": {
                     "component": "django"
                   },
=======
                   "type": "",
                   "error": 0,
>>>>>>> 725601d6
                   "duration": 31710300,
                   "start": 1656021933346533700
                 },
                    {
                      "name": "django.middleware",
                      "service": "django",
                      "resource": "django.contrib.messages.middleware.MessageMiddleware.process_request",
                      "trace_id": 0,
                      "span_id": 14,
                      "parent_id": 13,
<<<<<<< HEAD
                      "meta": {
                        "component": "django"
                      },
=======
                      "type": "",
                      "error": 0,
>>>>>>> 725601d6
                      "duration": 82200,
                      "start": 1656021933346571300
                    },
                    {
                      "name": "django.middleware",
                      "service": "django",
                      "resource": "django.middleware.clickjacking.XFrameOptionsMiddleware.__call__",
                      "trace_id": 0,
                      "span_id": 15,
                      "parent_id": 13,
<<<<<<< HEAD
                      "meta": {
                        "component": "django"
                      },
=======
                      "type": "",
                      "error": 0,
>>>>>>> 725601d6
                      "duration": 31501100,
                      "start": 1656021933346681600
                    },
                       {
                         "name": "django.middleware",
                         "service": "django",
                         "resource": "django.middleware.security.SecurityMiddleware.__call__",
                         "trace_id": 0,
                         "span_id": 17,
                         "parent_id": 15,
<<<<<<< HEAD
                         "meta": {
                           "component": "django"
                         },
=======
                         "type": "",
                         "error": 0,
>>>>>>> 725601d6
                         "duration": 31378800,
                         "start": 1656021933346721400
                       },
                          {
                            "name": "django.middleware",
                            "service": "django",
                            "resource": "django.middleware.security.SecurityMiddleware.process_request",
                            "trace_id": 0,
                            "span_id": 19,
                            "parent_id": 17,
<<<<<<< HEAD
                            "meta": {
                              "component": "django"
                            },
=======
                            "type": "",
                            "error": 0,
>>>>>>> 725601d6
                            "duration": 19600,
                            "start": 1656021933346759300
                          },
                          {
                            "name": "django.middleware",
                            "service": "django",
                            "resource": "tests.contrib.django.middleware.ClsMiddleware.__call__",
                            "trace_id": 0,
                            "span_id": 20,
                            "parent_id": 17,
<<<<<<< HEAD
                            "meta": {
                              "component": "django"
                            },
=======
                            "type": "",
                            "error": 0,
>>>>>>> 725601d6
                            "duration": 31129600,
                            "start": 1656021933346806500
                          },
                             {
                               "name": "django.middleware",
                               "service": "django",
                               "resource": "tests.contrib.django.middleware.fn_middleware",
                               "trace_id": 0,
                               "span_id": 22,
                               "parent_id": 20,
<<<<<<< HEAD
                               "meta": {
                                 "component": "django"
                               },
=======
                               "type": "",
                               "error": 0,
>>>>>>> 725601d6
                               "duration": 31077300,
                               "start": 1656021933346841700
                             },
                                {
                                  "name": "django.middleware",
                                  "service": "django",
                                  "resource": "tests.contrib.django.middleware.EverythingMiddleware.__call__",
                                  "trace_id": 0,
                                  "span_id": 23,
                                  "parent_id": 22,
<<<<<<< HEAD
                                  "meta": {
                                    "component": "django"
                                  },
=======
                                  "type": "",
                                  "error": 0,
>>>>>>> 725601d6
                                  "duration": 31013900,
                                  "start": 1656021933346876400
                                },
                                   {
                                     "name": "django.middleware",
                                     "service": "django",
                                     "resource": "django.middleware.csrf.CsrfViewMiddleware.process_view",
                                     "trace_id": 0,
                                     "span_id": 24,
                                     "parent_id": 23,
<<<<<<< HEAD
                                     "meta": {
                                       "component": "django"
                                     },
=======
                                     "type": "",
                                     "error": 0,
>>>>>>> 725601d6
                                     "duration": 31600,
                                     "start": 1656021933348311600
                                   },
                                   {
                                     "name": "django.middleware",
                                     "service": "django",
                                     "resource": "tests.contrib.django.middleware.EverythingMiddleware.process_view",
                                     "trace_id": 0,
                                     "span_id": 25,
                                     "parent_id": 23,
<<<<<<< HEAD
                                     "meta": {
                                       "component": "django"
                                     },
=======
                                     "type": "",
                                     "error": 0,
>>>>>>> 725601d6
                                     "duration": 23600,
                                     "start": 1656021933348689500
                                   },
                                   {
                                     "name": "django.view",
                                     "service": "django",
                                     "resource": "tests.contrib.django.views.template_view",
                                     "trace_id": 0,
                                     "span_id": 26,
                                     "parent_id": 23,
<<<<<<< HEAD
                                     "meta": {
                                       "component": "django"
                                     },
=======
                                     "type": "",
                                     "error": 0,
>>>>>>> 725601d6
                                     "duration": 24173900,
                                     "start": 1656021933349334000
                                   },
                                   {
                                     "name": "django.middleware",
                                     "service": "django",
                                     "resource": "tests.contrib.django.middleware.EverythingMiddleware.process_template_response",
                                     "trace_id": 0,
                                     "span_id": 27,
                                     "parent_id": 23,
<<<<<<< HEAD
                                     "meta": {
                                       "component": "django"
                                     },
=======
                                     "type": "",
                                     "error": 0,
>>>>>>> 725601d6
                                     "duration": 31800,
                                     "start": 1656021933373870100
                                   },
                                   {
                                     "name": "django.response.render",
                                     "service": "django",
                                     "resource": "django.template.response.TemplateResponse.render",
                                     "trace_id": 0,
                                     "span_id": 28,
                                     "parent_id": 23,
<<<<<<< HEAD
                                     "meta": {
                                       "component": "django"
                                     },
=======
                                     "type": "",
                                     "error": 0,
>>>>>>> 725601d6
                                     "duration": 3091700,
                                     "start": 1656021933374215600
                                   },
                                      {
                                        "name": "django.template.render",
                                        "service": "django",
                                        "resource": "basic.html",
                                        "trace_id": 0,
                                        "span_id": 29,
                                        "parent_id": 28,
                                        "type": "template",
                                        "error": 0,
                                        "meta": {
                                          "component": "django",
                                          "django.template.engine.class": "django.template.engine.Engine",
                                          "django.template.name": "basic.html"
                                        },
                                        "duration": 2957600,
                                        "start": 1656021933374302000
                                      },
                          {
                            "name": "django.middleware",
                            "service": "django",
                            "resource": "django.middleware.security.SecurityMiddleware.process_response",
                            "trace_id": 0,
                            "span_id": 21,
                            "parent_id": 17,
<<<<<<< HEAD
                            "meta": {
                              "component": "django"
                            },
=======
                            "type": "",
                            "error": 0,
>>>>>>> 725601d6
                            "duration": 104800,
                            "start": 1656021933377972300
                          },
                       {
                         "name": "django.middleware",
                         "service": "django",
                         "resource": "django.middleware.clickjacking.XFrameOptionsMiddleware.process_response",
                         "trace_id": 0,
                         "span_id": 18,
                         "parent_id": 15,
<<<<<<< HEAD
                         "meta": {
                           "component": "django"
                         },
=======
                         "type": "",
                         "error": 0,
>>>>>>> 725601d6
                         "duration": 32400,
                         "start": 1656021933378137800
                       },
                    {
                      "name": "django.middleware",
                      "service": "django",
                      "resource": "django.contrib.messages.middleware.MessageMiddleware.process_response",
                      "trace_id": 0,
                      "span_id": 16,
                      "parent_id": 13,
<<<<<<< HEAD
                      "meta": {
                        "component": "django"
                      },
=======
                      "type": "",
                      "error": 0,
>>>>>>> 725601d6
                      "duration": 19800,
                      "start": 1656021933378209100
                    },
              {
                "name": "django.middleware",
                "service": "django",
                "resource": "django.middleware.csrf.CsrfViewMiddleware.process_response",
                "trace_id": 0,
                "span_id": 11,
                "parent_id": 7,
<<<<<<< HEAD
                "meta": {
                  "component": "django"
                },
=======
                "type": "",
                "error": 0,
>>>>>>> 725601d6
                "duration": 24000,
                "start": 1656021933378302800
              },
           {
             "name": "django.middleware",
             "service": "django",
             "resource": "django.middleware.common.CommonMiddleware.process_response",
             "trace_id": 0,
             "span_id": 8,
             "parent_id": 4,
<<<<<<< HEAD
             "meta": {
               "component": "django"
             },
=======
             "type": "",
             "error": 0,
>>>>>>> 725601d6
             "duration": 28100,
             "start": 1656021933378365600
           },
        {
          "name": "django.middleware",
          "service": "django",
          "resource": "django.contrib.sessions.middleware.SessionMiddleware.process_response",
          "trace_id": 0,
          "span_id": 5,
          "parent_id": 2,
<<<<<<< HEAD
          "meta": {
            "component": "django"
          },
=======
          "type": "",
          "error": 0,
>>>>>>> 725601d6
          "duration": 31400,
          "start": 1656021933378442400
        }]]<|MERGE_RESOLUTION|>--- conflicted
+++ resolved
@@ -23,7 +23,7 @@
       "http.url": "http://localhost:8000/template-view/",
       "http.useragent": "python-requests/2.28.1",
       "http.version": "1.1",
-      "runtime-id": "ca2ad03362b14134868978e0ff228049"
+      "runtime-id": "c496c7993d3440aabce44596b45c7977"
     },
     "metrics": {
       "_dd.agent_psr": 1.0,
@@ -31,10 +31,10 @@
       "_dd.top_level": 1,
       "_dd.tracer_kr": 1.0,
       "_sampling_priority_v1": 1,
-      "process_id": 868
+      "process_id": 12517
     },
-    "duration": 34123900,
-    "start": 1656021933345278600
+    "duration": 7953000,
+    "start": 1669648339998389000
   },
      {
        "name": "django.middleware",
@@ -43,16 +43,13 @@
        "trace_id": 0,
        "span_id": 2,
        "parent_id": 1,
-<<<<<<< HEAD
+       "type": "",
+       "error": 0,
        "meta": {
          "component": "django"
        },
-=======
-       "type": "",
-       "error": 0,
->>>>>>> 725601d6
-       "duration": 32355100,
-       "start": 1656021933346140500
+       "duration": 7197000,
+       "start": 1669648339998779000
      },
         {
           "name": "django.middleware",
@@ -61,16 +58,13 @@
           "trace_id": 0,
           "span_id": 3,
           "parent_id": 2,
-<<<<<<< HEAD
+          "type": "",
+          "error": 0,
           "meta": {
             "component": "django"
           },
-=======
-          "type": "",
-          "error": 0,
->>>>>>> 725601d6
-          "duration": 75500,
-          "start": 1656021933346181700
+          "duration": 29000,
+          "start": 1669648339998795000
         },
         {
           "name": "django.middleware",
@@ -79,16 +73,13 @@
           "trace_id": 0,
           "span_id": 4,
           "parent_id": 2,
-<<<<<<< HEAD
+          "type": "",
+          "error": 0,
           "meta": {
             "component": "django"
           },
-=======
-          "type": "",
-          "error": 0,
->>>>>>> 725601d6
-          "duration": 32115700,
-          "start": 1656021933346297700
+          "duration": 7090000,
+          "start": 1669648339998866000
         },
            {
              "name": "django.middleware",
@@ -97,16 +88,13 @@
              "trace_id": 0,
              "span_id": 6,
              "parent_id": 4,
-<<<<<<< HEAD
+             "type": "",
+             "error": 0,
              "meta": {
                "component": "django"
              },
-=======
-             "type": "",
-             "error": 0,
->>>>>>> 725601d6
-             "duration": 50900,
-             "start": 1656021933346333600
+             "duration": 25000,
+             "start": 1669648339998883000
            },
            {
              "name": "django.middleware",
@@ -115,16 +103,13 @@
              "trace_id": 0,
              "span_id": 7,
              "parent_id": 4,
-<<<<<<< HEAD
+             "type": "",
+             "error": 0,
              "meta": {
                "component": "django"
              },
-=======
-             "type": "",
-             "error": 0,
->>>>>>> 725601d6
-             "duration": 31928500,
-             "start": 1656021933346417000
+             "duration": 7014000,
+             "start": 1669648339998920000
            },
               {
                 "name": "django.middleware",
@@ -133,16 +118,13 @@
                 "trace_id": 0,
                 "span_id": 9,
                 "parent_id": 7,
-<<<<<<< HEAD
+                "type": "",
+                "error": 0,
                 "meta": {
                   "component": "django"
                 },
-=======
-                "type": "",
-                "error": 0,
->>>>>>> 725601d6
-                "duration": 12500,
-                "start": 1656021933346443300
+                "duration": 20000,
+                "start": 1669648339998963000
               },
               {
                 "name": "django.middleware",
@@ -151,16 +133,13 @@
                 "trace_id": 0,
                 "span_id": 10,
                 "parent_id": 7,
-<<<<<<< HEAD
+                "type": "",
+                "error": 0,
                 "meta": {
                   "component": "django"
                 },
-=======
-                "type": "",
-                "error": 0,
->>>>>>> 725601d6
-                "duration": 31791400,
-                "start": 1656021933346476000
+                "duration": 6918000,
+                "start": 1669648339998998000
               },
                  {
                    "name": "django.middleware",
@@ -169,16 +148,13 @@
                    "trace_id": 0,
                    "span_id": 12,
                    "parent_id": 10,
-<<<<<<< HEAD
+                   "type": "",
+                   "error": 0,
                    "meta": {
                      "component": "django"
                    },
-=======
-                   "type": "",
-                   "error": 0,
->>>>>>> 725601d6
-                   "duration": 16000,
-                   "start": 1656021933346495700
+                   "duration": 8000,
+                   "start": 1669648339999013000
                  },
                  {
                    "name": "django.middleware",
@@ -187,16 +163,13 @@
                    "trace_id": 0,
                    "span_id": 13,
                    "parent_id": 10,
-<<<<<<< HEAD
+                   "type": "",
+                   "error": 0,
                    "meta": {
                      "component": "django"
                    },
-=======
-                   "type": "",
-                   "error": 0,
->>>>>>> 725601d6
-                   "duration": 31710300,
-                   "start": 1656021933346533700
+                   "duration": 6883000,
+                   "start": 1669648339999030000
                  },
                     {
                       "name": "django.middleware",
@@ -205,16 +178,13 @@
                       "trace_id": 0,
                       "span_id": 14,
                       "parent_id": 13,
-<<<<<<< HEAD
+                      "type": "",
+                      "error": 0,
                       "meta": {
                         "component": "django"
                       },
-=======
-                      "type": "",
-                      "error": 0,
->>>>>>> 725601d6
-                      "duration": 82200,
-                      "start": 1656021933346571300
+                      "duration": 46000,
+                      "start": 1669648339999040000
                     },
                     {
                       "name": "django.middleware",
@@ -223,16 +193,13 @@
                       "trace_id": 0,
                       "span_id": 15,
                       "parent_id": 13,
-<<<<<<< HEAD
+                      "type": "",
+                      "error": 0,
                       "meta": {
                         "component": "django"
                       },
-=======
-                      "type": "",
-                      "error": 0,
->>>>>>> 725601d6
-                      "duration": 31501100,
-                      "start": 1656021933346681600
+                      "duration": 6799000,
+                      "start": 1669648339999096000
                     },
                        {
                          "name": "django.middleware",
@@ -241,16 +208,13 @@
                          "trace_id": 0,
                          "span_id": 17,
                          "parent_id": 15,
-<<<<<<< HEAD
+                         "type": "",
+                         "error": 0,
                          "meta": {
                            "component": "django"
                          },
-=======
-                         "type": "",
-                         "error": 0,
->>>>>>> 725601d6
-                         "duration": 31378800,
-                         "start": 1656021933346721400
+                         "duration": 6765000,
+                         "start": 1669648339999108000
                        },
                           {
                             "name": "django.middleware",
@@ -259,16 +223,13 @@
                             "trace_id": 0,
                             "span_id": 19,
                             "parent_id": 17,
-<<<<<<< HEAD
+                            "type": "",
+                            "error": 0,
                             "meta": {
                               "component": "django"
                             },
-=======
-                            "type": "",
-                            "error": 0,
->>>>>>> 725601d6
-                            "duration": 19600,
-                            "start": 1656021933346759300
+                            "duration": 5000,
+                            "start": 1669648339999117000
                           },
                           {
                             "name": "django.middleware",
@@ -277,16 +238,13 @@
                             "trace_id": 0,
                             "span_id": 20,
                             "parent_id": 17,
-<<<<<<< HEAD
+                            "type": "",
+                            "error": 0,
                             "meta": {
                               "component": "django"
                             },
-=======
-                            "type": "",
-                            "error": 0,
->>>>>>> 725601d6
-                            "duration": 31129600,
-                            "start": 1656021933346806500
+                            "duration": 6705000,
+                            "start": 1669648339999130000
                           },
                              {
                                "name": "django.middleware",
@@ -295,16 +253,13 @@
                                "trace_id": 0,
                                "span_id": 22,
                                "parent_id": 20,
-<<<<<<< HEAD
+                               "type": "",
+                               "error": 0,
                                "meta": {
                                  "component": "django"
                                },
-=======
-                               "type": "",
-                               "error": 0,
->>>>>>> 725601d6
-                               "duration": 31077300,
-                               "start": 1656021933346841700
+                               "duration": 6693000,
+                               "start": 1669648339999138000
                              },
                                 {
                                   "name": "django.middleware",
@@ -313,16 +268,13 @@
                                   "trace_id": 0,
                                   "span_id": 23,
                                   "parent_id": 22,
-<<<<<<< HEAD
+                                  "type": "",
+                                  "error": 0,
                                   "meta": {
                                     "component": "django"
                                   },
-=======
-                                  "type": "",
-                                  "error": 0,
->>>>>>> 725601d6
-                                  "duration": 31013900,
-                                  "start": 1656021933346876400
+                                  "duration": 6672000,
+                                  "start": 1669648339999146000
                                 },
                                    {
                                      "name": "django.middleware",
@@ -331,16 +283,13 @@
                                      "trace_id": 0,
                                      "span_id": 24,
                                      "parent_id": 23,
-<<<<<<< HEAD
+                                     "type": "",
+                                     "error": 0,
                                      "meta": {
                                        "component": "django"
                                      },
-=======
-                                     "type": "",
-                                     "error": 0,
->>>>>>> 725601d6
-                                     "duration": 31600,
-                                     "start": 1656021933348311600
+                                     "duration": 15000,
+                                     "start": 1669648340000060000
                                    },
                                    {
                                      "name": "django.middleware",
@@ -349,16 +298,13 @@
                                      "trace_id": 0,
                                      "span_id": 25,
                                      "parent_id": 23,
-<<<<<<< HEAD
+                                     "type": "",
+                                     "error": 0,
                                      "meta": {
                                        "component": "django"
                                      },
-=======
-                                     "type": "",
-                                     "error": 0,
->>>>>>> 725601d6
-                                     "duration": 23600,
-                                     "start": 1656021933348689500
+                                     "duration": 14000,
+                                     "start": 1669648340000307000
                                    },
                                    {
                                      "name": "django.view",
@@ -367,16 +313,13 @@
                                      "trace_id": 0,
                                      "span_id": 26,
                                      "parent_id": 23,
-<<<<<<< HEAD
+                                     "type": "",
+                                     "error": 0,
                                      "meta": {
                                        "component": "django"
                                      },
-=======
-                                     "type": "",
-                                     "error": 0,
->>>>>>> 725601d6
-                                     "duration": 24173900,
-                                     "start": 1656021933349334000
+                                     "duration": 3667000,
+                                     "start": 1669648340000620000
                                    },
                                    {
                                      "name": "django.middleware",
@@ -385,16 +328,13 @@
                                      "trace_id": 0,
                                      "span_id": 27,
                                      "parent_id": 23,
-<<<<<<< HEAD
+                                     "type": "",
+                                     "error": 0,
                                      "meta": {
                                        "component": "django"
                                      },
-=======
-                                     "type": "",
-                                     "error": 0,
->>>>>>> 725601d6
-                                     "duration": 31800,
-                                     "start": 1656021933373870100
+                                     "duration": 13000,
+                                     "start": 1669648340004572000
                                    },
                                    {
                                      "name": "django.response.render",
@@ -403,16 +343,13 @@
                                      "trace_id": 0,
                                      "span_id": 28,
                                      "parent_id": 23,
-<<<<<<< HEAD
+                                     "type": "",
+                                     "error": 0,
                                      "meta": {
                                        "component": "django"
                                      },
-=======
-                                     "type": "",
-                                     "error": 0,
->>>>>>> 725601d6
-                                     "duration": 3091700,
-                                     "start": 1656021933374215600
+                                     "duration": 703000,
+                                     "start": 1669648340004779000
                                    },
                                       {
                                         "name": "django.template.render",
@@ -428,8 +365,8 @@
                                           "django.template.engine.class": "django.template.engine.Engine",
                                           "django.template.name": "basic.html"
                                         },
-                                        "duration": 2957600,
-                                        "start": 1656021933374302000
+                                        "duration": 616000,
+                                        "start": 1669648340004845000
                                       },
                           {
                             "name": "django.middleware",
@@ -438,16 +375,13 @@
                             "trace_id": 0,
                             "span_id": 21,
                             "parent_id": 17,
-<<<<<<< HEAD
+                            "type": "",
+                            "error": 0,
                             "meta": {
                               "component": "django"
                             },
-=======
-                            "type": "",
-                            "error": 0,
->>>>>>> 725601d6
-                            "duration": 104800,
-                            "start": 1656021933377972300
+                            "duration": 18000,
+                            "start": 1669648340005850000
                           },
                        {
                          "name": "django.middleware",
@@ -456,16 +390,13 @@
                          "trace_id": 0,
                          "span_id": 18,
                          "parent_id": 15,
-<<<<<<< HEAD
+                         "type": "",
+                         "error": 0,
                          "meta": {
                            "component": "django"
                          },
-=======
-                         "type": "",
-                         "error": 0,
->>>>>>> 725601d6
-                         "duration": 32400,
-                         "start": 1656021933378137800
+                         "duration": 9000,
+                         "start": 1669648340005882000
                        },
                     {
                       "name": "django.middleware",
@@ -474,16 +405,13 @@
                       "trace_id": 0,
                       "span_id": 16,
                       "parent_id": 13,
-<<<<<<< HEAD
+                      "type": "",
+                      "error": 0,
                       "meta": {
                         "component": "django"
                       },
-=======
-                      "type": "",
-                      "error": 0,
->>>>>>> 725601d6
-                      "duration": 19800,
-                      "start": 1656021933378209100
+                      "duration": 7000,
+                      "start": 1669648340005903000
                     },
               {
                 "name": "django.middleware",
@@ -492,16 +420,13 @@
                 "trace_id": 0,
                 "span_id": 11,
                 "parent_id": 7,
-<<<<<<< HEAD
+                "type": "",
+                "error": 0,
                 "meta": {
                   "component": "django"
                 },
-=======
-                "type": "",
-                "error": 0,
->>>>>>> 725601d6
-                "duration": 24000,
-                "start": 1656021933378302800
+                "duration": 7000,
+                "start": 1669648340005924000
               },
            {
              "name": "django.middleware",
@@ -510,16 +435,13 @@
              "trace_id": 0,
              "span_id": 8,
              "parent_id": 4,
-<<<<<<< HEAD
+             "type": "",
+             "error": 0,
              "meta": {
                "component": "django"
              },
-=======
-             "type": "",
-             "error": 0,
->>>>>>> 725601d6
-             "duration": 28100,
-             "start": 1656021933378365600
+             "duration": 11000,
+             "start": 1669648340005941000
            },
         {
           "name": "django.middleware",
@@ -528,14 +450,11 @@
           "trace_id": 0,
           "span_id": 5,
           "parent_id": 2,
-<<<<<<< HEAD
+          "type": "",
+          "error": 0,
           "meta": {
             "component": "django"
           },
-=======
-          "type": "",
-          "error": 0,
->>>>>>> 725601d6
-          "duration": 31400,
-          "start": 1656021933378442400
+          "duration": 8000,
+          "start": 1669648340005964000
         }]]