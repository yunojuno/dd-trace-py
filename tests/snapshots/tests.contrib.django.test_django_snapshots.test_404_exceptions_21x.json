--- conflicted
+++ resolved
@@ -26,7 +26,7 @@
       "_dd.top_level": 1,
       "_dd.tracer_kr": 1.0,
       "_sampling_priority_v1": 1,
-      "system.pid": 58588
+      "system.pid": 2765
     },
     "duration": 1956000,
     "start": 1667316564122549000
@@ -41,13 +41,8 @@
        "meta": {
          "component": "django"
        },
-<<<<<<< HEAD
        "duration": 1553000,
        "start": 1667316564122624000
-=======
-       "duration": 7818000,
-       "start": 1633584661116393000
->>>>>>> abc1c9d6
      },
         {
           "name": "django.middleware",
@@ -59,13 +54,8 @@
           "meta": {
             "component": "django"
           },
-<<<<<<< HEAD
           "duration": 36000,
           "start": 1667316564122645000
-=======
-          "duration": 77000,
-          "start": 1633584661116460000
->>>>>>> abc1c9d6
         },
         {
           "name": "django.middleware",
@@ -77,13 +67,8 @@
           "meta": {
             "component": "django"
           },
-<<<<<<< HEAD
           "duration": 1437000,
           "start": 1667316564122704000
-=======
-          "duration": 7407000,
-          "start": 1633584661116609000
->>>>>>> abc1c9d6
         },
            {
              "name": "django.middleware",
@@ -95,13 +80,8 @@
              "meta": {
                "component": "django"
              },
-<<<<<<< HEAD
              "duration": 29000,
              "start": 1667316564122724000
-=======
-             "duration": 74000,
-             "start": 1633584661116670000
->>>>>>> abc1c9d6
            },
            {
              "name": "django.middleware",
@@ -113,13 +93,8 @@
              "meta": {
                "component": "django"
              },
-<<<<<<< HEAD
              "duration": 1333000,
              "start": 1667316564122770000
-=======
-             "duration": 7065000,
-             "start": 1633584661116805000
->>>>>>> abc1c9d6
            },
               {
                 "name": "django.middleware",
@@ -131,13 +106,8 @@
                 "meta": {
                   "component": "django"
                 },
-<<<<<<< HEAD
                 "duration": 12000,
                 "start": 1667316564122788000
-=======
-                "duration": 94000,
-                "start": 1633584661116865000
->>>>>>> abc1c9d6
               },
               {
                 "name": "django.middleware",
@@ -149,13 +119,8 @@
                 "meta": {
                   "component": "django"
                 },
-<<<<<<< HEAD
                 "duration": 1242000,
                 "start": 1667316564122815000
-=======
-                "duration": 6723000,
-                "start": 1633584661117020000
->>>>>>> abc1c9d6
               },
                  {
                    "name": "django.middleware",
@@ -167,13 +132,8 @@
                    "meta": {
                      "component": "django"
                    },
-<<<<<<< HEAD
                    "duration": 37000,
                    "start": 1667316564122858000
-=======
-                   "duration": 42000,
-                   "start": 1633584661117080000
->>>>>>> abc1c9d6
                  },
                  {
                    "name": "django.middleware",
@@ -185,13 +145,8 @@
                    "meta": {
                      "component": "django"
                    },
-<<<<<<< HEAD
                    "duration": 1123000,
                    "start": 1667316564122927000
-=======
-                   "duration": 6526000,
-                   "start": 1633584661117181000
->>>>>>> abc1c9d6
                  },
                     {
                       "name": "django.middleware",
@@ -203,13 +158,8 @@
                       "meta": {
                         "component": "django"
                       },
-<<<<<<< HEAD
                       "duration": 55000,
                       "start": 1667316564122949000
-=======
-                      "duration": 74000,
-                      "start": 1633584661117238000
->>>>>>> abc1c9d6
                     },
                     {
                       "name": "django.middleware",
@@ -221,13 +171,8 @@
                       "meta": {
                         "component": "django"
                       },
-<<<<<<< HEAD
                       "duration": 994000,
                       "start": 1667316564123024000
-=======
-                      "duration": 6199000,
-                      "start": 1633584661117375000
->>>>>>> abc1c9d6
                     },
                        {
                          "name": "django.middleware",
@@ -239,13 +184,8 @@
                          "meta": {
                            "component": "django"
                          },
-<<<<<<< HEAD
                          "duration": 937000,
                          "start": 1667316564123044000
-=======
-                         "duration": 5998000,
-                         "start": 1633584661117435000
->>>>>>> abc1c9d6
                        },
                           {
                             "name": "django.middleware",
@@ -257,13 +197,8 @@
                             "meta": {
                               "component": "django"
                             },
-<<<<<<< HEAD
                             "duration": 11000,
                             "start": 1667316564123062000
-=======
-                            "duration": 34000,
-                            "start": 1633584661117492000
->>>>>>> abc1c9d6
                           },
                           {
                             "name": "django.middleware",
@@ -275,13 +210,8 @@
                             "meta": {
                               "component": "django"
                             },
-<<<<<<< HEAD
                             "duration": 858000,
                             "start": 1667316564123090000
-=======
-                            "duration": 5717000,
-                            "start": 1633584661117584000
->>>>>>> abc1c9d6
                           },
                              {
                                "name": "django.middleware",
@@ -293,13 +223,8 @@
                                "meta": {
                                  "component": "django"
                                },
-<<<<<<< HEAD
                                "duration": 834000,
                                "start": 1667316564123108000
-=======
-                               "duration": 5625000,
-                               "start": 1633584661117642000
->>>>>>> abc1c9d6
                              },
                                 {
                                   "name": "django.middleware",
@@ -311,13 +236,8 @@
                                   "meta": {
                                     "component": "django"
                                   },
-<<<<<<< HEAD
                                   "duration": 808000,
                                   "start": 1667316564123126000
-=======
-                                  "duration": 5531000,
-                                  "start": 1633584661117701000
->>>>>>> abc1c9d6
                                 },
                                    {
                                      "name": "django.middleware",
@@ -329,13 +249,8 @@
                                      "meta": {
                                        "component": "django"
                                      },
-<<<<<<< HEAD
                                      "duration": 13000,
                                      "start": 1667316564123213000
-=======
-                                     "duration": 41000,
-                                     "start": 1633584661117871000
->>>>>>> abc1c9d6
                                    },
                                    {
                                      "name": "django.middleware",
@@ -347,13 +262,8 @@
                                      "meta": {
                                        "component": "django"
                                      },
-<<<<<<< HEAD
                                      "duration": 10000,
                                      "start": 1667316564123241000
-=======
-                                     "duration": 87000,
-                                     "start": 1633584661117969000
->>>>>>> abc1c9d6
                                    },
                                    {
                                      "name": "django.view",
@@ -365,13 +275,8 @@
                                      "meta": {
                                        "component": "django"
                                      },
-<<<<<<< HEAD
                                      "duration": 20000,
                                      "start": 1667316564123278000
-=======
-                                     "duration": 60000,
-                                     "start": 1633584661122006000
->>>>>>> abc1c9d6
                                    },
                                    {
                                      "name": "django.middleware",
@@ -383,13 +288,8 @@
                                      "meta": {
                                        "component": "django"
                                      },
-<<<<<<< HEAD
                                      "duration": 137000,
                                      "start": 1667316564123320000
-=======
-                                     "duration": 42000,
-                                     "start": 1633584661122141000
->>>>>>> abc1c9d6
                                    },
                                    {
                                      "name": "django.middleware",
@@ -401,13 +301,8 @@
                                      "meta": {
                                        "component": "django"
                                      },
-<<<<<<< HEAD
                                      "duration": 12000,
                                      "start": 1667316564123500000
-=======
-                                     "duration": 41000,
-                                     "start": 1633584661122296000
->>>>>>> abc1c9d6
                                    },
                                    {
                                      "name": "django.middleware",
@@ -419,13 +314,8 @@
                                      "meta": {
                                        "component": "django"
                                      },
-<<<<<<< HEAD
                                      "duration": 9000,
                                      "start": 1667316564123528000
-=======
-                                     "duration": 52000,
-                                     "start": 1633584661122398000
->>>>>>> abc1c9d6
                                    },
                                    {
                                      "name": "django.template.render",
@@ -452,13 +342,8 @@
                                      "meta": {
                                        "component": "django"
                                      },
-<<<<<<< HEAD
                                      "duration": 12000,
                                      "start": 1667316564123914000
-=======
-                                     "duration": 41000,
-                                     "start": 1633584661123151000
->>>>>>> abc1c9d6
                                    },
                           {
                             "name": "django.middleware",
@@ -470,13 +355,8 @@
                             "meta": {
                               "component": "django"
                             },
-<<<<<<< HEAD
                             "duration": 11000,
                             "start": 1667316564123963000
-=======
-                            "duration": 37000,
-                            "start": 1633584661123362000
->>>>>>> abc1c9d6
                           },
                        {
                          "name": "django.middleware",
@@ -488,13 +368,8 @@
                          "meta": {
                            "component": "django"
                          },
-<<<<<<< HEAD
                          "duration": 14000,
                          "start": 1667316564123997000
-=======
-                         "duration": 47000,
-                         "start": 1633584661123494000
->>>>>>> abc1c9d6
                        },
                     {
                       "name": "django.middleware",
@@ -506,13 +381,8 @@
                       "meta": {
                         "component": "django"
                       },
-<<<<<<< HEAD
                       "duration": 12000,
                       "start": 1667316564124032000
-=======
-                      "duration": 39000,
-                      "start": 1633584661123635000
->>>>>>> abc1c9d6
                     },
               {
                 "name": "django.middleware",
@@ -524,13 +394,8 @@
                 "meta": {
                   "component": "django"
                 },
-<<<<<<< HEAD
                 "duration": 25000,
                 "start": 1667316564124071000
-=======
-                "duration": 35000,
-                "start": 1633584661123802000
->>>>>>> abc1c9d6
               },
            {
              "name": "django.middleware",
@@ -542,13 +407,8 @@
              "meta": {
                "component": "django"
              },
-<<<<<<< HEAD
              "duration": 16000,
              "start": 1667316564124118000
-=======
-             "duration": 52000,
-             "start": 1633584661123930000
->>>>>>> abc1c9d6
            },
         {
           "name": "django.middleware",
@@ -560,11 +420,6 @@
           "meta": {
             "component": "django"
           },
-<<<<<<< HEAD
           "duration": 14000,
           "start": 1667316564124156000
-=======
-          "duration": 43000,
-          "start": 1633584661124133000
->>>>>>> abc1c9d6
         }]]