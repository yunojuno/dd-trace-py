[[
  {
    "name": "redis.command",
    "service": "redis",
    "resource": "GET cheese",
    "trace_id": 0,
    "span_id": 1,
    "parent_id": 0,
    "type": "redis",
    "meta": {
      "_dd.p.dm": "-0",
      "component": "aredis",
      "out.host": "localhost",
      "redis.raw_command": "GET cheese",
      "runtime-id": "507ab5063a4c4d23b46d6433f0a24d2b"
    },
    "metrics": {
      "_dd.agent_psr": 1.0,
      "_dd.measured": 1,
      "_dd.top_level": 1,
      "_dd.tracer_kr": 1.0,
      "_dd1.sr.eausr": 0.5,
      "_sampling_priority_v1": 1,
      "out.port": 6379,
      "out.redis_db": 0,
<<<<<<< HEAD
      "redis.args_length": 2,
      "system.pid": 48743
=======
      "process_id": 572,
      "redis.args_length": 2
>>>>>>> 6a1948d7
    },
    "duration": 2773000,
    "start": 1666795795522541000
  }]]<|MERGE_RESOLUTION|>--- conflicted
+++ resolved
@@ -23,13 +23,8 @@
       "_sampling_priority_v1": 1,
       "out.port": 6379,
       "out.redis_db": 0,
-<<<<<<< HEAD
-      "redis.args_length": 2,
-      "system.pid": 48743
-=======
       "process_id": 572,
       "redis.args_length": 2
->>>>>>> 6a1948d7
     },
     "duration": 2773000,
     "start": 1666795795522541000
