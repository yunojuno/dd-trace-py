[[
  {
    "name": "flask.request",
    "service": "flask",
    "resource": "GET /stream",
    "trace_id": 0,
    "span_id": 1,
    "parent_id": 0,
    "type": "web",
    "error": 0,
    "meta": {
      "_dd.p.dm": "-0",
      "flask.endpoint": "hello",
      "flask.url_rule": "/stream",
      "flask.version": "2.2.2",
      "http.method": "GET",
      "http.route": "/stream",
      "http.status_code": "200",
      "http.url": "http://0.0.0.0:8000/stream",
      "http.useragent": "python-httpx/x.xx.x",
<<<<<<< HEAD
      "language": "python",
      "runtime-id": "6bd58ff688004046a9547d8ccc2bb845"
=======
      "runtime-id": "860237e318f346749f3e9e71b00724fa"
>>>>>>> d4b63913
    },
    "metrics": {
      "_dd.agent_psr": 1.0,
      "_dd.measured": 1,
      "_dd.top_level": 1,
      "_dd.tracer_kr": 1.0,
      "_sampling_priority_v1": 1,
      "process_id": 92719
    },
    "duration": 635000,
    "start": 1669234787203474000
  },
     {
       "name": "flask.application",
       "service": "flask",
       "resource": "GET /stream",
       "trace_id": 0,
       "span_id": 2,
       "parent_id": 1,
<<<<<<< HEAD
       "meta": {
         "language": "python"
       },
       "duration": 9000,
       "start": 1658268142335780000
     },
     {
       "name": "flask.dispatch_request",
       "service": "flask",
       "resource": "flask.dispatch_request",
       "trace_id": 0,
       "span_id": 3,
       "parent_id": 1,
       "meta": {
         "language": "python"
       },
       "duration": 31000,
       "start": 1658268142335800000
=======
       "type": "",
       "error": 0,
       "meta": {
         "flask.endpoint": "hello",
         "flask.url_rule": "/stream"
       },
       "duration": 252000,
       "start": 1669234787203656000
>>>>>>> d4b63913
     },
        {
          "name": "flask.preprocess_request",
          "service": "flask",
          "resource": "flask.preprocess_request",
          "trace_id": 0,
          "span_id": 4,
          "parent_id": 2,
          "type": "",
          "error": 0,
          "duration": 10000,
          "start": 1669234787203741000
        },
        {
          "name": "flask.dispatch_request",
          "service": "flask",
          "resource": "flask.dispatch_request",
          "trace_id": 0,
          "span_id": 5,
          "parent_id": 2,
          "type": "",
          "error": 0,
          "duration": 44000,
          "start": 1669234787203770000
        },
           {
             "name": "tests.contrib.flask.app.hello",
             "service": "flask",
             "resource": "/stream",
             "trace_id": 0,
             "span_id": 9,
             "parent_id": 5,
             "type": "",
             "error": 0,
             "duration": 19000,
             "start": 1669234787203790000
           },
        {
          "name": "flask.process_response",
          "service": "flask",
          "resource": "flask.process_response",
          "trace_id": 0,
          "span_id": 6,
          "parent_id": 2,
          "type": "",
          "error": 0,
          "duration": 8000,
          "start": 1669234787203826000
        },
        {
          "name": "flask.do_teardown_request",
          "service": "flask",
          "resource": "flask.do_teardown_request",
          "trace_id": 0,
          "span_id": 7,
<<<<<<< HEAD
          "parent_id": 3,
          "meta": {
            "language": "python"
          },
          "duration": 14000,
          "start": 1658268142335814000
        },
     {
       "name": "flask.process_response",
       "service": "flask",
       "resource": "flask.process_response",
       "trace_id": 0,
       "span_id": 4,
       "parent_id": 1,
       "meta": {
         "language": "python"
       },
       "duration": 6000,
       "start": 1658268142335842000
     },
     {
       "name": "flask.do_teardown_request",
       "service": "flask",
       "resource": "flask.do_teardown_request",
       "trace_id": 0,
       "span_id": 5,
       "parent_id": 1,
       "meta": {
         "language": "python"
       },
       "duration": 6000,
       "start": 1658268142335881000
     },
     {
       "name": "flask.do_teardown_appcontext",
=======
          "parent_id": 2,
          "type": "",
          "error": 0,
          "duration": 7000,
          "start": 1669234787203877000
        },
        {
          "name": "flask.do_teardown_appcontext",
          "service": "flask",
          "resource": "flask.do_teardown_appcontext",
          "trace_id": 0,
          "span_id": 8,
          "parent_id": 2,
          "type": "",
          "error": 0,
          "duration": 5000,
          "start": 1669234787203896000
        },
     {
       "name": "flask.response",
>>>>>>> d4b63913
       "service": "flask",
       "resource": "flask.response",
       "trace_id": 0,
       "span_id": 3,
       "parent_id": 1,
<<<<<<< HEAD
       "meta": {
         "language": "python"
       },
       "duration": 3000,
       "start": 1658268142335899000
=======
       "type": "",
       "error": 0,
       "duration": 191000,
       "start": 1669234787203913000
>>>>>>> d4b63913
     }]]<|MERGE_RESOLUTION|>--- conflicted
+++ resolved
@@ -18,12 +18,7 @@
       "http.status_code": "200",
       "http.url": "http://0.0.0.0:8000/stream",
       "http.useragent": "python-httpx/x.xx.x",
-<<<<<<< HEAD
-      "language": "python",
-      "runtime-id": "6bd58ff688004046a9547d8ccc2bb845"
-=======
       "runtime-id": "860237e318f346749f3e9e71b00724fa"
->>>>>>> d4b63913
     },
     "metrics": {
       "_dd.agent_psr": 1.0,
@@ -43,26 +38,6 @@
        "trace_id": 0,
        "span_id": 2,
        "parent_id": 1,
-<<<<<<< HEAD
-       "meta": {
-         "language": "python"
-       },
-       "duration": 9000,
-       "start": 1658268142335780000
-     },
-     {
-       "name": "flask.dispatch_request",
-       "service": "flask",
-       "resource": "flask.dispatch_request",
-       "trace_id": 0,
-       "span_id": 3,
-       "parent_id": 1,
-       "meta": {
-         "language": "python"
-       },
-       "duration": 31000,
-       "start": 1658268142335800000
-=======
        "type": "",
        "error": 0,
        "meta": {
@@ -71,7 +46,6 @@
        },
        "duration": 252000,
        "start": 1669234787203656000
->>>>>>> d4b63913
      },
         {
           "name": "flask.preprocess_request",
@@ -127,43 +101,6 @@
           "resource": "flask.do_teardown_request",
           "trace_id": 0,
           "span_id": 7,
-<<<<<<< HEAD
-          "parent_id": 3,
-          "meta": {
-            "language": "python"
-          },
-          "duration": 14000,
-          "start": 1658268142335814000
-        },
-     {
-       "name": "flask.process_response",
-       "service": "flask",
-       "resource": "flask.process_response",
-       "trace_id": 0,
-       "span_id": 4,
-       "parent_id": 1,
-       "meta": {
-         "language": "python"
-       },
-       "duration": 6000,
-       "start": 1658268142335842000
-     },
-     {
-       "name": "flask.do_teardown_request",
-       "service": "flask",
-       "resource": "flask.do_teardown_request",
-       "trace_id": 0,
-       "span_id": 5,
-       "parent_id": 1,
-       "meta": {
-         "language": "python"
-       },
-       "duration": 6000,
-       "start": 1658268142335881000
-     },
-     {
-       "name": "flask.do_teardown_appcontext",
-=======
           "parent_id": 2,
           "type": "",
           "error": 0,
@@ -184,22 +121,13 @@
         },
      {
        "name": "flask.response",
->>>>>>> d4b63913
        "service": "flask",
        "resource": "flask.response",
        "trace_id": 0,
        "span_id": 3,
        "parent_id": 1,
-<<<<<<< HEAD
-       "meta": {
-         "language": "python"
-       },
-       "duration": 3000,
-       "start": 1658268142335899000
-=======
        "type": "",
        "error": 0,
        "duration": 191000,
        "start": 1669234787203913000
->>>>>>> d4b63913
      }]]