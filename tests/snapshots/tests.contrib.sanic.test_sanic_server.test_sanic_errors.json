--- conflicted
+++ resolved
@@ -21,11 +21,7 @@
       "_dd.top_level": 1,
       "_dd.tracer_kr": 1.0,
       "_sampling_priority_v1": 1,
-<<<<<<< HEAD
-      "system.pid": 96136
-=======
       "process_id": 90749
->>>>>>> 6a1948d7
     },
     "duration": 187000,
     "start": 1666809951425640000
@@ -58,11 +54,7 @@
       "_dd.top_level": 1,
       "_dd.tracer_kr": 1.0,
       "_sampling_priority_v1": 1,
-<<<<<<< HEAD
-      "system.pid": 96136
-=======
       "process_id": 90749
->>>>>>> 6a1948d7
     },
     "duration": 958000,
     "start": 1666809951457889000
