[[
  {
    "name": "pyramid.request",
    "service": "pyramid",
    "resource": "GET hello",
    "trace_id": 0,
    "span_id": 1,
    "parent_id": 0,
    "type": "web",
    "meta": {
      "_dd.p.dm": "-0",
      "component": "pyramid",
      "http.method": "GET",
      "http.status_code": "200",
      "http.url": "http://localhost:8000/",
      "http.useragent": "python-requests/2.28.1",
      "pyramid.route.name": "hello",
<<<<<<< HEAD
      "runtime-id": "7f33e090dbb74fefa23af95800b90c00",
      "span.kind": "server"
=======
      "runtime-id": "f3274b3ab9a9439a8d62ac478361d6e4"
>>>>>>> abc1c9d6
    },
    "metrics": {
      "_dd.agent_psr": 1.0,
      "_dd.measured": 1,
      "_dd.top_level": 1,
      "_dd.tracer_kr": 1.0,
      "_sampling_priority_v1": 1,
<<<<<<< HEAD
      "system.pid": 60630
    },
    "duration": 102000,
    "start": 1667243302502836000
=======
      "system.pid": 90991
    },
    "duration": 104000,
    "start": 1666809830884129000
>>>>>>> abc1c9d6
  }]]<|MERGE_RESOLUTION|>--- conflicted
+++ resolved
@@ -15,12 +15,8 @@
       "http.url": "http://localhost:8000/",
       "http.useragent": "python-requests/2.28.1",
       "pyramid.route.name": "hello",
-<<<<<<< HEAD
       "runtime-id": "7f33e090dbb74fefa23af95800b90c00",
       "span.kind": "server"
-=======
-      "runtime-id": "f3274b3ab9a9439a8d62ac478361d6e4"
->>>>>>> abc1c9d6
     },
     "metrics": {
       "_dd.agent_psr": 1.0,
@@ -28,15 +24,8 @@
       "_dd.top_level": 1,
       "_dd.tracer_kr": 1.0,
       "_sampling_priority_v1": 1,
-<<<<<<< HEAD
-      "system.pid": 60630
+      "system.pid": 90991
     },
     "duration": 102000,
     "start": 1667243302502836000
-=======
-      "system.pid": 90991
-    },
-    "duration": 104000,
-    "start": 1666809830884129000
->>>>>>> abc1c9d6
   }]]