--- conflicted
+++ resolved
@@ -82,13 +82,7 @@
           "span_id": 5,
           "parent_id": 4,
           "type": "graphql",
-<<<<<<< HEAD
-          "meta": {
-            "language": "python"
-          },
-=======
           "error": 0,
->>>>>>> d4b63913
           "duration": 33000,
           "start": 1658848788503087000
         }]]