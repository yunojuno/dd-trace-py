[[
  {
    "name": "psycopg2.connect",
    "service": "postgres",
    "resource": "psycopg2.connect",
    "trace_id": 0,
    "span_id": 1,
    "parent_id": 0,
    "type": "sql",
    "meta": {
      "_dd.p.dm": "-0",
      "component": "psycopg",
<<<<<<< HEAD
      "runtime-id": "1b018a1ff6344b3a95773b9b631c4ada",
      "span.kind": "client"
=======
      "runtime-id": "4165259776d24f23aae066cf1adfca38"
>>>>>>> abc1c9d6
    },
    "metrics": {
      "_dd.agent_psr": 1.0,
      "_dd.measured": 1,
      "_dd.top_level": 1,
      "_dd.tracer_kr": 1.0,
      "_sampling_priority_v1": 1,
      "system.pid": 58551
    },
    "duration": 5834000,
    "start": 1667243098505239000
  }]]<|MERGE_RESOLUTION|>--- conflicted
+++ resolved
@@ -10,12 +10,8 @@
     "meta": {
       "_dd.p.dm": "-0",
       "component": "psycopg",
-<<<<<<< HEAD
       "runtime-id": "1b018a1ff6344b3a95773b9b631c4ada",
       "span.kind": "client"
-=======
-      "runtime-id": "4165259776d24f23aae066cf1adfca38"
->>>>>>> abc1c9d6
     },
     "metrics": {
       "_dd.agent_psr": 1.0,
@@ -23,7 +19,7 @@
       "_dd.top_level": 1,
       "_dd.tracer_kr": 1.0,
       "_sampling_priority_v1": 1,
-      "system.pid": 58551
+      "system.pid": 98154
     },
     "duration": 5834000,
     "start": 1667243098505239000
