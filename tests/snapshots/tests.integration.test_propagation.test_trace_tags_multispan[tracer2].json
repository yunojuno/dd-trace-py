[[
  {
    "name": "p",
    "service": "",
    "resource": "p",
    "trace_id": 0,
    "span_id": 1,
    "parent_id": 5678,
    "type": "",
    "error": 0,
    "meta": {
      "_dd.p.dm": "-1",
      "_dd.p.test": "value",
      "language": "python",
      "runtime-id": "07b9d728a8cc4e46826183565c0f2077"
    },
    "metrics": {
      "_dd.py.partial_flush": 2,
      "_dd.top_level": 1,
      "_dd.tracer_kr": 1.0,
      "_sampling_priority_v1": 1,
      "process_id": 55659
    },
    "duration": 4940000,
    "start": 1655133503444976000
  },
     {
       "name": "c1",
       "service": "",
       "resource": "c1",
       "trace_id": 0,
       "span_id": 2,
       "parent_id": 1,
       "type": "",
       "error": 0,
       "meta": {
         "_dd.p.dm": "-1",
         "_dd.p.test": "value",
         "language": "python"
       },
       "metrics": {
         "_dd.py.partial_flush": 2,
         "_dd.tracer_kr": 1.0,
         "_sampling_priority_v1": 1
       },
       "duration": 7000,
       "start": 1655133503444997000
     },
     {
       "name": "c2",
       "service": "",
       "resource": "c2",
       "trace_id": 0,
       "span_id": 3,
       "parent_id": 1,
<<<<<<< HEAD
       "meta": {
         "language": "python"
       },
=======
       "type": "",
       "error": 0,
>>>>>>> d4b63913
       "duration": 18000,
       "start": 1655133503445018000
     },
        {
          "name": "gc",
          "service": "",
          "resource": "gc",
          "trace_id": 0,
          "span_id": 4,
          "parent_id": 3,
<<<<<<< HEAD
          "meta": {
            "language": "python"
          },
=======
          "type": "",
          "error": 0,
>>>>>>> d4b63913
          "duration": 4898000,
          "start": 1655133503445029000
        }]]<|MERGE_RESOLUTION|>--- conflicted
+++ resolved
@@ -53,14 +53,8 @@
        "trace_id": 0,
        "span_id": 3,
        "parent_id": 1,
-<<<<<<< HEAD
-       "meta": {
-         "language": "python"
-       },
-=======
        "type": "",
        "error": 0,
->>>>>>> d4b63913
        "duration": 18000,
        "start": 1655133503445018000
      },
@@ -71,14 +65,8 @@
           "trace_id": 0,
           "span_id": 4,
           "parent_id": 3,
-<<<<<<< HEAD
-          "meta": {
-            "language": "python"
-          },
-=======
           "type": "",
           "error": 0,
->>>>>>> d4b63913
           "duration": 4898000,
           "start": 1655133503445029000
         }]]