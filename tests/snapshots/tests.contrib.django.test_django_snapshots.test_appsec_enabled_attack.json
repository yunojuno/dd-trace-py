[[
  {
    "name": "django.request",
    "service": "django",
    "resource": "GET 404",
    "trace_id": 0,
    "span_id": 1,
    "parent_id": 0,
    "type": "web",
    "meta": {
      "_dd.appsec.event_rules.version": "1.3.1",
      "_dd.appsec.json": "{\"triggers\":[{\"rule\":{\"id\":\"nfd-000-006\",\"name\":\"Detect failed attempt to fetch sensitive files\",\"tags\":{\"type\":\"security_scanner\",\"category\":\"attack_attempt\"}},\"rule_matches\":[{\"operator\":\"match_regex\",\"operator_value\":\"^404$\",\"parameters\":[{\"address\":\"server.response.status\",\"key_path\":[],\"value\":\"404\",\"highlight\":[\"404\"]}]},{\"operator\":\"match_regex\",\"operator_value\":\"\\\\.(cgi|bat|dll|exe|key|cert|crt|pem|der|pkcs|pkcs|pkcs[0-9]*|nsf|jsa|war|java|class|vb|vba|so|git|svn|hg|cvs)([^a-zA-Z0-9_]|$)\",\"parameters\":[{\"address\":\"server.request.uri.raw\",\"key_path\":[],\"value\":\"http://localhost:8000/.git\",\"highlight\":[\".git\"]}]}]}]}",
      "_dd.appsec.waf.version": "1.4.1",
      "_dd.origin": "appsec",
      "_dd.p.dm": "-4",
      "_dd.runtime_family": "python",
      "appsec.event": "true",
      "asgi.version": "3.0",
      "component": "asgi",
      "django.request.class": "django.core.handlers.asgi.ASGIRequest",
      "django.response.class": "django.http.response.HttpResponseNotFound",
      "django.user.is_authenticated": "False",
      "http.method": "GET",
      "http.request.headers.accept": "*/*",
      "http.request.headers.accept-encoding": "gzip, deflate",
      "http.request.headers.host": "localhost:8000",
      "http.request.headers.user-agent": "python-requests/2.28.1",
      "http.status_code": "404",
      "http.url": "http://localhost:8000/.git",
      "http.useragent": "python-requests/2.28.1",
      "http.version": "1.1",
      "runtime-id": "b51c06180eb9473c90462901d4ad2642",
      "span.kind": "server"
    },
    "metrics": {
      "_dd.agent_psr": 1.0,
      "_dd.appsec.enabled": 1.0,
      "_dd.appsec.event_rules.error_count": 0,
      "_dd.appsec.event_rules.loaded": 126,
      "_dd.appsec.waf.duration": 188.667,
      "_dd.appsec.waf.duration_ext": 228.8818359375,
      "_dd.measured": 1,
      "_dd.top_level": 1,
      "_dd.tracer_kr": 1.0,
      "_sampling_priority_v1": 2,
      "system.pid": 59532
    },
    "duration": 6837000,
    "start": 1667316632802897000
  },
     {
       "name": "django.middleware",
       "service": "django",
       "resource": "django.contrib.sessions.middleware.SessionMiddleware.__call__",
       "trace_id": 0,
       "span_id": 2,
       "parent_id": 1,
       "meta": {
         "component": "django"
       },
<<<<<<< HEAD
       "duration": 5548000,
       "start": 1667316632803387000
=======
       "duration": 6468000,
       "start": 1650491893075639000
>>>>>>> abc1c9d6
     },
        {
          "name": "django.middleware",
          "service": "django",
          "resource": "django.contrib.sessions.middleware.SessionMiddleware.process_request",
          "trace_id": 0,
          "span_id": 3,
          "parent_id": 2,
          "meta": {
            "component": "django"
          },
<<<<<<< HEAD
          "duration": 21000,
          "start": 1667316632803405000
=======
          "duration": 12000,
          "start": 1650491893075653000
>>>>>>> abc1c9d6
        },
        {
          "name": "django.middleware",
          "service": "django",
          "resource": "django.middleware.common.CommonMiddleware.__call__",
          "trace_id": 0,
          "span_id": 4,
          "parent_id": 2,
          "meta": {
            "component": "django"
          },
<<<<<<< HEAD
          "duration": 5474000,
          "start": 1667316632803440000
=======
          "duration": 6415000,
          "start": 1650491893075674000
>>>>>>> abc1c9d6
        },
           {
             "name": "django.middleware",
             "service": "django",
             "resource": "django.middleware.common.CommonMiddleware.process_request",
             "trace_id": 0,
             "span_id": 6,
             "parent_id": 4,
             "meta": {
               "component": "django"
             },
<<<<<<< HEAD
             "duration": 814000,
             "start": 1667316632803451000
=======
             "duration": 661000,
             "start": 1650491893075684000
>>>>>>> abc1c9d6
           },
           {
             "name": "django.middleware",
             "service": "django",
             "resource": "django.middleware.csrf.CsrfViewMiddleware.__call__",
             "trace_id": 0,
             "span_id": 7,
             "parent_id": 4,
             "meta": {
               "component": "django"
             },
<<<<<<< HEAD
             "duration": 4553000,
             "start": 1667316632804281000
=======
             "duration": 5663000,
             "start": 1650491893076357000
>>>>>>> abc1c9d6
           },
              {
                "name": "django.middleware",
                "service": "django",
                "resource": "django.middleware.csrf.CsrfViewMiddleware.process_request",
                "trace_id": 0,
                "span_id": 9,
                "parent_id": 7,
                "meta": {
                  "component": "django"
                },
<<<<<<< HEAD
                "duration": 7000,
                "start": 1667316632804295000
=======
                "duration": 5000,
                "start": 1650491893076369000
>>>>>>> abc1c9d6
              },
              {
                "name": "django.middleware",
                "service": "django",
                "resource": "django.contrib.auth.middleware.AuthenticationMiddleware.__call__",
                "trace_id": 0,
                "span_id": 10,
                "parent_id": 7,
                "meta": {
                  "component": "django"
                },
<<<<<<< HEAD
                "duration": 4506000,
                "start": 1667316632804311000
=======
                "duration": 5622000,
                "start": 1650491893076383000
>>>>>>> abc1c9d6
              },
                 {
                   "name": "django.middleware",
                   "service": "django",
                   "resource": "django.contrib.auth.middleware.AuthenticationMiddleware.process_request",
                   "trace_id": 0,
                   "span_id": 12,
                   "parent_id": 10,
                   "meta": {
                     "component": "django"
                   },
<<<<<<< HEAD
                   "duration": 8000,
                   "start": 1667316632804323000
=======
                   "duration": 5000,
                   "start": 1650491893076392000
>>>>>>> abc1c9d6
                 },
                 {
                   "name": "django.middleware",
                   "service": "django",
                   "resource": "django.contrib.messages.middleware.MessageMiddleware.__call__",
                   "trace_id": 0,
                   "span_id": 13,
                   "parent_id": 10,
                   "meta": {
                     "component": "django"
                   },
<<<<<<< HEAD
                   "duration": 4474000,
                   "start": 1667316632804339000
=======
                   "duration": 5597000,
                   "start": 1650491893076405000
>>>>>>> abc1c9d6
                 },
                    {
                      "name": "django.middleware",
                      "service": "django",
                      "resource": "django.contrib.messages.middleware.MessageMiddleware.process_request",
                      "trace_id": 0,
                      "span_id": 14,
                      "parent_id": 13,
                      "meta": {
                        "component": "django"
                      },
<<<<<<< HEAD
                      "duration": 30000,
                      "start": 1667316632804350000
=======
                      "duration": 21000,
                      "start": 1650491893076413000
>>>>>>> abc1c9d6
                    },
                    {
                      "name": "django.middleware",
                      "service": "django",
                      "resource": "django.middleware.clickjacking.XFrameOptionsMiddleware.__call__",
                      "trace_id": 0,
                      "span_id": 15,
                      "parent_id": 13,
                      "meta": {
                        "component": "django"
                      },
<<<<<<< HEAD
                      "duration": 4403000,
                      "start": 1667316632804389000
=======
                      "duration": 5543000,
                      "start": 1650491893076443000
>>>>>>> abc1c9d6
                    },
                       {
                         "name": "django.middleware",
                         "service": "django",
                         "resource": "django.middleware.security.SecurityMiddleware.__call__",
                         "trace_id": 0,
                         "span_id": 17,
                         "parent_id": 15,
                         "meta": {
                           "component": "django"
                         },
<<<<<<< HEAD
                         "duration": 4368000,
                         "start": 1667316632804400000
=======
                         "duration": 5513000,
                         "start": 1650491893076452000
>>>>>>> abc1c9d6
                       },
                          {
                            "name": "django.middleware",
                            "service": "django",
                            "resource": "django.middleware.security.SecurityMiddleware.process_request",
                            "trace_id": 0,
                            "span_id": 19,
                            "parent_id": 17,
                            "meta": {
                              "component": "django"
                            },
                            "duration": 4000,
                            "start": 1667316632804409000
                          },
                          {
                            "name": "django.middleware",
                            "service": "django",
                            "resource": "tests.contrib.django.middleware.ClsMiddleware.__call__",
                            "trace_id": 0,
                            "span_id": 20,
                            "parent_id": 17,
                            "meta": {
                              "component": "django"
                            },
<<<<<<< HEAD
                            "duration": 4311000,
                            "start": 1667316632804421000
=======
                            "duration": 5465000,
                            "start": 1650491893076471000
>>>>>>> abc1c9d6
                          },
                             {
                               "name": "django.middleware",
                               "service": "django",
                               "resource": "tests.contrib.django.middleware.fn_middleware",
                               "trace_id": 0,
                               "span_id": 22,
                               "parent_id": 20,
                               "meta": {
                                 "component": "django"
                               },
<<<<<<< HEAD
                               "duration": 4298000,
                               "start": 1667316632804430000
=======
                               "duration": 5453000,
                               "start": 1650491893076479000
>>>>>>> abc1c9d6
                             },
                                {
                                  "name": "django.middleware",
                                  "service": "django",
                                  "resource": "tests.contrib.django.middleware.EverythingMiddleware.__call__",
                                  "trace_id": 0,
                                  "span_id": 23,
                                  "parent_id": 22,
                                  "meta": {
                                    "component": "django"
                                  },
<<<<<<< HEAD
                                  "duration": 4282000,
                                  "start": 1667316632804437000
=======
                                  "duration": 5441000,
                                  "start": 1650491893076485000
>>>>>>> abc1c9d6
                                },
                                   {
                                     "name": "django.middleware",
                                     "service": "django",
                                     "resource": "django.middleware.csrf.CsrfViewMiddleware.process_request",
                                     "trace_id": 0,
                                     "span_id": 24,
                                     "parent_id": 23,
                                     "meta": {
                                       "component": "django"
                                     },
<<<<<<< HEAD
                                     "duration": 10000,
                                     "start": 1667316632804766000
=======
                                     "duration": 12000,
                                     "start": 1650491893076833000
>>>>>>> abc1c9d6
                                   },
                                   {
                                     "name": "django.middleware",
                                     "service": "django",
                                     "resource": "django.middleware.csrf.CsrfViewMiddleware.process_view",
                                     "trace_id": 0,
                                     "span_id": 25,
                                     "parent_id": 23,
                                     "meta": {
                                       "component": "django"
                                     },
<<<<<<< HEAD
                                     "duration": 6000,
                                     "start": 1667316632804789000
=======
                                     "duration": 7000,
                                     "start": 1650491893076855000
>>>>>>> abc1c9d6
                                   },
                                   {
                                     "name": "django.template.render",
                                     "service": "django",
                                     "resource": "django.template.base.Template.render",
                                     "trace_id": 0,
                                     "span_id": 26,
                                     "parent_id": 23,
                                     "type": "template",
                                     "meta": {
                                       "component": "django",
                                       "django.template.engine.class": "django.template.engine.Engine"
                                     },
                                     "duration": 28000,
                                     "start": 1667316632808253000
                                   },
                                   {
                                     "name": "django.middleware",
                                     "service": "django",
                                     "resource": "django.middleware.csrf.CsrfViewMiddleware.process_response",
                                     "trace_id": 0,
                                     "span_id": 27,
                                     "parent_id": 23,
                                     "meta": {
                                       "component": "django"
                                     },
<<<<<<< HEAD
                                     "duration": 7000,
                                     "start": 1667316632808322000
=======
                                     "duration": 6000,
                                     "start": 1650491893081677000
>>>>>>> abc1c9d6
                                   },
                          {
                            "name": "django.middleware",
                            "service": "django",
                            "resource": "django.middleware.security.SecurityMiddleware.process_response",
                            "trace_id": 0,
                            "span_id": 21,
                            "parent_id": 17,
                            "meta": {
                              "component": "django"
                            },
<<<<<<< HEAD
                            "duration": 21000,
                            "start": 1667316632808743000
=======
                            "duration": 14000,
                            "start": 1650491893081947000
>>>>>>> abc1c9d6
                          },
                       {
                         "name": "django.middleware",
                         "service": "django",
                         "resource": "django.middleware.clickjacking.XFrameOptionsMiddleware.process_response",
                         "trace_id": 0,
                         "span_id": 18,
                         "parent_id": 15,
                         "meta": {
                           "component": "django"
                         },
<<<<<<< HEAD
                         "duration": 9000,
                         "start": 1667316632808779000
=======
                         "duration": 8000,
                         "start": 1650491893081974000
>>>>>>> abc1c9d6
                       },
                    {
                      "name": "django.middleware",
                      "service": "django",
                      "resource": "django.contrib.messages.middleware.MessageMiddleware.process_response",
                      "trace_id": 0,
                      "span_id": 16,
                      "parent_id": 13,
                      "meta": {
                        "component": "django"
                      },
<<<<<<< HEAD
                      "duration": 9000,
                      "start": 1667316632808800000
=======
                      "duration": 4000,
                      "start": 1650491893081994000
>>>>>>> abc1c9d6
                    },
              {
                "name": "django.middleware",
                "service": "django",
                "resource": "django.middleware.csrf.CsrfViewMiddleware.process_response",
                "trace_id": 0,
                "span_id": 11,
                "parent_id": 7,
                "meta": {
                  "component": "django"
                },
<<<<<<< HEAD
                "duration": 5000,
                "start": 1667316632808825000
=======
                "duration": 4000,
                "start": 1650491893082012000
>>>>>>> abc1c9d6
              },
           {
             "name": "django.middleware",
             "service": "django",
             "resource": "django.middleware.common.CommonMiddleware.process_response",
             "trace_id": 0,
             "span_id": 8,
             "parent_id": 4,
             "meta": {
               "component": "django"
             },
<<<<<<< HEAD
             "duration": 67000,
             "start": 1667316632808842000
=======
             "duration": 58000,
             "start": 1650491893082027000
>>>>>>> abc1c9d6
           },
        {
          "name": "django.middleware",
          "service": "django",
          "resource": "django.contrib.sessions.middleware.SessionMiddleware.process_response",
          "trace_id": 0,
          "span_id": 5,
          "parent_id": 2,
          "meta": {
            "component": "django"
          },
<<<<<<< HEAD
          "duration": 8000,
          "start": 1667316632808923000
=======
          "duration": 7000,
          "start": 1650491893082097000
>>>>>>> abc1c9d6
        }]]<|MERGE_RESOLUTION|>--- conflicted
+++ resolved
@@ -43,7 +43,7 @@
       "_dd.top_level": 1,
       "_dd.tracer_kr": 1.0,
       "_sampling_priority_v1": 2,
-      "system.pid": 59532
+      "system.pid": 35111
     },
     "duration": 6837000,
     "start": 1667316632802897000
@@ -58,13 +58,8 @@
        "meta": {
          "component": "django"
        },
-<<<<<<< HEAD
        "duration": 5548000,
        "start": 1667316632803387000
-=======
-       "duration": 6468000,
-       "start": 1650491893075639000
->>>>>>> abc1c9d6
      },
         {
           "name": "django.middleware",
@@ -76,13 +71,8 @@
           "meta": {
             "component": "django"
           },
-<<<<<<< HEAD
           "duration": 21000,
           "start": 1667316632803405000
-=======
-          "duration": 12000,
-          "start": 1650491893075653000
->>>>>>> abc1c9d6
         },
         {
           "name": "django.middleware",
@@ -94,13 +84,8 @@
           "meta": {
             "component": "django"
           },
-<<<<<<< HEAD
           "duration": 5474000,
           "start": 1667316632803440000
-=======
-          "duration": 6415000,
-          "start": 1650491893075674000
->>>>>>> abc1c9d6
         },
            {
              "name": "django.middleware",
@@ -112,13 +97,8 @@
              "meta": {
                "component": "django"
              },
-<<<<<<< HEAD
              "duration": 814000,
              "start": 1667316632803451000
-=======
-             "duration": 661000,
-             "start": 1650491893075684000
->>>>>>> abc1c9d6
            },
            {
              "name": "django.middleware",
@@ -130,13 +110,8 @@
              "meta": {
                "component": "django"
              },
-<<<<<<< HEAD
              "duration": 4553000,
              "start": 1667316632804281000
-=======
-             "duration": 5663000,
-             "start": 1650491893076357000
->>>>>>> abc1c9d6
            },
               {
                 "name": "django.middleware",
@@ -148,13 +123,8 @@
                 "meta": {
                   "component": "django"
                 },
-<<<<<<< HEAD
                 "duration": 7000,
                 "start": 1667316632804295000
-=======
-                "duration": 5000,
-                "start": 1650491893076369000
->>>>>>> abc1c9d6
               },
               {
                 "name": "django.middleware",
@@ -166,13 +136,8 @@
                 "meta": {
                   "component": "django"
                 },
-<<<<<<< HEAD
                 "duration": 4506000,
                 "start": 1667316632804311000
-=======
-                "duration": 5622000,
-                "start": 1650491893076383000
->>>>>>> abc1c9d6
               },
                  {
                    "name": "django.middleware",
@@ -184,13 +149,8 @@
                    "meta": {
                      "component": "django"
                    },
-<<<<<<< HEAD
                    "duration": 8000,
                    "start": 1667316632804323000
-=======
-                   "duration": 5000,
-                   "start": 1650491893076392000
->>>>>>> abc1c9d6
                  },
                  {
                    "name": "django.middleware",
@@ -202,13 +162,8 @@
                    "meta": {
                      "component": "django"
                    },
-<<<<<<< HEAD
                    "duration": 4474000,
                    "start": 1667316632804339000
-=======
-                   "duration": 5597000,
-                   "start": 1650491893076405000
->>>>>>> abc1c9d6
                  },
                     {
                       "name": "django.middleware",
@@ -220,13 +175,8 @@
                       "meta": {
                         "component": "django"
                       },
-<<<<<<< HEAD
                       "duration": 30000,
                       "start": 1667316632804350000
-=======
-                      "duration": 21000,
-                      "start": 1650491893076413000
->>>>>>> abc1c9d6
                     },
                     {
                       "name": "django.middleware",
@@ -238,13 +188,8 @@
                       "meta": {
                         "component": "django"
                       },
-<<<<<<< HEAD
                       "duration": 4403000,
                       "start": 1667316632804389000
-=======
-                      "duration": 5543000,
-                      "start": 1650491893076443000
->>>>>>> abc1c9d6
                     },
                        {
                          "name": "django.middleware",
@@ -256,13 +201,8 @@
                          "meta": {
                            "component": "django"
                          },
-<<<<<<< HEAD
                          "duration": 4368000,
                          "start": 1667316632804400000
-=======
-                         "duration": 5513000,
-                         "start": 1650491893076452000
->>>>>>> abc1c9d6
                        },
                           {
                             "name": "django.middleware",
@@ -287,13 +227,8 @@
                             "meta": {
                               "component": "django"
                             },
-<<<<<<< HEAD
                             "duration": 4311000,
                             "start": 1667316632804421000
-=======
-                            "duration": 5465000,
-                            "start": 1650491893076471000
->>>>>>> abc1c9d6
                           },
                              {
                                "name": "django.middleware",
@@ -305,13 +240,8 @@
                                "meta": {
                                  "component": "django"
                                },
-<<<<<<< HEAD
                                "duration": 4298000,
                                "start": 1667316632804430000
-=======
-                               "duration": 5453000,
-                               "start": 1650491893076479000
->>>>>>> abc1c9d6
                              },
                                 {
                                   "name": "django.middleware",
@@ -323,13 +253,8 @@
                                   "meta": {
                                     "component": "django"
                                   },
-<<<<<<< HEAD
                                   "duration": 4282000,
                                   "start": 1667316632804437000
-=======
-                                  "duration": 5441000,
-                                  "start": 1650491893076485000
->>>>>>> abc1c9d6
                                 },
                                    {
                                      "name": "django.middleware",
@@ -341,13 +266,8 @@
                                      "meta": {
                                        "component": "django"
                                      },
-<<<<<<< HEAD
                                      "duration": 10000,
                                      "start": 1667316632804766000
-=======
-                                     "duration": 12000,
-                                     "start": 1650491893076833000
->>>>>>> abc1c9d6
                                    },
                                    {
                                      "name": "django.middleware",
@@ -359,13 +279,8 @@
                                      "meta": {
                                        "component": "django"
                                      },
-<<<<<<< HEAD
                                      "duration": 6000,
                                      "start": 1667316632804789000
-=======
-                                     "duration": 7000,
-                                     "start": 1650491893076855000
->>>>>>> abc1c9d6
                                    },
                                    {
                                      "name": "django.template.render",
@@ -392,13 +307,8 @@
                                      "meta": {
                                        "component": "django"
                                      },
-<<<<<<< HEAD
                                      "duration": 7000,
                                      "start": 1667316632808322000
-=======
-                                     "duration": 6000,
-                                     "start": 1650491893081677000
->>>>>>> abc1c9d6
                                    },
                           {
                             "name": "django.middleware",
@@ -410,13 +320,8 @@
                             "meta": {
                               "component": "django"
                             },
-<<<<<<< HEAD
                             "duration": 21000,
                             "start": 1667316632808743000
-=======
-                            "duration": 14000,
-                            "start": 1650491893081947000
->>>>>>> abc1c9d6
                           },
                        {
                          "name": "django.middleware",
@@ -428,13 +333,8 @@
                          "meta": {
                            "component": "django"
                          },
-<<<<<<< HEAD
                          "duration": 9000,
                          "start": 1667316632808779000
-=======
-                         "duration": 8000,
-                         "start": 1650491893081974000
->>>>>>> abc1c9d6
                        },
                     {
                       "name": "django.middleware",
@@ -446,13 +346,8 @@
                       "meta": {
                         "component": "django"
                       },
-<<<<<<< HEAD
                       "duration": 9000,
                       "start": 1667316632808800000
-=======
-                      "duration": 4000,
-                      "start": 1650491893081994000
->>>>>>> abc1c9d6
                     },
               {
                 "name": "django.middleware",
@@ -464,13 +359,8 @@
                 "meta": {
                   "component": "django"
                 },
-<<<<<<< HEAD
                 "duration": 5000,
                 "start": 1667316632808825000
-=======
-                "duration": 4000,
-                "start": 1650491893082012000
->>>>>>> abc1c9d6
               },
            {
              "name": "django.middleware",
@@ -482,13 +372,8 @@
              "meta": {
                "component": "django"
              },
-<<<<<<< HEAD
              "duration": 67000,
              "start": 1667316632808842000
-=======
-             "duration": 58000,
-             "start": 1650491893082027000
->>>>>>> abc1c9d6
            },
         {
           "name": "django.middleware",
@@ -500,11 +385,6 @@
           "meta": {
             "component": "django"
           },
-<<<<<<< HEAD
           "duration": 8000,
           "start": 1667316632808923000
-=======
-          "duration": 7000,
-          "start": 1650491893082097000
->>>>>>> abc1c9d6
         }]]