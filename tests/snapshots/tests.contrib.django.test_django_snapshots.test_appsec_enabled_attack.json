[[
  {
    "name": "django.request",
    "service": "django",
    "resource": "GET 404",
    "trace_id": 0,
    "span_id": 1,
    "parent_id": 0,
    "type": "web",
    "error": 0,
    "meta": {
      "_dd.appsec.event_rules.version": "1.3.1",
      "_dd.appsec.json": "{\"triggers\":[{\"rule\":{\"id\":\"nfd-000-006\",\"name\":\"Detect failed attempt to fetch sensitive files\",\"tags\":{\"type\":\"security_scanner\",\"category\":\"attack_attempt\"}},\"rule_matches\":[{\"operator\":\"match_regex\",\"operator_value\":\"^404$\",\"parameters\":[{\"address\":\"server.response.status\",\"key_path\":[],\"value\":\"404\",\"highlight\":[\"404\"]}]},{\"operator\":\"match_regex\",\"operator_value\":\"\\\\.(cgi|bat|dll|exe|key|cert|crt|pem|der|pkcs|pkcs|pkcs[0-9]*|nsf|jsa|war|java|class|vb|vba|so|git|svn|hg|cvs)([^a-zA-Z0-9_]|$)\",\"parameters\":[{\"address\":\"server.request.uri.raw\",\"key_path\":[],\"value\":\"http://localhost:8000/.git\",\"highlight\":[\".git\"]}]}]}]}",
      "_dd.appsec.waf.version": "1.4.1",
      "_dd.origin": "appsec",
      "_dd.p.dm": "-4",
      "_dd.runtime_family": "python",
      "appsec.event": "true",
      "asgi.version": "3.0",
      "django.request.class": "django.core.handlers.asgi.ASGIRequest",
      "django.response.class": "django.http.response.HttpResponseNotFound",
      "django.user.is_authenticated": "False",
      "http.method": "GET",
      "http.request.headers.accept": "*/*",
      "http.request.headers.accept-encoding": "gzip, deflate",
      "http.request.headers.host": "localhost:8000",
      "http.request.headers.user-agent": "python-requests/2.28.1",
      "http.status_code": "404",
      "http.url": "http://localhost:8000/.git",
      "http.useragent": "python-requests/2.28.1",
      "http.version": "1.1",
      "language": "python",
      "runtime-id": "0d17c5a67e164f1b9f0afbd3a0842f45"
    },
    "metrics": {
      "_dd.agent_psr": 1.0,
      "_dd.appsec.enabled": 1.0,
      "_dd.appsec.event_rules.error_count": 0,
      "_dd.appsec.event_rules.loaded": 126,
      "_dd.appsec.waf.duration": 172.17,
      "_dd.appsec.waf.duration_ext": 206.692,
      "_dd.measured": 1,
      "_dd.top_level": 1,
      "_dd.tracer_kr": 1.0,
      "_sampling_priority_v1": 2,
      "process_id": 35111
    },
    "duration": 7554000,
    "start": 1650491893075281000
  },
     {
       "name": "django.middleware",
       "service": "django",
       "resource": "django.contrib.sessions.middleware.SessionMiddleware.__call__",
       "trace_id": 0,
       "span_id": 2,
       "parent_id": 1,
<<<<<<< HEAD
       "meta": {
         "language": "python"
       },
=======
       "type": "",
       "error": 0,
>>>>>>> d4b63913
       "duration": 6468000,
       "start": 1650491893075639000
     },
        {
          "name": "django.middleware",
          "service": "django",
          "resource": "django.contrib.sessions.middleware.SessionMiddleware.process_request",
          "trace_id": 0,
          "span_id": 3,
          "parent_id": 2,
<<<<<<< HEAD
          "meta": {
            "language": "python"
          },
=======
          "type": "",
          "error": 0,
>>>>>>> d4b63913
          "duration": 12000,
          "start": 1650491893075653000
        },
        {
          "name": "django.middleware",
          "service": "django",
          "resource": "django.middleware.common.CommonMiddleware.__call__",
          "trace_id": 0,
          "span_id": 4,
          "parent_id": 2,
<<<<<<< HEAD
          "meta": {
            "language": "python"
          },
=======
          "type": "",
          "error": 0,
>>>>>>> d4b63913
          "duration": 6415000,
          "start": 1650491893075674000
        },
           {
             "name": "django.middleware",
             "service": "django",
             "resource": "django.middleware.common.CommonMiddleware.process_request",
             "trace_id": 0,
             "span_id": 6,
             "parent_id": 4,
<<<<<<< HEAD
             "meta": {
               "language": "python"
             },
=======
             "type": "",
             "error": 0,
>>>>>>> d4b63913
             "duration": 661000,
             "start": 1650491893075684000
           },
           {
             "name": "django.middleware",
             "service": "django",
             "resource": "django.middleware.csrf.CsrfViewMiddleware.__call__",
             "trace_id": 0,
             "span_id": 7,
             "parent_id": 4,
<<<<<<< HEAD
             "meta": {
               "language": "python"
             },
=======
             "type": "",
             "error": 0,
>>>>>>> d4b63913
             "duration": 5663000,
             "start": 1650491893076357000
           },
              {
                "name": "django.middleware",
                "service": "django",
                "resource": "django.middleware.csrf.CsrfViewMiddleware.process_request",
                "trace_id": 0,
                "span_id": 9,
                "parent_id": 7,
<<<<<<< HEAD
                "meta": {
                  "language": "python"
                },
=======
                "type": "",
                "error": 0,
>>>>>>> d4b63913
                "duration": 5000,
                "start": 1650491893076369000
              },
              {
                "name": "django.middleware",
                "service": "django",
                "resource": "django.contrib.auth.middleware.AuthenticationMiddleware.__call__",
                "trace_id": 0,
                "span_id": 10,
                "parent_id": 7,
<<<<<<< HEAD
                "meta": {
                  "language": "python"
                },
=======
                "type": "",
                "error": 0,
>>>>>>> d4b63913
                "duration": 5622000,
                "start": 1650491893076383000
              },
                 {
                   "name": "django.middleware",
                   "service": "django",
                   "resource": "django.contrib.auth.middleware.AuthenticationMiddleware.process_request",
                   "trace_id": 0,
                   "span_id": 12,
                   "parent_id": 10,
<<<<<<< HEAD
                   "meta": {
                     "language": "python"
                   },
=======
                   "type": "",
                   "error": 0,
>>>>>>> d4b63913
                   "duration": 5000,
                   "start": 1650491893076392000
                 },
                 {
                   "name": "django.middleware",
                   "service": "django",
                   "resource": "django.contrib.messages.middleware.MessageMiddleware.__call__",
                   "trace_id": 0,
                   "span_id": 13,
                   "parent_id": 10,
<<<<<<< HEAD
                   "meta": {
                     "language": "python"
                   },
=======
                   "type": "",
                   "error": 0,
>>>>>>> d4b63913
                   "duration": 5597000,
                   "start": 1650491893076405000
                 },
                    {
                      "name": "django.middleware",
                      "service": "django",
                      "resource": "django.contrib.messages.middleware.MessageMiddleware.process_request",
                      "trace_id": 0,
                      "span_id": 14,
                      "parent_id": 13,
<<<<<<< HEAD
                      "meta": {
                        "language": "python"
                      },
=======
                      "type": "",
                      "error": 0,
>>>>>>> d4b63913
                      "duration": 21000,
                      "start": 1650491893076413000
                    },
                    {
                      "name": "django.middleware",
                      "service": "django",
                      "resource": "django.middleware.clickjacking.XFrameOptionsMiddleware.__call__",
                      "trace_id": 0,
                      "span_id": 15,
                      "parent_id": 13,
<<<<<<< HEAD
                      "meta": {
                        "language": "python"
                      },
=======
                      "type": "",
                      "error": 0,
>>>>>>> d4b63913
                      "duration": 5543000,
                      "start": 1650491893076443000
                    },
                       {
                         "name": "django.middleware",
                         "service": "django",
                         "resource": "django.middleware.security.SecurityMiddleware.__call__",
                         "trace_id": 0,
                         "span_id": 17,
                         "parent_id": 15,
<<<<<<< HEAD
                         "meta": {
                           "language": "python"
                         },
=======
                         "type": "",
                         "error": 0,
>>>>>>> d4b63913
                         "duration": 5513000,
                         "start": 1650491893076452000
                       },
                          {
                            "name": "django.middleware",
                            "service": "django",
                            "resource": "django.middleware.security.SecurityMiddleware.process_request",
                            "trace_id": 0,
                            "span_id": 19,
                            "parent_id": 17,
<<<<<<< HEAD
                            "meta": {
                              "language": "python"
                            },
=======
                            "type": "",
                            "error": 0,
>>>>>>> d4b63913
                            "duration": 4000,
                            "start": 1650491893076460000
                          },
                          {
                            "name": "django.middleware",
                            "service": "django",
                            "resource": "tests.contrib.django.middleware.ClsMiddleware.__call__",
                            "trace_id": 0,
                            "span_id": 20,
                            "parent_id": 17,
<<<<<<< HEAD
                            "meta": {
                              "language": "python"
                            },
=======
                            "type": "",
                            "error": 0,
>>>>>>> d4b63913
                            "duration": 5465000,
                            "start": 1650491893076471000
                          },
                             {
                               "name": "django.middleware",
                               "service": "django",
                               "resource": "tests.contrib.django.middleware.fn_middleware",
                               "trace_id": 0,
                               "span_id": 22,
                               "parent_id": 20,
<<<<<<< HEAD
                               "meta": {
                                 "language": "python"
                               },
=======
                               "type": "",
                               "error": 0,
>>>>>>> d4b63913
                               "duration": 5453000,
                               "start": 1650491893076479000
                             },
                                {
                                  "name": "django.middleware",
                                  "service": "django",
                                  "resource": "tests.contrib.django.middleware.EverythingMiddleware.__call__",
                                  "trace_id": 0,
                                  "span_id": 23,
                                  "parent_id": 22,
<<<<<<< HEAD
                                  "meta": {
                                    "language": "python"
                                  },
=======
                                  "type": "",
                                  "error": 0,
>>>>>>> d4b63913
                                  "duration": 5441000,
                                  "start": 1650491893076485000
                                },
                                   {
                                     "name": "django.middleware",
                                     "service": "django",
                                     "resource": "django.middleware.csrf.CsrfViewMiddleware.process_request",
                                     "trace_id": 0,
                                     "span_id": 24,
                                     "parent_id": 23,
<<<<<<< HEAD
                                     "meta": {
                                       "language": "python"
                                     },
=======
                                     "type": "",
                                     "error": 0,
>>>>>>> d4b63913
                                     "duration": 12000,
                                     "start": 1650491893076833000
                                   },
                                   {
                                     "name": "django.middleware",
                                     "service": "django",
                                     "resource": "django.middleware.csrf.CsrfViewMiddleware.process_view",
                                     "trace_id": 0,
                                     "span_id": 25,
                                     "parent_id": 23,
<<<<<<< HEAD
                                     "meta": {
                                       "language": "python"
                                     },
=======
                                     "type": "",
                                     "error": 0,
>>>>>>> d4b63913
                                     "duration": 7000,
                                     "start": 1650491893076855000
                                   },
                                   {
                                     "name": "django.template.render",
                                     "service": "django",
                                     "resource": "django.template.base.Template.render",
                                     "trace_id": 0,
                                     "span_id": 26,
                                     "parent_id": 23,
                                     "type": "template",
                                     "error": 0,
                                     "meta": {
                                       "django.template.engine.class": "django.template.engine.Engine",
                                       "language": "python"
                                     },
                                     "duration": 22000,
                                     "start": 1650491893081621000
                                   },
                                   {
                                     "name": "django.middleware",
                                     "service": "django",
                                     "resource": "django.middleware.csrf.CsrfViewMiddleware.process_response",
                                     "trace_id": 0,
                                     "span_id": 27,
                                     "parent_id": 23,
<<<<<<< HEAD
                                     "meta": {
                                       "language": "python"
                                     },
=======
                                     "type": "",
                                     "error": 0,
>>>>>>> d4b63913
                                     "duration": 6000,
                                     "start": 1650491893081677000
                                   },
                          {
                            "name": "django.middleware",
                            "service": "django",
                            "resource": "django.middleware.security.SecurityMiddleware.process_response",
                            "trace_id": 0,
                            "span_id": 21,
                            "parent_id": 17,
<<<<<<< HEAD
                            "meta": {
                              "language": "python"
                            },
=======
                            "type": "",
                            "error": 0,
>>>>>>> d4b63913
                            "duration": 14000,
                            "start": 1650491893081947000
                          },
                       {
                         "name": "django.middleware",
                         "service": "django",
                         "resource": "django.middleware.clickjacking.XFrameOptionsMiddleware.process_response",
                         "trace_id": 0,
                         "span_id": 18,
                         "parent_id": 15,
<<<<<<< HEAD
                         "meta": {
                           "language": "python"
                         },
=======
                         "type": "",
                         "error": 0,
>>>>>>> d4b63913
                         "duration": 8000,
                         "start": 1650491893081974000
                       },
                    {
                      "name": "django.middleware",
                      "service": "django",
                      "resource": "django.contrib.messages.middleware.MessageMiddleware.process_response",
                      "trace_id": 0,
                      "span_id": 16,
                      "parent_id": 13,
<<<<<<< HEAD
                      "meta": {
                        "language": "python"
                      },
=======
                      "type": "",
                      "error": 0,
>>>>>>> d4b63913
                      "duration": 4000,
                      "start": 1650491893081994000
                    },
              {
                "name": "django.middleware",
                "service": "django",
                "resource": "django.middleware.csrf.CsrfViewMiddleware.process_response",
                "trace_id": 0,
                "span_id": 11,
                "parent_id": 7,
<<<<<<< HEAD
                "meta": {
                  "language": "python"
                },
=======
                "type": "",
                "error": 0,
>>>>>>> d4b63913
                "duration": 4000,
                "start": 1650491893082012000
              },
           {
             "name": "django.middleware",
             "service": "django",
             "resource": "django.middleware.common.CommonMiddleware.process_response",
             "trace_id": 0,
             "span_id": 8,
             "parent_id": 4,
<<<<<<< HEAD
             "meta": {
               "language": "python"
             },
=======
             "type": "",
             "error": 0,
>>>>>>> d4b63913
             "duration": 58000,
             "start": 1650491893082027000
           },
        {
          "name": "django.middleware",
          "service": "django",
          "resource": "django.contrib.sessions.middleware.SessionMiddleware.process_response",
          "trace_id": 0,
          "span_id": 5,
          "parent_id": 2,
<<<<<<< HEAD
          "meta": {
            "language": "python"
          },
=======
          "type": "",
          "error": 0,
>>>>>>> d4b63913
          "duration": 7000,
          "start": 1650491893082097000
        }]]<|MERGE_RESOLUTION|>--- conflicted
+++ resolved
@@ -55,14 +55,8 @@
        "trace_id": 0,
        "span_id": 2,
        "parent_id": 1,
-<<<<<<< HEAD
-       "meta": {
-         "language": "python"
-       },
-=======
        "type": "",
        "error": 0,
->>>>>>> d4b63913
        "duration": 6468000,
        "start": 1650491893075639000
      },
@@ -73,14 +67,8 @@
           "trace_id": 0,
           "span_id": 3,
           "parent_id": 2,
-<<<<<<< HEAD
-          "meta": {
-            "language": "python"
-          },
-=======
           "type": "",
           "error": 0,
->>>>>>> d4b63913
           "duration": 12000,
           "start": 1650491893075653000
         },
@@ -91,14 +79,8 @@
           "trace_id": 0,
           "span_id": 4,
           "parent_id": 2,
-<<<<<<< HEAD
-          "meta": {
-            "language": "python"
-          },
-=======
           "type": "",
           "error": 0,
->>>>>>> d4b63913
           "duration": 6415000,
           "start": 1650491893075674000
         },
@@ -109,14 +91,8 @@
              "trace_id": 0,
              "span_id": 6,
              "parent_id": 4,
-<<<<<<< HEAD
-             "meta": {
-               "language": "python"
-             },
-=======
              "type": "",
              "error": 0,
->>>>>>> d4b63913
              "duration": 661000,
              "start": 1650491893075684000
            },
@@ -127,14 +103,8 @@
              "trace_id": 0,
              "span_id": 7,
              "parent_id": 4,
-<<<<<<< HEAD
-             "meta": {
-               "language": "python"
-             },
-=======
              "type": "",
              "error": 0,
->>>>>>> d4b63913
              "duration": 5663000,
              "start": 1650491893076357000
            },
@@ -145,14 +115,8 @@
                 "trace_id": 0,
                 "span_id": 9,
                 "parent_id": 7,
-<<<<<<< HEAD
-                "meta": {
-                  "language": "python"
-                },
-=======
                 "type": "",
                 "error": 0,
->>>>>>> d4b63913
                 "duration": 5000,
                 "start": 1650491893076369000
               },
@@ -163,14 +127,8 @@
                 "trace_id": 0,
                 "span_id": 10,
                 "parent_id": 7,
-<<<<<<< HEAD
-                "meta": {
-                  "language": "python"
-                },
-=======
                 "type": "",
                 "error": 0,
->>>>>>> d4b63913
                 "duration": 5622000,
                 "start": 1650491893076383000
               },
@@ -181,14 +139,8 @@
                    "trace_id": 0,
                    "span_id": 12,
                    "parent_id": 10,
-<<<<<<< HEAD
-                   "meta": {
-                     "language": "python"
-                   },
-=======
                    "type": "",
                    "error": 0,
->>>>>>> d4b63913
                    "duration": 5000,
                    "start": 1650491893076392000
                  },
@@ -199,14 +151,8 @@
                    "trace_id": 0,
                    "span_id": 13,
                    "parent_id": 10,
-<<<<<<< HEAD
-                   "meta": {
-                     "language": "python"
-                   },
-=======
                    "type": "",
                    "error": 0,
->>>>>>> d4b63913
                    "duration": 5597000,
                    "start": 1650491893076405000
                  },
@@ -217,14 +163,8 @@
                       "trace_id": 0,
                       "span_id": 14,
                       "parent_id": 13,
-<<<<<<< HEAD
-                      "meta": {
-                        "language": "python"
-                      },
-=======
                       "type": "",
                       "error": 0,
->>>>>>> d4b63913
                       "duration": 21000,
                       "start": 1650491893076413000
                     },
@@ -235,14 +175,8 @@
                       "trace_id": 0,
                       "span_id": 15,
                       "parent_id": 13,
-<<<<<<< HEAD
-                      "meta": {
-                        "language": "python"
-                      },
-=======
                       "type": "",
                       "error": 0,
->>>>>>> d4b63913
                       "duration": 5543000,
                       "start": 1650491893076443000
                     },
@@ -253,14 +187,8 @@
                          "trace_id": 0,
                          "span_id": 17,
                          "parent_id": 15,
-<<<<<<< HEAD
-                         "meta": {
-                           "language": "python"
-                         },
-=======
                          "type": "",
                          "error": 0,
->>>>>>> d4b63913
                          "duration": 5513000,
                          "start": 1650491893076452000
                        },
@@ -271,14 +199,8 @@
                             "trace_id": 0,
                             "span_id": 19,
                             "parent_id": 17,
-<<<<<<< HEAD
-                            "meta": {
-                              "language": "python"
-                            },
-=======
                             "type": "",
                             "error": 0,
->>>>>>> d4b63913
                             "duration": 4000,
                             "start": 1650491893076460000
                           },
@@ -289,14 +211,8 @@
                             "trace_id": 0,
                             "span_id": 20,
                             "parent_id": 17,
-<<<<<<< HEAD
-                            "meta": {
-                              "language": "python"
-                            },
-=======
                             "type": "",
                             "error": 0,
->>>>>>> d4b63913
                             "duration": 5465000,
                             "start": 1650491893076471000
                           },
@@ -307,14 +223,8 @@
                                "trace_id": 0,
                                "span_id": 22,
                                "parent_id": 20,
-<<<<<<< HEAD
-                               "meta": {
-                                 "language": "python"
-                               },
-=======
                                "type": "",
                                "error": 0,
->>>>>>> d4b63913
                                "duration": 5453000,
                                "start": 1650491893076479000
                              },
@@ -325,14 +235,8 @@
                                   "trace_id": 0,
                                   "span_id": 23,
                                   "parent_id": 22,
-<<<<<<< HEAD
-                                  "meta": {
-                                    "language": "python"
-                                  },
-=======
                                   "type": "",
                                   "error": 0,
->>>>>>> d4b63913
                                   "duration": 5441000,
                                   "start": 1650491893076485000
                                 },
@@ -343,14 +247,8 @@
                                      "trace_id": 0,
                                      "span_id": 24,
                                      "parent_id": 23,
-<<<<<<< HEAD
-                                     "meta": {
-                                       "language": "python"
-                                     },
-=======
                                      "type": "",
                                      "error": 0,
->>>>>>> d4b63913
                                      "duration": 12000,
                                      "start": 1650491893076833000
                                    },
@@ -361,14 +259,8 @@
                                      "trace_id": 0,
                                      "span_id": 25,
                                      "parent_id": 23,
-<<<<<<< HEAD
-                                     "meta": {
-                                       "language": "python"
-                                     },
-=======
                                      "type": "",
                                      "error": 0,
->>>>>>> d4b63913
                                      "duration": 7000,
                                      "start": 1650491893076855000
                                    },
@@ -395,14 +287,8 @@
                                      "trace_id": 0,
                                      "span_id": 27,
                                      "parent_id": 23,
-<<<<<<< HEAD
-                                     "meta": {
-                                       "language": "python"
-                                     },
-=======
                                      "type": "",
                                      "error": 0,
->>>>>>> d4b63913
                                      "duration": 6000,
                                      "start": 1650491893081677000
                                    },
@@ -413,14 +299,8 @@
                             "trace_id": 0,
                             "span_id": 21,
                             "parent_id": 17,
-<<<<<<< HEAD
-                            "meta": {
-                              "language": "python"
-                            },
-=======
                             "type": "",
                             "error": 0,
->>>>>>> d4b63913
                             "duration": 14000,
                             "start": 1650491893081947000
                           },
@@ -431,14 +311,8 @@
                          "trace_id": 0,
                          "span_id": 18,
                          "parent_id": 15,
-<<<<<<< HEAD
-                         "meta": {
-                           "language": "python"
-                         },
-=======
                          "type": "",
                          "error": 0,
->>>>>>> d4b63913
                          "duration": 8000,
                          "start": 1650491893081974000
                        },
@@ -449,14 +323,8 @@
                       "trace_id": 0,
                       "span_id": 16,
                       "parent_id": 13,
-<<<<<<< HEAD
-                      "meta": {
-                        "language": "python"
-                      },
-=======
                       "type": "",
                       "error": 0,
->>>>>>> d4b63913
                       "duration": 4000,
                       "start": 1650491893081994000
                     },
@@ -467,14 +335,8 @@
                 "trace_id": 0,
                 "span_id": 11,
                 "parent_id": 7,
-<<<<<<< HEAD
-                "meta": {
-                  "language": "python"
-                },
-=======
                 "type": "",
                 "error": 0,
->>>>>>> d4b63913
                 "duration": 4000,
                 "start": 1650491893082012000
               },
@@ -485,14 +347,8 @@
              "trace_id": 0,
              "span_id": 8,
              "parent_id": 4,
-<<<<<<< HEAD
-             "meta": {
-               "language": "python"
-             },
-=======
              "type": "",
              "error": 0,
->>>>>>> d4b63913
              "duration": 58000,
              "start": 1650491893082027000
            },
@@ -503,14 +359,8 @@
           "trace_id": 0,
           "span_id": 5,
           "parent_id": 2,
-<<<<<<< HEAD
-          "meta": {
-            "language": "python"
-          },
-=======
           "type": "",
           "error": 0,
->>>>>>> d4b63913
           "duration": 7000,
           "start": 1650491893082097000
         }]]