--- conflicted
+++ resolved
@@ -11,26 +11,15 @@
       "_dd.p.dm": "-0",
       "aiohttp.template": "/template.jinja2",
       "component": "aiohttp_jinja2",
-<<<<<<< HEAD
       "runtime-id": "7fd5e3b1eea443a3a794aafc5862cc64"
-=======
-      "runtime-id": "97da340f246646cdb7197748b6ba69c7"
->>>>>>> abc1c9d6
     },
     "metrics": {
       "_dd.agent_psr": 1.0,
       "_dd.top_level": 1,
       "_dd.tracer_kr": 1.0,
       "_sampling_priority_v1": 1,
-<<<<<<< HEAD
-      "system.pid": 39016
+      "system.pid": 704
     },
     "duration": 571000,
     "start": 1667240484733331000
-=======
-      "system.pid": 704
-    },
-    "duration": 789000,
-    "start": 1666811114138560000
->>>>>>> abc1c9d6
   }]]