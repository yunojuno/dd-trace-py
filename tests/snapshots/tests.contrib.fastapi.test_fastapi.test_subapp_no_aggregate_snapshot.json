--- conflicted
+++ resolved
@@ -15,29 +15,18 @@
       "http.url": "http://testserver/sub-app/hello/name",
       "http.useragent": "testclient",
       "http.version": "1.1",
-<<<<<<< HEAD
       "runtime-id": "b8877d54f2b54d3eaab636d5b4efc312",
       "span.kind": "server"
-=======
-      "runtime-id": "24fbd75d53b04b9d802a1d4b87383722"
->>>>>>> abc1c9d6
     },
     "metrics": {
       "_dd.agent_psr": 1.0,
       "_dd.top_level": 1,
       "_dd.tracer_kr": 1.0,
       "_sampling_priority_v1": 1,
-<<<<<<< HEAD
-      "system.pid": 52363
+      "system.pid": 84664
     },
     "duration": 809000,
     "start": 1667242400708500000
-=======
-      "system.pid": 84664
-    },
-    "duration": 783000,
-    "start": 1666808589019240000
->>>>>>> abc1c9d6
   },
      {
        "name": "fastapi.request",
@@ -56,13 +45,8 @@
          "http.version": "1.1",
          "span.kind": "server"
        },
-<<<<<<< HEAD
        "duration": 507000,
        "start": 1667242400708812000
-=======
-       "duration": 472000,
-       "start": 1666808589019563000
->>>>>>> abc1c9d6
      },
         {
           "name": "fastapi.serialize_response",
@@ -71,14 +55,9 @@
           "trace_id": 0,
           "span_id": 3,
           "parent_id": 2,
-<<<<<<< HEAD
           "meta": {
             "component": "fastapi"
           },
           "duration": 36000,
           "start": 1667242400709184000
-=======
-          "duration": 36000,
-          "start": 1666808589019885000
->>>>>>> abc1c9d6
         }]]