[[
  {
    "name": "aiohttp.request",
    "service": null,
    "resource": "aiohttp.request",
    "trace_id": 0,
    "span_id": 1,
    "parent_id": 0,
    "type": "http",
    "meta": {
      "_dd.p.dm": "-0",
      "component": "aiohttp_client",
      "http.method": "GET",
      "http.status_code": "200",
      "http.status_msg": "OK",
      "http.url": "http://localhost:8001/status/200",
<<<<<<< HEAD
      "runtime-id": "ad99d3e85d1d407e95c792cfaa56068b",
      "span.kind": "server"
=======
      "runtime-id": "c110789b92224c258de3e631ca50af4f"
>>>>>>> abc1c9d6
    },
    "metrics": {
      "_dd.agent_psr": 1.0,
      "_dd.top_level": 1,
      "_dd.tracer_kr": 1.0,
      "_sampling_priority_v1": 1,
<<<<<<< HEAD
      "system.pid": 37333
    },
    "duration": 7041000,
    "start": 1667240263735331000
=======
      "system.pid": 85254
    },
    "duration": 14727000,
    "start": 1666808695046798000
>>>>>>> abc1c9d6
  },
     {
       "name": "TCPConnector.connect",
       "service": null,
       "resource": "TCPConnector.connect",
       "trace_id": 0,
       "span_id": 2,
       "parent_id": 1,
<<<<<<< HEAD
       "meta": {
         "component": "aiohttp",
         "span.kind": "server"
       },
       "duration": 1776000,
       "start": 1667240263735623000
=======
       "duration": 1326000,
       "start": 1666808695047088000
>>>>>>> abc1c9d6
     }],
[
  {
    "name": "aiohttp.request",
    "service": null,
    "resource": "aiohttp.request",
    "trace_id": 1,
    "span_id": 1,
    "parent_id": 0,
    "type": "http",
    "meta": {
      "_dd.p.dm": "-0",
      "component": "aiohttp_client",
      "http.method": "GET",
      "http.status_code": "200",
      "http.status_msg": "OK",
      "http.url": "http://localhost:8001/status/200",
<<<<<<< HEAD
      "runtime-id": "ad99d3e85d1d407e95c792cfaa56068b",
      "span.kind": "server"
=======
      "runtime-id": "c110789b92224c258de3e631ca50af4f"
>>>>>>> abc1c9d6
    },
    "metrics": {
      "_dd.agent_psr": 1.0,
      "_dd.top_level": 1,
      "_dd.tracer_kr": 1.0,
      "_sampling_priority_v1": 1,
<<<<<<< HEAD
      "system.pid": 37333
    },
    "duration": 3593000,
    "start": 1667240263742542000
=======
      "system.pid": 85254
    },
    "duration": 8604000,
    "start": 1666808695061738000
>>>>>>> abc1c9d6
  },
     {
       "name": "TCPConnector.connect",
       "service": null,
       "resource": "TCPConnector.connect",
       "trace_id": 1,
       "span_id": 2,
       "parent_id": 1,
<<<<<<< HEAD
       "meta": {
         "component": "aiohttp",
         "span.kind": "server"
       },
       "duration": 48000,
       "start": 1667240263742775000
=======
       "duration": 92000,
       "start": 1666808695062084000
>>>>>>> abc1c9d6
     }],
[
  {
    "name": "aiohttp.request",
    "service": null,
    "resource": "aiohttp.request",
    "trace_id": 2,
    "span_id": 1,
    "parent_id": 0,
    "type": "http",
    "meta": {
      "_dd.p.dm": "-0",
      "component": "aiohttp_client",
      "http.method": "GET",
      "http.status_code": "200",
      "http.status_msg": "OK",
      "http.url": "http://localhost:8001/status/200",
<<<<<<< HEAD
      "runtime-id": "ad99d3e85d1d407e95c792cfaa56068b",
      "span.kind": "server"
=======
      "runtime-id": "c110789b92224c258de3e631ca50af4f"
>>>>>>> abc1c9d6
    },
    "metrics": {
      "_dd.agent_psr": 1.0,
      "_dd.top_level": 1,
      "_dd.tracer_kr": 1.0,
      "_sampling_priority_v1": 1,
<<<<<<< HEAD
      "system.pid": 37333
    },
    "duration": 3819000,
    "start": 1667240263746312000
=======
      "system.pid": 85254
    },
    "duration": 4776000,
    "start": 1666808695070537000
>>>>>>> abc1c9d6
  },
     {
       "name": "TCPConnector.connect",
       "service": null,
       "resource": "TCPConnector.connect",
       "trace_id": 2,
       "span_id": 2,
       "parent_id": 1,
<<<<<<< HEAD
       "meta": {
         "component": "aiohttp",
         "span.kind": "server"
       },
       "duration": 49000,
       "start": 1667240263746565000
=======
       "duration": 41000,
       "start": 1666808695070844000
>>>>>>> abc1c9d6
     }]]<|MERGE_RESOLUTION|>--- conflicted
+++ resolved
@@ -14,29 +14,18 @@
       "http.status_code": "200",
       "http.status_msg": "OK",
       "http.url": "http://localhost:8001/status/200",
-<<<<<<< HEAD
       "runtime-id": "ad99d3e85d1d407e95c792cfaa56068b",
       "span.kind": "server"
-=======
-      "runtime-id": "c110789b92224c258de3e631ca50af4f"
->>>>>>> abc1c9d6
     },
     "metrics": {
       "_dd.agent_psr": 1.0,
       "_dd.top_level": 1,
       "_dd.tracer_kr": 1.0,
       "_sampling_priority_v1": 1,
-<<<<<<< HEAD
-      "system.pid": 37333
+      "system.pid": 85254
     },
     "duration": 7041000,
     "start": 1667240263735331000
-=======
-      "system.pid": 85254
-    },
-    "duration": 14727000,
-    "start": 1666808695046798000
->>>>>>> abc1c9d6
   },
      {
        "name": "TCPConnector.connect",
@@ -45,17 +34,12 @@
        "trace_id": 0,
        "span_id": 2,
        "parent_id": 1,
-<<<<<<< HEAD
        "meta": {
          "component": "aiohttp",
          "span.kind": "server"
        },
        "duration": 1776000,
        "start": 1667240263735623000
-=======
-       "duration": 1326000,
-       "start": 1666808695047088000
->>>>>>> abc1c9d6
      }],
 [
   {
@@ -73,29 +57,18 @@
       "http.status_code": "200",
       "http.status_msg": "OK",
       "http.url": "http://localhost:8001/status/200",
-<<<<<<< HEAD
       "runtime-id": "ad99d3e85d1d407e95c792cfaa56068b",
       "span.kind": "server"
-=======
-      "runtime-id": "c110789b92224c258de3e631ca50af4f"
->>>>>>> abc1c9d6
     },
     "metrics": {
       "_dd.agent_psr": 1.0,
       "_dd.top_level": 1,
       "_dd.tracer_kr": 1.0,
       "_sampling_priority_v1": 1,
-<<<<<<< HEAD
-      "system.pid": 37333
+      "system.pid": 85254
     },
     "duration": 3593000,
     "start": 1667240263742542000
-=======
-      "system.pid": 85254
-    },
-    "duration": 8604000,
-    "start": 1666808695061738000
->>>>>>> abc1c9d6
   },
      {
        "name": "TCPConnector.connect",
@@ -104,17 +77,12 @@
        "trace_id": 1,
        "span_id": 2,
        "parent_id": 1,
-<<<<<<< HEAD
        "meta": {
          "component": "aiohttp",
          "span.kind": "server"
        },
        "duration": 48000,
        "start": 1667240263742775000
-=======
-       "duration": 92000,
-       "start": 1666808695062084000
->>>>>>> abc1c9d6
      }],
 [
   {
@@ -132,29 +100,18 @@
       "http.status_code": "200",
       "http.status_msg": "OK",
       "http.url": "http://localhost:8001/status/200",
-<<<<<<< HEAD
       "runtime-id": "ad99d3e85d1d407e95c792cfaa56068b",
       "span.kind": "server"
-=======
-      "runtime-id": "c110789b92224c258de3e631ca50af4f"
->>>>>>> abc1c9d6
     },
     "metrics": {
       "_dd.agent_psr": 1.0,
       "_dd.top_level": 1,
       "_dd.tracer_kr": 1.0,
       "_sampling_priority_v1": 1,
-<<<<<<< HEAD
-      "system.pid": 37333
+      "system.pid": 85254
     },
     "duration": 3819000,
     "start": 1667240263746312000
-=======
-      "system.pid": 85254
-    },
-    "duration": 4776000,
-    "start": 1666808695070537000
->>>>>>> abc1c9d6
   },
      {
        "name": "TCPConnector.connect",
@@ -163,15 +120,10 @@
        "trace_id": 2,
        "span_id": 2,
        "parent_id": 1,
-<<<<<<< HEAD
        "meta": {
          "component": "aiohttp",
          "span.kind": "server"
        },
        "duration": 49000,
        "start": 1667240263746565000
-=======
-       "duration": 41000,
-       "start": 1666808695070844000
->>>>>>> abc1c9d6
      }]]