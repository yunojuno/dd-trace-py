--- conflicted
+++ resolved
@@ -8,28 +8,17 @@
     "parent_id": 0,
     "meta": {
       "_dd.p.dm": "-0",
-<<<<<<< HEAD
       "runtime-id": "7063440fa673409db39cc29a8cc2cc5c"
-=======
-      "runtime-id": "3c07c67132904e49a34823e7ddadd05d"
->>>>>>> abc1c9d6
     },
     "metrics": {
       "_dd.agent_psr": 1.0,
       "_dd.top_level": 1,
       "_dd.tracer_kr": 1.0,
       "_sampling_priority_v1": 1,
-<<<<<<< HEAD
-      "system.pid": 44556
+      "system.pid": 85176
     },
     "duration": 2338000,
     "start": 1667241180503203000
-=======
-      "system.pid": 85176
-    },
-    "duration": 2390000,
-    "start": 1666808673610840000
->>>>>>> abc1c9d6
   },
      {
        "name": "redis.command",
@@ -52,13 +41,8 @@
          "out.redis_db": 0,
          "redis.pipeline_length": 2
        },
-<<<<<<< HEAD
        "duration": 896000,
        "start": 1667241180503338000
-=======
-       "duration": 1139000,
-       "start": 1666808673611007000
->>>>>>> abc1c9d6
      },
      {
        "name": "redis.command",
@@ -81,11 +65,6 @@
          "out.redis_db": 0,
          "redis.pipeline_length": 2
        },
-<<<<<<< HEAD
        "duration": 1216000,
        "start": 1667241180504297000
-=======
-       "duration": 996000,
-       "start": 1666808673612218000
->>>>>>> abc1c9d6
      }]]