[[
  {
    "name": "aiohttp.request",
    "service": "global-service-name",
    "resource": "aiohttp.request",
    "trace_id": 0,
    "span_id": 1,
    "parent_id": 0,
    "type": "http",
    "meta": {
      "_dd.p.dm": "-0",
      "component": "aiohttp_client",
      "http.method": "GET",
      "http.status_code": "200",
      "http.status_msg": "OK",
      "http.url": "http://localhost:8001/status/200",
<<<<<<< HEAD
      "runtime-id": "199b022a2b424271839012721b577861",
      "span.kind": "server"
=======
      "runtime-id": "8526833e8df641078cadc6c0afac4e1a"
>>>>>>> abc1c9d6
    },
    "metrics": {
      "_dd.agent_psr": 1.0,
      "_dd.top_level": 1,
      "_dd.tracer_kr": 1.0,
      "_sampling_priority_v1": 1,
<<<<<<< HEAD
      "system.pid": 37365
    },
    "duration": 21637000,
    "start": 1667240262983497000
=======
      "system.pid": 85269
    },
    "duration": 13019000,
    "start": 1666808694312566000
>>>>>>> abc1c9d6
  },
     {
       "name": "TCPConnector.connect",
       "service": "global-service-name",
       "resource": "TCPConnector.connect",
       "trace_id": 0,
       "span_id": 2,
       "parent_id": 1,
<<<<<<< HEAD
       "meta": {
         "component": "aiohttp",
         "span.kind": "server"
       },
       "duration": 4717000,
       "start": 1667240262983723000
=======
       "duration": 4273000,
       "start": 1666808694312836000
>>>>>>> abc1c9d6
     }]]<|MERGE_RESOLUTION|>--- conflicted
+++ resolved
@@ -14,29 +14,18 @@
       "http.status_code": "200",
       "http.status_msg": "OK",
       "http.url": "http://localhost:8001/status/200",
-<<<<<<< HEAD
       "runtime-id": "199b022a2b424271839012721b577861",
       "span.kind": "server"
-=======
-      "runtime-id": "8526833e8df641078cadc6c0afac4e1a"
->>>>>>> abc1c9d6
     },
     "metrics": {
       "_dd.agent_psr": 1.0,
       "_dd.top_level": 1,
       "_dd.tracer_kr": 1.0,
       "_sampling_priority_v1": 1,
-<<<<<<< HEAD
-      "system.pid": 37365
+      "system.pid": 85269
     },
     "duration": 21637000,
     "start": 1667240262983497000
-=======
-      "system.pid": 85269
-    },
-    "duration": 13019000,
-    "start": 1666808694312566000
->>>>>>> abc1c9d6
   },
      {
        "name": "TCPConnector.connect",
@@ -45,15 +34,10 @@
        "trace_id": 0,
        "span_id": 2,
        "parent_id": 1,
-<<<<<<< HEAD
        "meta": {
          "component": "aiohttp",
          "span.kind": "server"
        },
        "duration": 4717000,
        "start": 1667240262983723000
-=======
-       "duration": 4273000,
-       "start": 1666808694312836000
->>>>>>> abc1c9d6
      }]]