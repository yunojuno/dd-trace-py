--- conflicted
+++ resolved
@@ -70,13 +70,10 @@
           "span_id": 5,
           "parent_id": 3,
           "type": "graphql",
-<<<<<<< HEAD
           "meta": {
             "component": "graphql"
           },
-=======
           "error": 0,
->>>>>>> 725601d6
           "duration": 101000,
           "start": 1658848939283224000
         },
@@ -121,13 +118,10 @@
           "span_id": 6,
           "parent_id": 4,
           "type": "graphql",
-<<<<<<< HEAD
           "meta": {
             "component": "graphql"
           },
-=======
           "error": 0,
->>>>>>> 725601d6
           "duration": 89000,
           "start": 1658848939284065000
         },
