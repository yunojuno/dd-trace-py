--- conflicted
+++ resolved
@@ -11,33 +11,20 @@
       "_dd.p.dm": "-0",
       "component": "rq",
       "job.func_name": "tests.contrib.rq.jobs.job_add1",
-<<<<<<< HEAD
       "job.id": "137a3e45-cd79-47dd-b7da-50106456d27c",
       "queue.name": "sync-q",
       "runtime-id": "2cbc4798a5e1448ea9627228c43b1739",
       "span.kind": "producer"
-=======
-      "job.id": "bf5b152e-ef4d-48e0-a235-610f7e41c7f4",
-      "queue.name": "sync-q",
-      "runtime-id": "45fcb94b0a6e4ddaba953b01b8d6a493"
->>>>>>> abc1c9d6
     },
     "metrics": {
       "_dd.agent_psr": 1.0,
       "_dd.top_level": 1,
       "_dd.tracer_kr": 1.0,
       "_sampling_priority_v1": 1,
-<<<<<<< HEAD
-      "system.pid": 80299
+      "system.pid": 80428
     },
     "duration": 13305000,
     "start": 1667319043526589000
-=======
-      "system.pid": 80428
-    },
-    "duration": 9839000,
-    "start": 1666807176270887000
->>>>>>> abc1c9d6
   },
      {
        "name": "rq.job.perform",
@@ -48,15 +35,8 @@
        "parent_id": 1,
        "meta": {
          "component": "rq",
-<<<<<<< HEAD
          "job.id": "137a3e45-cd79-47dd-b7da-50106456d27c"
        },
        "duration": 1739000,
        "start": 1667319043532469000
-=======
-         "job.id": "bf5b152e-ef4d-48e0-a235-610f7e41c7f4"
-       },
-       "duration": 1087000,
-       "start": 1666807176276012000
->>>>>>> abc1c9d6
      }]]