[[
  {
    "name": "django.request",
    "service": "django",
    "resource": "GET ^$",
    "trace_id": 0,
    "span_id": 1,
    "parent_id": 0,
    "type": "web",
    "error": 0,
    "meta": {
      "_dd.appsec.event_rules.version": "1.3.1",
      "_dd.appsec.waf.version": "1.4.1",
      "_dd.p.dm": "-0",
      "_dd.runtime_family": "python",
      "asgi.version": "3.0",
      "component": "django",
      "django.request.class": "django.core.handlers.asgi.ASGIRequest",
      "django.response.class": "django.http.response.HttpResponse",
      "django.user.is_authenticated": "False",
      "django.view": "tests.contrib.django.views.index",
      "http.method": "GET",
      "http.route": "^$",
      "http.status_code": "200",
      "http.url": "http://localhost:8000/",
      "http.useragent": "python-requests/2.28.1",
      "http.version": "1.1",
      "runtime-id": "338ca53c5b7e479fa9912aac26845bc7"
    },
    "metrics": {
      "_dd.agent_psr": 1.0,
      "_dd.appsec.enabled": 1.0,
      "_dd.appsec.event_rules.error_count": 0,
      "_dd.appsec.event_rules.loaded": 126,
      "_dd.appsec.waf.duration": 85.6,
      "_dd.appsec.waf.duration_ext": 117.374,
      "_dd.measured": 1,
      "_dd.top_level": 1,
      "_dd.tracer_kr": 1.0,
      "_sampling_priority_v1": 1,
      "process_id": 35110
    },
    "duration": 1809000,
    "start": 1650491892559632000
  },
     {
       "name": "django.middleware",
       "service": "django",
       "resource": "django.contrib.sessions.middleware.SessionMiddleware.__call__",
       "trace_id": 0,
       "span_id": 2,
       "parent_id": 1,
<<<<<<< HEAD
       "meta": {
         "component": "django"
       },
=======
       "type": "",
       "error": 0,
>>>>>>> 725601d6
       "duration": 1011000,
       "start": 1650491892559965000
     },
        {
          "name": "django.middleware",
          "service": "django",
          "resource": "django.contrib.sessions.middleware.SessionMiddleware.process_request",
          "trace_id": 0,
          "span_id": 3,
          "parent_id": 2,
<<<<<<< HEAD
          "meta": {
            "component": "django"
          },
=======
          "type": "",
          "error": 0,
>>>>>>> 725601d6
          "duration": 10000,
          "start": 1650491892559979000
        },
        {
          "name": "django.middleware",
          "service": "django",
          "resource": "django.middleware.common.CommonMiddleware.__call__",
          "trace_id": 0,
          "span_id": 4,
          "parent_id": 2,
<<<<<<< HEAD
          "meta": {
            "component": "django"
          },
=======
          "type": "",
          "error": 0,
>>>>>>> 725601d6
          "duration": 963000,
          "start": 1650491892559999000
        },
           {
             "name": "django.middleware",
             "service": "django",
             "resource": "django.middleware.common.CommonMiddleware.process_request",
             "trace_id": 0,
             "span_id": 6,
             "parent_id": 4,
<<<<<<< HEAD
             "meta": {
               "component": "django"
             },
=======
             "type": "",
             "error": 0,
>>>>>>> 725601d6
             "duration": 16000,
             "start": 1650491892560008000
           },
           {
             "name": "django.middleware",
             "service": "django",
             "resource": "django.middleware.csrf.CsrfViewMiddleware.__call__",
             "trace_id": 0,
             "span_id": 7,
             "parent_id": 4,
<<<<<<< HEAD
             "meta": {
               "component": "django"
             },
=======
             "type": "",
             "error": 0,
>>>>>>> 725601d6
             "duration": 914000,
             "start": 1650491892560032000
           },
              {
                "name": "django.middleware",
                "service": "django",
                "resource": "django.middleware.csrf.CsrfViewMiddleware.process_request",
                "trace_id": 0,
                "span_id": 9,
                "parent_id": 7,
<<<<<<< HEAD
                "meta": {
                  "component": "django"
                },
=======
                "type": "",
                "error": 0,
>>>>>>> 725601d6
                "duration": 4000,
                "start": 1650491892560039000
              },
              {
                "name": "django.middleware",
                "service": "django",
                "resource": "django.contrib.auth.middleware.AuthenticationMiddleware.__call__",
                "trace_id": 0,
                "span_id": 10,
                "parent_id": 7,
<<<<<<< HEAD
                "meta": {
                  "component": "django"
                },
=======
                "type": "",
                "error": 0,
>>>>>>> 725601d6
                "duration": 883000,
                "start": 1650491892560050000
              },
                 {
                   "name": "django.middleware",
                   "service": "django",
                   "resource": "django.contrib.auth.middleware.AuthenticationMiddleware.process_request",
                   "trace_id": 0,
                   "span_id": 12,
                   "parent_id": 10,
<<<<<<< HEAD
                   "meta": {
                     "component": "django"
                   },
=======
                   "type": "",
                   "error": 0,
>>>>>>> 725601d6
                   "duration": 5000,
                   "start": 1650491892560058000
                 },
                 {
                   "name": "django.middleware",
                   "service": "django",
                   "resource": "django.contrib.messages.middleware.MessageMiddleware.__call__",
                   "trace_id": 0,
                   "span_id": 13,
                   "parent_id": 10,
<<<<<<< HEAD
                   "meta": {
                     "component": "django"
                   },
=======
                   "type": "",
                   "error": 0,
>>>>>>> 725601d6
                   "duration": 862000,
                   "start": 1650491892560069000
                 },
                    {
                      "name": "django.middleware",
                      "service": "django",
                      "resource": "django.contrib.messages.middleware.MessageMiddleware.process_request",
                      "trace_id": 0,
                      "span_id": 14,
                      "parent_id": 13,
<<<<<<< HEAD
                      "meta": {
                        "component": "django"
                      },
=======
                      "type": "",
                      "error": 0,
>>>>>>> 725601d6
                      "duration": 17000,
                      "start": 1650491892560076000
                    },
                    {
                      "name": "django.middleware",
                      "service": "django",
                      "resource": "django.middleware.clickjacking.XFrameOptionsMiddleware.__call__",
                      "trace_id": 0,
                      "span_id": 15,
                      "parent_id": 13,
<<<<<<< HEAD
                      "meta": {
                        "component": "django"
                      },
=======
                      "type": "",
                      "error": 0,
>>>>>>> 725601d6
                      "duration": 817000,
                      "start": 1650491892560100000
                    },
                       {
                         "name": "django.middleware",
                         "service": "django",
                         "resource": "django.middleware.security.SecurityMiddleware.__call__",
                         "trace_id": 0,
                         "span_id": 17,
                         "parent_id": 15,
<<<<<<< HEAD
                         "meta": {
                           "component": "django"
                         },
=======
                         "type": "",
                         "error": 0,
>>>>>>> 725601d6
                         "duration": 791000,
                         "start": 1650491892560108000
                       },
                          {
                            "name": "django.middleware",
                            "service": "django",
                            "resource": "django.middleware.security.SecurityMiddleware.process_request",
                            "trace_id": 0,
                            "span_id": 19,
                            "parent_id": 17,
<<<<<<< HEAD
                            "meta": {
                              "component": "django"
                            },
=======
                            "type": "",
                            "error": 0,
>>>>>>> 725601d6
                            "duration": 3000,
                            "start": 1650491892560115000
                          },
                          {
                            "name": "django.middleware",
                            "service": "django",
                            "resource": "tests.contrib.django.middleware.ClsMiddleware.__call__",
                            "trace_id": 0,
                            "span_id": 20,
                            "parent_id": 17,
<<<<<<< HEAD
                            "meta": {
                              "component": "django"
                            },
=======
                            "type": "",
                            "error": 0,
>>>>>>> 725601d6
                            "duration": 748000,
                            "start": 1650491892560125000
                          },
                             {
                               "name": "django.middleware",
                               "service": "django",
                               "resource": "tests.contrib.django.middleware.fn_middleware",
                               "trace_id": 0,
                               "span_id": 22,
                               "parent_id": 20,
<<<<<<< HEAD
                               "meta": {
                                 "component": "django"
                               },
=======
                               "type": "",
                               "error": 0,
>>>>>>> 725601d6
                               "duration": 738000,
                               "start": 1650491892560131000
                             },
                                {
                                  "name": "django.middleware",
                                  "service": "django",
                                  "resource": "tests.contrib.django.middleware.EverythingMiddleware.__call__",
                                  "trace_id": 0,
                                  "span_id": 23,
                                  "parent_id": 22,
<<<<<<< HEAD
                                  "meta": {
                                    "component": "django"
                                  },
=======
                                  "type": "",
                                  "error": 0,
>>>>>>> 725601d6
                                  "duration": 726000,
                                  "start": 1650491892560137000
                                },
                                   {
                                     "name": "django.middleware",
                                     "service": "django",
                                     "resource": "django.middleware.csrf.CsrfViewMiddleware.process_view",
                                     "trace_id": 0,
                                     "span_id": 24,
                                     "parent_id": 23,
<<<<<<< HEAD
                                     "meta": {
                                       "component": "django"
                                     },
=======
                                     "type": "",
                                     "error": 0,
>>>>>>> 725601d6
                                     "duration": 8000,
                                     "start": 1650491892560392000
                                   },
                                   {
                                     "name": "django.middleware",
                                     "service": "django",
                                     "resource": "tests.contrib.django.middleware.EverythingMiddleware.process_view",
                                     "trace_id": 0,
                                     "span_id": 25,
                                     "parent_id": 23,
<<<<<<< HEAD
                                     "meta": {
                                       "component": "django"
                                     },
=======
                                     "type": "",
                                     "error": 0,
>>>>>>> 725601d6
                                     "duration": 4000,
                                     "start": 1650491892560484000
                                   },
                                   {
                                     "name": "django.view",
                                     "service": "django",
                                     "resource": "tests.contrib.django.views.index",
                                     "trace_id": 0,
                                     "span_id": 26,
                                     "parent_id": 23,
<<<<<<< HEAD
                                     "meta": {
                                       "component": "django"
                                     },
=======
                                     "type": "",
                                     "error": 0,
>>>>>>> 725601d6
                                     "duration": 21000,
                                     "start": 1650491892560634000
                                   },
                          {
                            "name": "django.middleware",
                            "service": "django",
                            "resource": "django.middleware.security.SecurityMiddleware.process_response",
                            "trace_id": 0,
                            "span_id": 21,
                            "parent_id": 17,
<<<<<<< HEAD
                            "meta": {
                              "component": "django"
                            },
=======
                            "type": "",
                            "error": 0,
>>>>>>> 725601d6
                            "duration": 13000,
                            "start": 1650491892560882000
                          },
                       {
                         "name": "django.middleware",
                         "service": "django",
                         "resource": "django.middleware.clickjacking.XFrameOptionsMiddleware.process_response",
                         "trace_id": 0,
                         "span_id": 18,
                         "parent_id": 15,
<<<<<<< HEAD
                         "meta": {
                           "component": "django"
                         },
=======
                         "type": "",
                         "error": 0,
>>>>>>> 725601d6
                         "duration": 7000,
                         "start": 1650491892560906000
                       },
                    {
                      "name": "django.middleware",
                      "service": "django",
                      "resource": "django.contrib.messages.middleware.MessageMiddleware.process_response",
                      "trace_id": 0,
                      "span_id": 16,
                      "parent_id": 13,
<<<<<<< HEAD
                      "meta": {
                        "component": "django"
                      },
=======
                      "type": "",
                      "error": 0,
>>>>>>> 725601d6
                      "duration": 4000,
                      "start": 1650491892560923000
                    },
              {
                "name": "django.middleware",
                "service": "django",
                "resource": "django.middleware.csrf.CsrfViewMiddleware.process_response",
                "trace_id": 0,
                "span_id": 11,
                "parent_id": 7,
<<<<<<< HEAD
                "meta": {
                  "component": "django"
                },
=======
                "type": "",
                "error": 0,
>>>>>>> 725601d6
                "duration": 3000,
                "start": 1650491892560940000
              },
           {
             "name": "django.middleware",
             "service": "django",
             "resource": "django.middleware.common.CommonMiddleware.process_response",
             "trace_id": 0,
             "span_id": 8,
             "parent_id": 4,
<<<<<<< HEAD
             "meta": {
               "component": "django"
             },
=======
             "type": "",
             "error": 0,
>>>>>>> 725601d6
             "duration": 6000,
             "start": 1650491892560952000
           },
        {
          "name": "django.middleware",
          "service": "django",
          "resource": "django.contrib.sessions.middleware.SessionMiddleware.process_response",
          "trace_id": 0,
          "span_id": 5,
          "parent_id": 2,
<<<<<<< HEAD
          "meta": {
            "component": "django"
          },
=======
          "type": "",
          "error": 0,
>>>>>>> 725601d6
          "duration": 5000,
          "start": 1650491892560968000
        }]]<|MERGE_RESOLUTION|>--- conflicted
+++ resolved
@@ -25,23 +25,23 @@
       "http.url": "http://localhost:8000/",
       "http.useragent": "python-requests/2.28.1",
       "http.version": "1.1",
-      "runtime-id": "338ca53c5b7e479fa9912aac26845bc7"
+      "runtime-id": "6cfa6e93465041189d3d09f3415aa5e6"
     },
     "metrics": {
       "_dd.agent_psr": 1.0,
       "_dd.appsec.enabled": 1.0,
       "_dd.appsec.event_rules.error_count": 0,
       "_dd.appsec.event_rules.loaded": 126,
-      "_dd.appsec.waf.duration": 85.6,
-      "_dd.appsec.waf.duration_ext": 117.374,
+      "_dd.appsec.waf.duration": 54.666,
+      "_dd.appsec.waf.duration_ext": 73.90975952148438,
       "_dd.measured": 1,
       "_dd.top_level": 1,
       "_dd.tracer_kr": 1.0,
       "_sampling_priority_v1": 1,
-      "process_id": 35110
+      "process_id": 12501
     },
-    "duration": 1809000,
-    "start": 1650491892559632000
+    "duration": 2041000,
+    "start": 1669648338276599000
   },
      {
        "name": "django.middleware",
@@ -50,16 +50,13 @@
        "trace_id": 0,
        "span_id": 2,
        "parent_id": 1,
-<<<<<<< HEAD
+       "type": "",
+       "error": 0,
        "meta": {
          "component": "django"
        },
-=======
-       "type": "",
-       "error": 0,
->>>>>>> 725601d6
-       "duration": 1011000,
-       "start": 1650491892559965000
+       "duration": 1254000,
+       "start": 1669648338277032000
      },
         {
           "name": "django.middleware",
@@ -68,16 +65,13 @@
           "trace_id": 0,
           "span_id": 3,
           "parent_id": 2,
-<<<<<<< HEAD
+          "type": "",
+          "error": 0,
           "meta": {
             "component": "django"
           },
-=======
-          "type": "",
-          "error": 0,
->>>>>>> 725601d6
-          "duration": 10000,
-          "start": 1650491892559979000
+          "duration": 30000,
+          "start": 1669648338277049000
         },
         {
           "name": "django.middleware",
@@ -86,16 +80,13 @@
           "trace_id": 0,
           "span_id": 4,
           "parent_id": 2,
-<<<<<<< HEAD
+          "type": "",
+          "error": 0,
           "meta": {
             "component": "django"
           },
-=======
-          "type": "",
-          "error": 0,
->>>>>>> 725601d6
-          "duration": 963000,
-          "start": 1650491892559999000
+          "duration": 1176000,
+          "start": 1669648338277092000
         },
            {
              "name": "django.middleware",
@@ -104,16 +95,13 @@
              "trace_id": 0,
              "span_id": 6,
              "parent_id": 4,
-<<<<<<< HEAD
+             "type": "",
+             "error": 0,
              "meta": {
                "component": "django"
              },
-=======
-             "type": "",
-             "error": 0,
->>>>>>> 725601d6
-             "duration": 16000,
-             "start": 1650491892560008000
+             "duration": 22000,
+             "start": 1669648338277103000
            },
            {
              "name": "django.middleware",
@@ -122,16 +110,13 @@
              "trace_id": 0,
              "span_id": 7,
              "parent_id": 4,
-<<<<<<< HEAD
+             "type": "",
+             "error": 0,
              "meta": {
                "component": "django"
              },
-=======
-             "type": "",
-             "error": 0,
->>>>>>> 725601d6
-             "duration": 914000,
-             "start": 1650491892560032000
+             "duration": 1114000,
+             "start": 1669648338277135000
            },
               {
                 "name": "django.middleware",
@@ -140,16 +125,13 @@
                 "trace_id": 0,
                 "span_id": 9,
                 "parent_id": 7,
-<<<<<<< HEAD
+                "type": "",
+                "error": 0,
                 "meta": {
                   "component": "django"
                 },
-=======
-                "type": "",
-                "error": 0,
->>>>>>> 725601d6
-                "duration": 4000,
-                "start": 1650491892560039000
+                "duration": 6000,
+                "start": 1669648338277144000
               },
               {
                 "name": "django.middleware",
@@ -158,16 +140,13 @@
                 "trace_id": 0,
                 "span_id": 10,
                 "parent_id": 7,
-<<<<<<< HEAD
+                "type": "",
+                "error": 0,
                 "meta": {
                   "component": "django"
                 },
-=======
-                "type": "",
-                "error": 0,
->>>>>>> 725601d6
-                "duration": 883000,
-                "start": 1650491892560050000
+                "duration": 1075000,
+                "start": 1669648338277158000
               },
                  {
                    "name": "django.middleware",
@@ -176,16 +155,13 @@
                    "trace_id": 0,
                    "span_id": 12,
                    "parent_id": 10,
-<<<<<<< HEAD
+                   "type": "",
+                   "error": 0,
                    "meta": {
                      "component": "django"
                    },
-=======
-                   "type": "",
-                   "error": 0,
->>>>>>> 725601d6
-                   "duration": 5000,
-                   "start": 1650491892560058000
+                   "duration": 6000,
+                   "start": 1669648338277168000
                  },
                  {
                    "name": "django.middleware",
@@ -194,16 +170,13 @@
                    "trace_id": 0,
                    "span_id": 13,
                    "parent_id": 10,
-<<<<<<< HEAD
+                   "type": "",
+                   "error": 0,
                    "meta": {
                      "component": "django"
                    },
-=======
-                   "type": "",
-                   "error": 0,
->>>>>>> 725601d6
-                   "duration": 862000,
-                   "start": 1650491892560069000
+                   "duration": 1046000,
+                   "start": 1669648338277183000
                  },
                     {
                       "name": "django.middleware",
@@ -212,16 +185,13 @@
                       "trace_id": 0,
                       "span_id": 14,
                       "parent_id": 13,
-<<<<<<< HEAD
+                      "type": "",
+                      "error": 0,
                       "meta": {
                         "component": "django"
                       },
-=======
-                      "type": "",
-                      "error": 0,
->>>>>>> 725601d6
-                      "duration": 17000,
-                      "start": 1650491892560076000
+                      "duration": 36000,
+                      "start": 1669648338277193000
                     },
                     {
                       "name": "django.middleware",
@@ -230,16 +200,13 @@
                       "trace_id": 0,
                       "span_id": 15,
                       "parent_id": 13,
-<<<<<<< HEAD
+                      "type": "",
+                      "error": 0,
                       "meta": {
                         "component": "django"
                       },
-=======
-                      "type": "",
-                      "error": 0,
->>>>>>> 725601d6
-                      "duration": 817000,
-                      "start": 1650491892560100000
+                      "duration": 974000,
+                      "start": 1669648338277238000
                     },
                        {
                          "name": "django.middleware",
@@ -248,16 +215,13 @@
                          "trace_id": 0,
                          "span_id": 17,
                          "parent_id": 15,
-<<<<<<< HEAD
+                         "type": "",
+                         "error": 0,
                          "meta": {
                            "component": "django"
                          },
-=======
-                         "type": "",
-                         "error": 0,
->>>>>>> 725601d6
-                         "duration": 791000,
-                         "start": 1650491892560108000
+                         "duration": 937000,
+                         "start": 1669648338277255000
                        },
                           {
                             "name": "django.middleware",
@@ -266,16 +230,13 @@
                             "trace_id": 0,
                             "span_id": 19,
                             "parent_id": 17,
-<<<<<<< HEAD
+                            "type": "",
+                            "error": 0,
                             "meta": {
                               "component": "django"
                             },
-=======
-                            "type": "",
-                            "error": 0,
->>>>>>> 725601d6
-                            "duration": 3000,
-                            "start": 1650491892560115000
+                            "duration": 5000,
+                            "start": 1669648338277265000
                           },
                           {
                             "name": "django.middleware",
@@ -284,16 +245,13 @@
                             "trace_id": 0,
                             "span_id": 20,
                             "parent_id": 17,
-<<<<<<< HEAD
+                            "type": "",
+                            "error": 0,
                             "meta": {
                               "component": "django"
                             },
-=======
-                            "type": "",
-                            "error": 0,
->>>>>>> 725601d6
-                            "duration": 748000,
-                            "start": 1650491892560125000
+                            "duration": 887000,
+                            "start": 1669648338277278000
                           },
                              {
                                "name": "django.middleware",
@@ -302,16 +260,13 @@
                                "trace_id": 0,
                                "span_id": 22,
                                "parent_id": 20,
-<<<<<<< HEAD
+                               "type": "",
+                               "error": 0,
                                "meta": {
                                  "component": "django"
                                },
-=======
-                               "type": "",
-                               "error": 0,
->>>>>>> 725601d6
-                               "duration": 738000,
-                               "start": 1650491892560131000
+                               "duration": 875000,
+                               "start": 1669648338277286000
                              },
                                 {
                                   "name": "django.middleware",
@@ -320,16 +275,13 @@
                                   "trace_id": 0,
                                   "span_id": 23,
                                   "parent_id": 22,
-<<<<<<< HEAD
+                                  "type": "",
+                                  "error": 0,
                                   "meta": {
                                     "component": "django"
                                   },
-=======
-                                  "type": "",
-                                  "error": 0,
->>>>>>> 725601d6
-                                  "duration": 726000,
-                                  "start": 1650491892560137000
+                                  "duration": 860000,
+                                  "start": 1669648338277294000
                                 },
                                    {
                                      "name": "django.middleware",
@@ -338,16 +290,13 @@
                                      "trace_id": 0,
                                      "span_id": 24,
                                      "parent_id": 23,
-<<<<<<< HEAD
+                                     "type": "",
+                                     "error": 0,
                                      "meta": {
                                        "component": "django"
                                      },
-=======
-                                     "type": "",
-                                     "error": 0,
->>>>>>> 725601d6
-                                     "duration": 8000,
-                                     "start": 1650491892560392000
+                                     "duration": 12000,
+                                     "start": 1669648338277592000
                                    },
                                    {
                                      "name": "django.middleware",
@@ -356,16 +305,13 @@
                                      "trace_id": 0,
                                      "span_id": 25,
                                      "parent_id": 23,
-<<<<<<< HEAD
+                                     "type": "",
+                                     "error": 0,
                                      "meta": {
                                        "component": "django"
                                      },
-=======
-                                     "type": "",
-                                     "error": 0,
->>>>>>> 725601d6
-                                     "duration": 4000,
-                                     "start": 1650491892560484000
+                                     "duration": 7000,
+                                     "start": 1669648338277705000
                                    },
                                    {
                                      "name": "django.view",
@@ -374,16 +320,13 @@
                                      "trace_id": 0,
                                      "span_id": 26,
                                      "parent_id": 23,
-<<<<<<< HEAD
+                                     "type": "",
+                                     "error": 0,
                                      "meta": {
                                        "component": "django"
                                      },
-=======
-                                     "type": "",
-                                     "error": 0,
->>>>>>> 725601d6
-                                     "duration": 21000,
-                                     "start": 1650491892560634000
+                                     "duration": 27000,
+                                     "start": 1669648338277887000
                                    },
                           {
                             "name": "django.middleware",
@@ -392,16 +335,13 @@
                             "trace_id": 0,
                             "span_id": 21,
                             "parent_id": 17,
-<<<<<<< HEAD
+                            "type": "",
+                            "error": 0,
                             "meta": {
                               "component": "django"
                             },
-=======
-                            "type": "",
-                            "error": 0,
->>>>>>> 725601d6
-                            "duration": 13000,
-                            "start": 1650491892560882000
+                            "duration": 12000,
+                            "start": 1669648338278175000
                           },
                        {
                          "name": "django.middleware",
@@ -410,16 +350,13 @@
                          "trace_id": 0,
                          "span_id": 18,
                          "parent_id": 15,
-<<<<<<< HEAD
+                         "type": "",
+                         "error": 0,
                          "meta": {
                            "component": "django"
                          },
-=======
-                         "type": "",
-                         "error": 0,
->>>>>>> 725601d6
-                         "duration": 7000,
-                         "start": 1650491892560906000
+                         "duration": 8000,
+                         "start": 1669648338278200000
                        },
                     {
                       "name": "django.middleware",
@@ -428,16 +365,13 @@
                       "trace_id": 0,
                       "span_id": 16,
                       "parent_id": 13,
-<<<<<<< HEAD
+                      "type": "",
+                      "error": 0,
                       "meta": {
                         "component": "django"
                       },
-=======
-                      "type": "",
-                      "error": 0,
->>>>>>> 725601d6
-                      "duration": 4000,
-                      "start": 1650491892560923000
+                      "duration": 6000,
+                      "start": 1669648338278220000
                     },
               {
                 "name": "django.middleware",
@@ -446,16 +380,13 @@
                 "trace_id": 0,
                 "span_id": 11,
                 "parent_id": 7,
-<<<<<<< HEAD
+                "type": "",
+                "error": 0,
                 "meta": {
                   "component": "django"
                 },
-=======
-                "type": "",
-                "error": 0,
->>>>>>> 725601d6
-                "duration": 3000,
-                "start": 1650491892560940000
+                "duration": 5000,
+                "start": 1669648338278240000
               },
            {
              "name": "django.middleware",
@@ -464,16 +395,13 @@
              "trace_id": 0,
              "span_id": 8,
              "parent_id": 4,
-<<<<<<< HEAD
+             "type": "",
+             "error": 0,
              "meta": {
                "component": "django"
              },
-=======
-             "type": "",
-             "error": 0,
->>>>>>> 725601d6
-             "duration": 6000,
-             "start": 1650491892560952000
+             "duration": 8000,
+             "start": 1669648338278256000
            },
         {
           "name": "django.middleware",
@@ -482,14 +410,11 @@
           "trace_id": 0,
           "span_id": 5,
           "parent_id": 2,
-<<<<<<< HEAD
+          "type": "",
+          "error": 0,
           "meta": {
             "component": "django"
           },
-=======
-          "type": "",
-          "error": 0,
->>>>>>> 725601d6
-          "duration": 5000,
-          "start": 1650491892560968000
+          "duration": 7000,
+          "start": 1669648338278275000
         }]]