--- conflicted
+++ resolved
@@ -27,7 +27,7 @@
       "_dd.top_level": 1,
       "_dd.tracer_kr": 1.0,
       "_sampling_priority_v1": 1,
-      "system.pid": 77490
+      "system.pid": 69678
     },
     "duration": 411000,
     "start": 1667318823913111000
@@ -42,13 +42,8 @@
        "meta": {
          "component": "flask"
        },
-<<<<<<< HEAD
        "duration": 10000,
        "start": 1667318823913317000
-=======
-       "duration": 7000,
-       "start": 1658267703064926000
->>>>>>> abc1c9d6
      },
      {
        "name": "flask.preprocess_request",
@@ -73,13 +68,8 @@
        "meta": {
          "component": "flask"
        },
-<<<<<<< HEAD
        "duration": 30000,
        "start": 1667318823913381000
-=======
-       "duration": 23000,
-       "start": 1658267703064973000
->>>>>>> abc1c9d6
      },
         {
           "name": "tests.contrib.flask.app.index",
@@ -91,13 +81,8 @@
           "meta": {
             "component": "flask"
           },
-<<<<<<< HEAD
           "duration": 6000,
           "start": 1667318823913399000
-=======
-          "duration": 3000,
-          "start": 1658267703064990000
->>>>>>> abc1c9d6
         },
      {
        "name": "flask.process_response",
@@ -109,13 +94,8 @@
        "meta": {
          "component": "flask"
        },
-<<<<<<< HEAD
        "duration": 9000,
        "start": 1667318823913437000
-=======
-       "duration": 8000,
-       "start": 1658267703065020000
->>>>>>> abc1c9d6
      },
      {
        "name": "flask.do_teardown_request",
@@ -127,13 +107,8 @@
        "meta": {
          "component": "flask"
        },
-<<<<<<< HEAD
        "duration": 8000,
        "start": 1667318823913480000
-=======
-       "duration": 6000,
-       "start": 1658267703065065000
->>>>>>> abc1c9d6
      },
      {
        "name": "flask.do_teardown_appcontext",
@@ -145,11 +120,6 @@
        "meta": {
          "component": "flask"
        },
-<<<<<<< HEAD
        "duration": 6000,
        "start": 1667318823913507000
-=======
-       "duration": 4000,
-       "start": 1658267703065084000
->>>>>>> abc1c9d6
      }]]