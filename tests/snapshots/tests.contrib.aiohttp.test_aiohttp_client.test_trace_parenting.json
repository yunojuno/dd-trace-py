[[
  {
    "name": "parent",
    "service": null,
    "resource": "parent",
    "trace_id": 0,
    "span_id": 1,
    "parent_id": 0,
    "meta": {
      "_dd.p.dm": "-0",
<<<<<<< HEAD
      "runtime-id": "ad99d3e85d1d407e95c792cfaa56068b"
=======
      "runtime-id": "c110789b92224c258de3e631ca50af4f"
>>>>>>> abc1c9d6
    },
    "metrics": {
      "_dd.agent_psr": 1.0,
      "_dd.top_level": 1,
      "_dd.tracer_kr": 1.0,
      "_sampling_priority_v1": 1,
<<<<<<< HEAD
      "system.pid": 37333
    },
    "duration": 7476000,
    "start": 1667240263694016000
=======
      "system.pid": 85254
    },
    "duration": 13545000,
    "start": 1666808695012983000
>>>>>>> abc1c9d6
  },
     {
       "name": "aiohttp.request",
       "service": null,
       "resource": "aiohttp.request",
       "trace_id": 0,
       "span_id": 2,
       "parent_id": 1,
       "type": "http",
       "meta": {
         "component": "aiohttp_client",
         "http.method": "GET",
         "http.status_code": "200",
         "http.status_msg": "OK",
         "http.url": "http://localhost:8001/status/200",
         "span.kind": "server"
       },
<<<<<<< HEAD
       "duration": 7148000,
       "start": 1667240263694249000
=======
       "duration": 13124000,
       "start": 1666808695013246000
>>>>>>> abc1c9d6
     },
        {
          "name": "TCPConnector.connect",
          "service": null,
          "resource": "TCPConnector.connect",
          "trace_id": 0,
          "span_id": 3,
          "parent_id": 2,
<<<<<<< HEAD
          "meta": {
            "component": "aiohttp",
            "span.kind": "server"
          },
          "duration": 1437000,
          "start": 1667240263694485000
=======
          "duration": 1468000,
          "start": 1666808695013605000
>>>>>>> abc1c9d6
        }]]<|MERGE_RESOLUTION|>--- conflicted
+++ resolved
@@ -8,28 +8,17 @@
     "parent_id": 0,
     "meta": {
       "_dd.p.dm": "-0",
-<<<<<<< HEAD
       "runtime-id": "ad99d3e85d1d407e95c792cfaa56068b"
-=======
-      "runtime-id": "c110789b92224c258de3e631ca50af4f"
->>>>>>> abc1c9d6
     },
     "metrics": {
       "_dd.agent_psr": 1.0,
       "_dd.top_level": 1,
       "_dd.tracer_kr": 1.0,
       "_sampling_priority_v1": 1,
-<<<<<<< HEAD
-      "system.pid": 37333
+      "system.pid": 85254
     },
     "duration": 7476000,
     "start": 1667240263694016000
-=======
-      "system.pid": 85254
-    },
-    "duration": 13545000,
-    "start": 1666808695012983000
->>>>>>> abc1c9d6
   },
      {
        "name": "aiohttp.request",
@@ -47,13 +36,8 @@
          "http.url": "http://localhost:8001/status/200",
          "span.kind": "server"
        },
-<<<<<<< HEAD
        "duration": 7148000,
        "start": 1667240263694249000
-=======
-       "duration": 13124000,
-       "start": 1666808695013246000
->>>>>>> abc1c9d6
      },
         {
           "name": "TCPConnector.connect",
@@ -62,15 +46,10 @@
           "trace_id": 0,
           "span_id": 3,
           "parent_id": 2,
-<<<<<<< HEAD
           "meta": {
             "component": "aiohttp",
             "span.kind": "server"
           },
           "duration": 1437000,
           "start": 1667240263694485000
-=======
-          "duration": 1468000,
-          "start": 1666808695013605000
->>>>>>> abc1c9d6
         }]]