--- conflicted
+++ resolved
@@ -11,33 +11,20 @@
       "_dd.p.dm": "-0",
       "component": "rq",
       "job.func_name": "tests.contrib.rq.jobs.job_fail",
-<<<<<<< HEAD
       "job.id": "87992d85-068a-46a6-aaad-872051cf24a7",
       "queue.name": "q",
       "runtime-id": "2cbc4798a5e1448ea9627228c43b1739",
       "span.kind": "producer"
-=======
-      "job.id": "b1183604-ec37-4687-b1bf-300a4e800acc",
-      "queue.name": "q",
-      "runtime-id": "45fcb94b0a6e4ddaba953b01b8d6a493"
->>>>>>> abc1c9d6
     },
     "metrics": {
       "_dd.agent_psr": 1.0,
       "_dd.top_level": 1,
       "_dd.tracer_kr": 1.0,
       "_sampling_priority_v1": 1,
-<<<<<<< HEAD
-      "system.pid": 80299
+      "system.pid": 80428
     },
     "duration": 3531000,
     "start": 1667319043928850000
-=======
-      "system.pid": 80428
-    },
-    "duration": 3328000,
-    "start": 1666807176767771000
->>>>>>> abc1c9d6
   },
      {
        "name": "rq.worker.perform_job",
@@ -51,34 +38,20 @@
        "meta": {
          "_dd.p.dm": "-0",
          "component": "rq",
-<<<<<<< HEAD
          "job.id": "87992d85-068a-46a6-aaad-872051cf24a7",
          "job.origin": "q",
          "job.status": "failed",
          "runtime-id": "2cbc4798a5e1448ea9627228c43b1739",
          "span.kind": "consumer"
-=======
-         "job.id": "b1183604-ec37-4687-b1bf-300a4e800acc",
-         "job.origin": "q",
-         "job.status": "failed",
-         "runtime-id": "45fcb94b0a6e4ddaba953b01b8d6a493"
->>>>>>> abc1c9d6
        },
        "metrics": {
          "_dd.top_level": 1,
          "_dd.tracer_kr": 1.0,
          "_sampling_priority_v1": 1,
-<<<<<<< HEAD
-         "system.pid": 80299
+         "system.pid": 80428
        },
        "duration": 6126000,
        "start": 1667319043949225000
-=======
-         "system.pid": 80428
-       },
-       "duration": 5097000,
-       "start": 1666807176782455000
->>>>>>> abc1c9d6
      },
         {
           "name": "rq.job.perform",
@@ -91,19 +64,10 @@
           "meta": {
             "component": "rq",
             "error.msg": "error",
-<<<<<<< HEAD
             "error.stack": "Traceback (most recent call last):\n  File \"/Users/william.conti/Documents/dd-trace/dd-trace-py/ddtrace/contrib/rq/__init__.py\", line 215, in traced_job_perform\n    return func(*args, **kwargs)\n  File \"/Users/william.conti/Documents/dd-trace/dd-trace-py/.riot/venv_py3615_rq~100_click712/lib/python3.6/site-packages/rq/job.py\", line 588, in perform\n    self._result = self._execute()\n  File \"/Users/william.conti/Documents/dd-trace/dd-trace-py/.riot/venv_py3615_rq~100_click712/lib/python3.6/site-packages/rq/job.py\", line 594, in _execute\n    return self.func(*self.args, **self.kwargs)\n  File \"/Users/william.conti/Documents/dd-trace/dd-trace-py/tests/contrib/rq/jobs.py\", line 10, in job_fail\n    raise MyException(\"error\")\ntests.contrib.rq.jobs.MyException: error\n",
             "error.type": "tests.contrib.rq.jobs.MyException",
             "job.id": "87992d85-068a-46a6-aaad-872051cf24a7"
           },
           "duration": 1144000,
           "start": 1667319043950441000
-=======
-            "error.stack": "Traceback (most recent call last):\n  File \"/root/project/ddtrace/contrib/rq/__init__.py\", line 206, in traced_job_perform\n  File \"/Users/william.conti/Documents/dd-trace/dd-trace-py/.riot/venv_py3813_rq~100_click712/lib/python3.8/site-packages/rq/job.py\", line 588, in perform\n    self._result = self._execute()\n  File \"/Users/william.conti/Documents/dd-trace/dd-trace-py/.riot/venv_py3813_rq~100_click712/lib/python3.8/site-packages/rq/job.py\", line 594, in _execute\n    return self.func(*self.args, **self.kwargs)\n  File \"/root/project/tests/contrib/rq/jobs.py\", line 10, in job_fail\ntests.contrib.rq.jobs.MyException: error\n",
-            "error.type": "tests.contrib.rq.jobs.MyException",
-            "job.id": "b1183604-ec37-4687-b1bf-300a4e800acc"
-          },
-          "duration": 833000,
-          "start": 1666807176783386000
->>>>>>> abc1c9d6
         }]]