--- conflicted
+++ resolved
@@ -10,12 +10,8 @@
     "error": 1,
     "meta": {
       "_dd.p.dm": "-0",
-<<<<<<< HEAD
       "component": "graphql",
-      "error.msg": "exception was raised in a graphene query",
-=======
       "error.message": "exception was raised in a graphene query",
->>>>>>> 2b6a4b72
       "error.type": "graphql.error.base.GraphQLError",
       "runtime-id": "9203e2a344a64d8da2a34d37d8fe3900"
     },
@@ -72,12 +68,8 @@
        "type": "graphql",
        "error": 1,
        "meta": {
-<<<<<<< HEAD
          "component": "graphql",
-         "error.msg": "exception was raised in a graphene query",
-=======
          "error.message": "exception was raised in a graphene query",
->>>>>>> 2b6a4b72
          "error.type": "graphql.error.base.GraphQLError",
          "graphql.operation.type": "query",
          "graphql.source": "{ patron { id name age } }"
