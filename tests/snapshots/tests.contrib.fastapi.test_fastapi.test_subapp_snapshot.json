[[
  {
    "name": "fastapi.request",
    "service": "fastapi",
    "resource": "GET /sub-app/hello/{name}",
    "trace_id": 0,
    "span_id": 1,
    "parent_id": 0,
    "type": "web",
    "error": 0,
    "meta": {
      "_dd.p.dm": "-0",
      "component": "fastapi",
      "http.method": "GET",
      "http.status_code": "200",
      "http.url": "http://testserver/sub-app/hello/name",
      "http.useragent": "testclient",
      "http.version": "1.1",
      "runtime-id": "24fbd75d53b04b9d802a1d4b87383722"
    },
    "metrics": {
      "_dd.agent_psr": 1.0,
      "_dd.top_level": 1,
      "_dd.tracer_kr": 1.0,
      "_sampling_priority_v1": 1,
      "process_id": 2060
    },
    "duration": 602000,
    "start": 1666808588957759000
  },
     {
       "name": "fastapi.request",
       "service": "fastapi",
       "resource": "GET /hello/{name}",
       "trace_id": 0,
       "span_id": 2,
       "parent_id": 1,
       "type": "web",
       "error": 0,
       "meta": {
         "component": "fastapi",
         "http.method": "GET",
         "http.status_code": "200",
         "http.url": "http://testserver/sub-app/hello/name",
         "http.useragent": "testclient",
         "http.version": "1.1"
       },
       "duration": 438000,
       "start": 1666808588957933000
     },
        {
          "name": "fastapi.serialize_response",
          "service": "fastapi",
          "resource": "fastapi.serialize_response",
          "trace_id": 0,
          "span_id": 3,
          "parent_id": 2,
<<<<<<< HEAD
          "duration": 25000,
          "start": 1666808588958245000
=======
          "type": "",
          "error": 0,
          "duration": 28000,
          "start": 1656543965400167000
>>>>>>> 725601d6
        }]]<|MERGE_RESOLUTION|>--- conflicted
+++ resolved
@@ -55,13 +55,8 @@
           "trace_id": 0,
           "span_id": 3,
           "parent_id": 2,
-<<<<<<< HEAD
-          "duration": 25000,
-          "start": 1666808588958245000
-=======
           "type": "",
           "error": 0,
           "duration": 28000,
           "start": 1656543965400167000
->>>>>>> 725601d6
         }]]