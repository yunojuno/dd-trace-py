--- conflicted
+++ resolved
@@ -31,7 +31,7 @@
       "_dd.top_level": 1,
       "_dd.tracer_kr": 1.0,
       "_sampling_priority_v1": 1,
-      "system.pid": 59488
+      "system.pid": 3150
     },
     "duration": 17791000,
     "start": 1667316631065430000
@@ -46,13 +46,8 @@
        "meta": {
          "component": "django"
        },
-<<<<<<< HEAD
        "duration": 16930000,
        "start": 1667316631065812000
-=======
-       "duration": 796106000,
-       "start": 1633585286401370000
->>>>>>> abc1c9d6
      },
         {
           "name": "django.middleware",
@@ -64,13 +59,8 @@
           "meta": {
             "component": "django"
           },
-<<<<<<< HEAD
           "duration": 18000,
           "start": 1667316631065826000
-=======
-          "duration": 64000,
-          "start": 1633585286401417000
->>>>>>> abc1c9d6
         },
         {
           "name": "django.middleware",
@@ -82,13 +72,8 @@
           "meta": {
             "component": "django"
           },
-<<<<<<< HEAD
           "duration": 16865000,
           "start": 1667316631065855000
-=======
-          "duration": 795810000,
-          "start": 1633585286401526000
->>>>>>> abc1c9d6
         },
            {
              "name": "django.middleware",
@@ -100,13 +85,8 @@
              "meta": {
                "component": "django"
              },
-<<<<<<< HEAD
              "duration": 18000,
              "start": 1667316631065866000
-=======
-             "duration": 58000,
-             "start": 1633585286401567000
->>>>>>> abc1c9d6
            },
            {
              "name": "django.middleware",
@@ -118,13 +98,8 @@
              "meta": {
                "component": "django"
              },
-<<<<<<< HEAD
              "duration": 16807000,
              "start": 1667316631065892000
-=======
-             "duration": 795433000,
-             "start": 1633585286401665000
->>>>>>> abc1c9d6
            },
               {
                 "name": "django.middleware",
@@ -136,13 +111,8 @@
                 "meta": {
                   "component": "django"
                 },
-<<<<<<< HEAD
                 "duration": 5000,
                 "start": 1667316631065902000
-=======
-                "duration": 26000,
-                "start": 1633585286401706000
->>>>>>> abc1c9d6
               },
               {
                 "name": "django.middleware",
@@ -154,13 +124,8 @@
                 "meta": {
                   "component": "django"
                 },
-<<<<<<< HEAD
                 "duration": 16770000,
                 "start": 1667316631065914000
-=======
-                "duration": 795237000,
-                "start": 1633585286401771000
->>>>>>> abc1c9d6
               },
                  {
                    "name": "django.middleware",
@@ -172,13 +137,8 @@
                    "meta": {
                      "component": "django"
                    },
-<<<<<<< HEAD
                    "duration": 6000,
                    "start": 1667316631065923000
-=======
-                   "duration": 27000,
-                   "start": 1633585286401817000
->>>>>>> abc1c9d6
                  },
                  {
                    "name": "django.middleware",
@@ -190,13 +150,8 @@
                    "meta": {
                      "component": "django"
                    },
-<<<<<<< HEAD
                    "duration": 16744000,
                    "start": 1667316631065936000
-=======
-                   "duration": 795099000,
-                   "start": 1633585286401883000
->>>>>>> abc1c9d6
                  },
                     {
                       "name": "django.middleware",
@@ -208,13 +163,8 @@
                       "meta": {
                         "component": "django"
                       },
-<<<<<<< HEAD
                       "duration": 24000,
                       "start": 1667316631065949000
-=======
-                      "duration": 86000,
-                      "start": 1633585286401976000
->>>>>>> abc1c9d6
                     },
                     {
                       "name": "django.middleware",
@@ -226,13 +176,8 @@
                       "meta": {
                         "component": "django"
                       },
-<<<<<<< HEAD
                       "duration": 16681000,
                       "start": 1667316631065981000
-=======
-                      "duration": 794788000,
-                      "start": 1633585286402102000
->>>>>>> abc1c9d6
                     },
                        {
                          "name": "django.middleware",
@@ -244,13 +189,8 @@
                          "meta": {
                            "component": "django"
                          },
-<<<<<<< HEAD
                          "duration": 16652000,
                          "start": 1667316631065990000
-=======
-                         "duration": 794639000,
-                         "start": 1633585286402148000
->>>>>>> abc1c9d6
                        },
                           {
                             "name": "django.middleware",
@@ -262,13 +202,8 @@
                             "meta": {
                               "component": "django"
                             },
-<<<<<<< HEAD
                             "duration": 4000,
                             "start": 1667316631065999000
-=======
-                            "duration": 24000,
-                            "start": 1633585286402187000
->>>>>>> abc1c9d6
                           },
                           {
                             "name": "django.middleware",
@@ -280,13 +215,8 @@
                             "meta": {
                               "component": "django"
                             },
-<<<<<<< HEAD
                             "duration": 16597000,
                             "start": 1667316631066010000
-=======
-                            "duration": 794399000,
-                            "start": 1633585286402250000
->>>>>>> abc1c9d6
                           },
                              {
                                "name": "django.middleware",
@@ -298,13 +228,8 @@
                                "meta": {
                                  "component": "django"
                                },
-<<<<<<< HEAD
                                "duration": 16585000,
                                "start": 1667316631066018000
-=======
-                               "duration": 794337000,
-                               "start": 1633585286402286000
->>>>>>> abc1c9d6
                              },
                                 {
                                   "name": "django.middleware",
@@ -316,13 +241,8 @@
                                   "meta": {
                                     "component": "django"
                                   },
-<<<<<<< HEAD
                                   "duration": 16569000,
                                   "start": 1667316631066025000
-=======
-                                  "duration": 794094000,
-                                  "start": 1633585286402476000
->>>>>>> abc1c9d6
                                 },
                                    {
                                      "name": "django.middleware",
@@ -334,13 +254,8 @@
                                      "meta": {
                                        "component": "django"
                                      },
-<<<<<<< HEAD
                                      "duration": 10000,
                                      "start": 1667316631066529000
-=======
-                                     "duration": 33000,
-                                     "start": 1633585286404141000
->>>>>>> abc1c9d6
                                    },
                                    {
                                      "name": "django.middleware",
@@ -352,13 +267,8 @@
                                      "meta": {
                                        "component": "django"
                                      },
-<<<<<<< HEAD
                                      "duration": 6000,
                                      "start": 1667316631066628000
-=======
-                                     "duration": 25000,
-                                     "start": 1633585286404414000
->>>>>>> abc1c9d6
                                    },
                                    {
                                      "name": "django.view",
@@ -387,13 +297,8 @@
                                      "meta": {
                                        "component": "django"
                                      },
-<<<<<<< HEAD
                                      "duration": 7000,
                                      "start": 1667316631067183000
-=======
-                                     "duration": 32000,
-                                     "start": 1633585286409028000
->>>>>>> abc1c9d6
                                    },
                                    {
                                      "name": "django.middleware",
@@ -405,13 +310,8 @@
                                      "meta": {
                                        "component": "django"
                                      },
-<<<<<<< HEAD
                                      "duration": 8000,
                                      "start": 1667316631067416000
-=======
-                                     "duration": 32000,
-                                     "start": 1633585286410124000
->>>>>>> abc1c9d6
                                    },
                                    {
                                      "name": "django.middleware",
@@ -423,13 +323,8 @@
                                      "meta": {
                                        "component": "django"
                                      },
-<<<<<<< HEAD
                                      "duration": 4000,
                                      "start": 1667316631067434000
-=======
-                                     "duration": 93000,
-                                     "start": 1633585286410199000
->>>>>>> abc1c9d6
                                    },
                                    {
                                      "name": "django.middleware",
@@ -441,13 +336,8 @@
                                      "meta": {
                                        "component": "django"
                                      },
-<<<<<<< HEAD
                                      "duration": 13000,
                                      "start": 1667316631070608000
-=======
-                                     "duration": 51000,
-                                     "start": 1633585286447378000
->>>>>>> abc1c9d6
                                    },
                                    {
                                      "name": "django.template.render",
@@ -474,13 +364,8 @@
                             "meta": {
                               "component": "django"
                             },
-<<<<<<< HEAD
                             "duration": 19000,
                             "start": 1667316631082619000
-=======
-                            "duration": 57000,
-                            "start": 1633585287196705000
->>>>>>> abc1c9d6
                           },
                        {
                          "name": "django.middleware",
@@ -492,13 +377,8 @@
                          "meta": {
                            "component": "django"
                          },
-<<<<<<< HEAD
                          "duration": 8000,
                          "start": 1667316631082650000
-=======
-                         "duration": 37000,
-                         "start": 1633585287196828000
->>>>>>> abc1c9d6
                        },
                     {
                       "name": "django.middleware",
@@ -510,13 +390,8 @@
                       "meta": {
                         "component": "django"
                       },
-<<<<<<< HEAD
                       "duration": 7000,
                       "start": 1667316631082670000
-=======
-                      "duration": 29000,
-                      "start": 1633585287196929000
->>>>>>> abc1c9d6
                     },
               {
                 "name": "django.middleware",
@@ -528,13 +403,8 @@
                 "meta": {
                   "component": "django"
                 },
-<<<<<<< HEAD
                 "duration": 5000,
                 "start": 1667316631082691000
-=======
-                "duration": 28000,
-                "start": 1633585287197047000
->>>>>>> abc1c9d6
               },
            {
              "name": "django.middleware",
@@ -546,13 +416,8 @@
              "meta": {
                "component": "django"
              },
-<<<<<<< HEAD
              "duration": 9000,
              "start": 1667316631082707000
-=======
-             "duration": 173000,
-             "start": 1633585287197138000
->>>>>>> abc1c9d6
            },
         {
           "name": "django.middleware",
@@ -564,11 +429,6 @@
           "meta": {
             "component": "django"
           },
-<<<<<<< HEAD
           "duration": 11000,
           "start": 1667316631082727000
-=======
-          "duration": 76000,
-          "start": 1633585287197376000
->>>>>>> abc1c9d6
         }]]