[[
  {
    "name": "django.request",
    "service": "django",
    "resource": "GET ^error-500/$",
    "trace_id": 0,
    "span_id": 1,
    "parent_id": 0,
    "type": "web",
    "error": 1,
    "meta": {
      "_dd.p.dm": "-0",
      "asgi.version": "3.0",
      "django.request.class": "django.core.handlers.asgi.ASGIRequest",
      "django.response.class": "django.http.response.HttpResponseServerError",
      "django.user.is_authenticated": "False",
      "django.view": "error-500",
      "http.method": "GET",
      "http.route": "^error-500/$",
      "http.status_code": "500",
      "http.url": "http://localhost:8000/error-500/",
      "http.useragent": "python-requests/2.28.1",
      "http.version": "1.1",
      "language": "python",
      "runtime-id": "b38f1e7aed754de5b839c911dff7deed"
    },
    "metrics": {
      "_dd.agent_psr": 1.0,
      "_dd.measured": 1,
      "_dd.top_level": 1,
      "_dd.tracer_kr": 1.0,
      "_sampling_priority_v1": 1,
      "process_id": 3150
    },
    "duration": 803690000,
    "start": 1633585286400465000
  },
     {
       "name": "django.middleware",
       "service": "django",
       "resource": "django.contrib.sessions.middleware.SessionMiddleware.__call__",
       "trace_id": 0,
       "span_id": 2,
       "parent_id": 1,
<<<<<<< HEAD
       "meta": {
         "language": "python"
       },
=======
       "type": "",
       "error": 0,
>>>>>>> d4b63913
       "duration": 796106000,
       "start": 1633585286401370000
     },
        {
          "name": "django.middleware",
          "service": "django",
          "resource": "django.contrib.sessions.middleware.SessionMiddleware.process_request",
          "trace_id": 0,
          "span_id": 3,
          "parent_id": 2,
<<<<<<< HEAD
          "meta": {
            "language": "python"
          },
=======
          "type": "",
          "error": 0,
>>>>>>> d4b63913
          "duration": 64000,
          "start": 1633585286401417000
        },
        {
          "name": "django.middleware",
          "service": "django",
          "resource": "django.middleware.common.CommonMiddleware.__call__",
          "trace_id": 0,
          "span_id": 4,
          "parent_id": 2,
<<<<<<< HEAD
          "meta": {
            "language": "python"
          },
=======
          "type": "",
          "error": 0,
>>>>>>> d4b63913
          "duration": 795810000,
          "start": 1633585286401526000
        },
           {
             "name": "django.middleware",
             "service": "django",
             "resource": "django.middleware.common.CommonMiddleware.process_request",
             "trace_id": 0,
             "span_id": 6,
             "parent_id": 4,
<<<<<<< HEAD
             "meta": {
               "language": "python"
             },
=======
             "type": "",
             "error": 0,
>>>>>>> d4b63913
             "duration": 58000,
             "start": 1633585286401567000
           },
           {
             "name": "django.middleware",
             "service": "django",
             "resource": "django.middleware.csrf.CsrfViewMiddleware.__call__",
             "trace_id": 0,
             "span_id": 7,
             "parent_id": 4,
<<<<<<< HEAD
             "meta": {
               "language": "python"
             },
=======
             "type": "",
             "error": 0,
>>>>>>> d4b63913
             "duration": 795433000,
             "start": 1633585286401665000
           },
              {
                "name": "django.middleware",
                "service": "django",
                "resource": "django.middleware.csrf.CsrfViewMiddleware.process_request",
                "trace_id": 0,
                "span_id": 9,
                "parent_id": 7,
<<<<<<< HEAD
                "meta": {
                  "language": "python"
                },
=======
                "type": "",
                "error": 0,
>>>>>>> d4b63913
                "duration": 26000,
                "start": 1633585286401706000
              },
              {
                "name": "django.middleware",
                "service": "django",
                "resource": "django.contrib.auth.middleware.AuthenticationMiddleware.__call__",
                "trace_id": 0,
                "span_id": 10,
                "parent_id": 7,
<<<<<<< HEAD
                "meta": {
                  "language": "python"
                },
=======
                "type": "",
                "error": 0,
>>>>>>> d4b63913
                "duration": 795237000,
                "start": 1633585286401771000
              },
                 {
                   "name": "django.middleware",
                   "service": "django",
                   "resource": "django.contrib.auth.middleware.AuthenticationMiddleware.process_request",
                   "trace_id": 0,
                   "span_id": 12,
                   "parent_id": 10,
<<<<<<< HEAD
                   "meta": {
                     "language": "python"
                   },
=======
                   "type": "",
                   "error": 0,
>>>>>>> d4b63913
                   "duration": 27000,
                   "start": 1633585286401817000
                 },
                 {
                   "name": "django.middleware",
                   "service": "django",
                   "resource": "django.contrib.messages.middleware.MessageMiddleware.__call__",
                   "trace_id": 0,
                   "span_id": 13,
                   "parent_id": 10,
<<<<<<< HEAD
                   "meta": {
                     "language": "python"
                   },
=======
                   "type": "",
                   "error": 0,
>>>>>>> d4b63913
                   "duration": 795099000,
                   "start": 1633585286401883000
                 },
                    {
                      "name": "django.middleware",
                      "service": "django",
                      "resource": "django.contrib.messages.middleware.MessageMiddleware.process_request",
                      "trace_id": 0,
                      "span_id": 14,
                      "parent_id": 13,
<<<<<<< HEAD
                      "meta": {
                        "language": "python"
                      },
=======
                      "type": "",
                      "error": 0,
>>>>>>> d4b63913
                      "duration": 86000,
                      "start": 1633585286401976000
                    },
                    {
                      "name": "django.middleware",
                      "service": "django",
                      "resource": "django.middleware.clickjacking.XFrameOptionsMiddleware.__call__",
                      "trace_id": 0,
                      "span_id": 15,
                      "parent_id": 13,
<<<<<<< HEAD
                      "meta": {
                        "language": "python"
                      },
=======
                      "type": "",
                      "error": 0,
>>>>>>> d4b63913
                      "duration": 794788000,
                      "start": 1633585286402102000
                    },
                       {
                         "name": "django.middleware",
                         "service": "django",
                         "resource": "django.middleware.security.SecurityMiddleware.__call__",
                         "trace_id": 0,
                         "span_id": 17,
                         "parent_id": 15,
<<<<<<< HEAD
                         "meta": {
                           "language": "python"
                         },
=======
                         "type": "",
                         "error": 0,
>>>>>>> d4b63913
                         "duration": 794639000,
                         "start": 1633585286402148000
                       },
                          {
                            "name": "django.middleware",
                            "service": "django",
                            "resource": "django.middleware.security.SecurityMiddleware.process_request",
                            "trace_id": 0,
                            "span_id": 19,
                            "parent_id": 17,
<<<<<<< HEAD
                            "meta": {
                              "language": "python"
                            },
=======
                            "type": "",
                            "error": 0,
>>>>>>> d4b63913
                            "duration": 24000,
                            "start": 1633585286402187000
                          },
                          {
                            "name": "django.middleware",
                            "service": "django",
                            "resource": "tests.contrib.django.middleware.ClsMiddleware.__call__",
                            "trace_id": 0,
                            "span_id": 20,
                            "parent_id": 17,
<<<<<<< HEAD
                            "meta": {
                              "language": "python"
                            },
=======
                            "type": "",
                            "error": 0,
>>>>>>> d4b63913
                            "duration": 794399000,
                            "start": 1633585286402250000
                          },
                             {
                               "name": "django.middleware",
                               "service": "django",
                               "resource": "tests.contrib.django.middleware.fn_middleware",
                               "trace_id": 0,
                               "span_id": 22,
                               "parent_id": 20,
<<<<<<< HEAD
                               "meta": {
                                 "language": "python"
                               },
=======
                               "type": "",
                               "error": 0,
>>>>>>> d4b63913
                               "duration": 794337000,
                               "start": 1633585286402286000
                             },
                                {
                                  "name": "django.middleware",
                                  "service": "django",
                                  "resource": "tests.contrib.django.middleware.EverythingMiddleware.__call__",
                                  "trace_id": 0,
                                  "span_id": 23,
                                  "parent_id": 22,
<<<<<<< HEAD
                                  "meta": {
                                    "language": "python"
                                  },
=======
                                  "type": "",
                                  "error": 0,
>>>>>>> d4b63913
                                  "duration": 794094000,
                                  "start": 1633585286402476000
                                },
                                   {
                                     "name": "django.middleware",
                                     "service": "django",
                                     "resource": "django.middleware.csrf.CsrfViewMiddleware.process_view",
                                     "trace_id": 0,
                                     "span_id": 24,
                                     "parent_id": 23,
<<<<<<< HEAD
                                     "meta": {
                                       "language": "python"
                                     },
=======
                                     "type": "",
                                     "error": 0,
>>>>>>> d4b63913
                                     "duration": 33000,
                                     "start": 1633585286404141000
                                   },
                                   {
                                     "name": "django.middleware",
                                     "service": "django",
                                     "resource": "tests.contrib.django.middleware.EverythingMiddleware.process_view",
                                     "trace_id": 0,
                                     "span_id": 25,
                                     "parent_id": 23,
<<<<<<< HEAD
                                     "meta": {
                                       "language": "python"
                                     },
=======
                                     "type": "",
                                     "error": 0,
>>>>>>> d4b63913
                                     "duration": 25000,
                                     "start": 1633585286404414000
                                   },
                                   {
                                     "name": "django.view",
                                     "service": "django",
                                     "resource": "tests.contrib.django.views.error_500",
                                     "trace_id": 0,
                                     "span_id": 26,
                                     "parent_id": 23,
                                     "type": "",
                                     "error": 1,
                                     "meta": {
                                       "error.message": "Error 500",
                                       "error.stack": "Traceback (most recent call last):\n  File \"/root/project/ddtrace/contrib/django/patch.py\", line 213, in wrapped\n    return func(*args, **kwargs)\n  File \"./tests/contrib/django/views.py\", line 66, in error_500\n    raise Exception(\"Error 500\")\nException: Error 500\n",
                                       "error.type": "builtins.Exception",
                                       "language": "python"
                                     },
                                     "duration": 3005000,
                                     "start": 1633585286404836000
                                   },
                                   {
                                     "name": "django.middleware",
                                     "service": "django",
                                     "resource": "tests.contrib.django.middleware.EverythingMiddleware.process_exception",
                                     "trace_id": 0,
                                     "span_id": 27,
                                     "parent_id": 23,
<<<<<<< HEAD
                                     "meta": {
                                       "language": "python"
                                     },
=======
                                     "type": "",
                                     "error": 0,
>>>>>>> d4b63913
                                     "duration": 32000,
                                     "start": 1633585286409028000
                                   },
                                   {
                                     "name": "django.middleware",
                                     "service": "django",
                                     "resource": "django.middleware.csrf.CsrfViewMiddleware.process_request",
                                     "trace_id": 0,
                                     "span_id": 28,
                                     "parent_id": 23,
<<<<<<< HEAD
                                     "meta": {
                                       "language": "python"
                                     },
=======
                                     "type": "",
                                     "error": 0,
>>>>>>> d4b63913
                                     "duration": 32000,
                                     "start": 1633585286410124000
                                   },
                                   {
                                     "name": "django.middleware",
                                     "service": "django",
                                     "resource": "django.middleware.csrf.CsrfViewMiddleware.process_view",
                                     "trace_id": 0,
                                     "span_id": 29,
                                     "parent_id": 23,
<<<<<<< HEAD
                                     "meta": {
                                       "language": "python"
                                     },
=======
                                     "type": "",
                                     "error": 0,
>>>>>>> d4b63913
                                     "duration": 93000,
                                     "start": 1633585286410199000
                                   },
                                   {
                                     "name": "django.middleware",
                                     "service": "django",
                                     "resource": "django.middleware.csrf.CsrfViewMiddleware.process_response",
                                     "trace_id": 0,
                                     "span_id": 30,
                                     "parent_id": 23,
<<<<<<< HEAD
                                     "meta": {
                                       "language": "python"
                                     },
=======
                                     "type": "",
                                     "error": 0,
>>>>>>> d4b63913
                                     "duration": 51000,
                                     "start": 1633585286447378000
                                   },
                                   {
                                     "name": "django.template.render",
                                     "service": "django",
                                     "resource": "django.template.base.Template.render",
                                     "trace_id": 0,
                                     "span_id": 31,
                                     "parent_id": 23,
                                     "type": "template",
                                     "error": 0,
                                     "meta": {
                                       "django.template.engine.class": "django.template.engine.Engine",
                                       "language": "python"
                                     },
                                     "duration": 701306000,
                                     "start": 1633585286481836000
                                   },
                          {
                            "name": "django.middleware",
                            "service": "django",
                            "resource": "django.middleware.security.SecurityMiddleware.process_response",
                            "trace_id": 0,
                            "span_id": 21,
                            "parent_id": 17,
<<<<<<< HEAD
                            "meta": {
                              "language": "python"
                            },
=======
                            "type": "",
                            "error": 0,
>>>>>>> d4b63913
                            "duration": 57000,
                            "start": 1633585287196705000
                          },
                       {
                         "name": "django.middleware",
                         "service": "django",
                         "resource": "django.middleware.clickjacking.XFrameOptionsMiddleware.process_response",
                         "trace_id": 0,
                         "span_id": 18,
                         "parent_id": 15,
<<<<<<< HEAD
                         "meta": {
                           "language": "python"
                         },
=======
                         "type": "",
                         "error": 0,
>>>>>>> d4b63913
                         "duration": 37000,
                         "start": 1633585287196828000
                       },
                    {
                      "name": "django.middleware",
                      "service": "django",
                      "resource": "django.contrib.messages.middleware.MessageMiddleware.process_response",
                      "trace_id": 0,
                      "span_id": 16,
                      "parent_id": 13,
<<<<<<< HEAD
                      "meta": {
                        "language": "python"
                      },
=======
                      "type": "",
                      "error": 0,
>>>>>>> d4b63913
                      "duration": 29000,
                      "start": 1633585287196929000
                    },
              {
                "name": "django.middleware",
                "service": "django",
                "resource": "django.middleware.csrf.CsrfViewMiddleware.process_response",
                "trace_id": 0,
                "span_id": 11,
                "parent_id": 7,
<<<<<<< HEAD
                "meta": {
                  "language": "python"
                },
=======
                "type": "",
                "error": 0,
>>>>>>> d4b63913
                "duration": 28000,
                "start": 1633585287197047000
              },
           {
             "name": "django.middleware",
             "service": "django",
             "resource": "django.middleware.common.CommonMiddleware.process_response",
             "trace_id": 0,
             "span_id": 8,
             "parent_id": 4,
<<<<<<< HEAD
             "meta": {
               "language": "python"
             },
=======
             "type": "",
             "error": 0,
>>>>>>> d4b63913
             "duration": 173000,
             "start": 1633585287197138000
           },
        {
          "name": "django.middleware",
          "service": "django",
          "resource": "django.contrib.sessions.middleware.SessionMiddleware.process_response",
          "trace_id": 0,
          "span_id": 5,
          "parent_id": 2,
<<<<<<< HEAD
          "meta": {
            "language": "python"
          },
=======
          "type": "",
          "error": 0,
>>>>>>> d4b63913
          "duration": 76000,
          "start": 1633585287197376000
        }]]<|MERGE_RESOLUTION|>--- conflicted
+++ resolved
@@ -42,14 +42,8 @@
        "trace_id": 0,
        "span_id": 2,
        "parent_id": 1,
-<<<<<<< HEAD
-       "meta": {
-         "language": "python"
-       },
-=======
        "type": "",
        "error": 0,
->>>>>>> d4b63913
        "duration": 796106000,
        "start": 1633585286401370000
      },
@@ -60,14 +54,8 @@
           "trace_id": 0,
           "span_id": 3,
           "parent_id": 2,
-<<<<<<< HEAD
-          "meta": {
-            "language": "python"
-          },
-=======
           "type": "",
           "error": 0,
->>>>>>> d4b63913
           "duration": 64000,
           "start": 1633585286401417000
         },
@@ -78,14 +66,8 @@
           "trace_id": 0,
           "span_id": 4,
           "parent_id": 2,
-<<<<<<< HEAD
-          "meta": {
-            "language": "python"
-          },
-=======
           "type": "",
           "error": 0,
->>>>>>> d4b63913
           "duration": 795810000,
           "start": 1633585286401526000
         },
@@ -96,14 +78,8 @@
              "trace_id": 0,
              "span_id": 6,
              "parent_id": 4,
-<<<<<<< HEAD
-             "meta": {
-               "language": "python"
-             },
-=======
              "type": "",
              "error": 0,
->>>>>>> d4b63913
              "duration": 58000,
              "start": 1633585286401567000
            },
@@ -114,14 +90,8 @@
              "trace_id": 0,
              "span_id": 7,
              "parent_id": 4,
-<<<<<<< HEAD
-             "meta": {
-               "language": "python"
-             },
-=======
              "type": "",
              "error": 0,
->>>>>>> d4b63913
              "duration": 795433000,
              "start": 1633585286401665000
            },
@@ -132,14 +102,8 @@
                 "trace_id": 0,
                 "span_id": 9,
                 "parent_id": 7,
-<<<<<<< HEAD
-                "meta": {
-                  "language": "python"
-                },
-=======
                 "type": "",
                 "error": 0,
->>>>>>> d4b63913
                 "duration": 26000,
                 "start": 1633585286401706000
               },
@@ -150,14 +114,8 @@
                 "trace_id": 0,
                 "span_id": 10,
                 "parent_id": 7,
-<<<<<<< HEAD
-                "meta": {
-                  "language": "python"
-                },
-=======
                 "type": "",
                 "error": 0,
->>>>>>> d4b63913
                 "duration": 795237000,
                 "start": 1633585286401771000
               },
@@ -168,14 +126,8 @@
                    "trace_id": 0,
                    "span_id": 12,
                    "parent_id": 10,
-<<<<<<< HEAD
-                   "meta": {
-                     "language": "python"
-                   },
-=======
                    "type": "",
                    "error": 0,
->>>>>>> d4b63913
                    "duration": 27000,
                    "start": 1633585286401817000
                  },
@@ -186,14 +138,8 @@
                    "trace_id": 0,
                    "span_id": 13,
                    "parent_id": 10,
-<<<<<<< HEAD
-                   "meta": {
-                     "language": "python"
-                   },
-=======
                    "type": "",
                    "error": 0,
->>>>>>> d4b63913
                    "duration": 795099000,
                    "start": 1633585286401883000
                  },
@@ -204,14 +150,8 @@
                       "trace_id": 0,
                       "span_id": 14,
                       "parent_id": 13,
-<<<<<<< HEAD
-                      "meta": {
-                        "language": "python"
-                      },
-=======
                       "type": "",
                       "error": 0,
->>>>>>> d4b63913
                       "duration": 86000,
                       "start": 1633585286401976000
                     },
@@ -222,14 +162,8 @@
                       "trace_id": 0,
                       "span_id": 15,
                       "parent_id": 13,
-<<<<<<< HEAD
-                      "meta": {
-                        "language": "python"
-                      },
-=======
                       "type": "",
                       "error": 0,
->>>>>>> d4b63913
                       "duration": 794788000,
                       "start": 1633585286402102000
                     },
@@ -240,14 +174,8 @@
                          "trace_id": 0,
                          "span_id": 17,
                          "parent_id": 15,
-<<<<<<< HEAD
-                         "meta": {
-                           "language": "python"
-                         },
-=======
                          "type": "",
                          "error": 0,
->>>>>>> d4b63913
                          "duration": 794639000,
                          "start": 1633585286402148000
                        },
@@ -258,14 +186,8 @@
                             "trace_id": 0,
                             "span_id": 19,
                             "parent_id": 17,
-<<<<<<< HEAD
-                            "meta": {
-                              "language": "python"
-                            },
-=======
                             "type": "",
                             "error": 0,
->>>>>>> d4b63913
                             "duration": 24000,
                             "start": 1633585286402187000
                           },
@@ -276,14 +198,8 @@
                             "trace_id": 0,
                             "span_id": 20,
                             "parent_id": 17,
-<<<<<<< HEAD
-                            "meta": {
-                              "language": "python"
-                            },
-=======
                             "type": "",
                             "error": 0,
->>>>>>> d4b63913
                             "duration": 794399000,
                             "start": 1633585286402250000
                           },
@@ -294,14 +210,8 @@
                                "trace_id": 0,
                                "span_id": 22,
                                "parent_id": 20,
-<<<<<<< HEAD
-                               "meta": {
-                                 "language": "python"
-                               },
-=======
                                "type": "",
                                "error": 0,
->>>>>>> d4b63913
                                "duration": 794337000,
                                "start": 1633585286402286000
                              },
@@ -312,14 +222,8 @@
                                   "trace_id": 0,
                                   "span_id": 23,
                                   "parent_id": 22,
-<<<<<<< HEAD
-                                  "meta": {
-                                    "language": "python"
-                                  },
-=======
                                   "type": "",
                                   "error": 0,
->>>>>>> d4b63913
                                   "duration": 794094000,
                                   "start": 1633585286402476000
                                 },
@@ -330,14 +234,8 @@
                                      "trace_id": 0,
                                      "span_id": 24,
                                      "parent_id": 23,
-<<<<<<< HEAD
-                                     "meta": {
-                                       "language": "python"
-                                     },
-=======
-                                     "type": "",
-                                     "error": 0,
->>>>>>> d4b63913
+                                     "type": "",
+                                     "error": 0,
                                      "duration": 33000,
                                      "start": 1633585286404141000
                                    },
@@ -348,14 +246,8 @@
                                      "trace_id": 0,
                                      "span_id": 25,
                                      "parent_id": 23,
-<<<<<<< HEAD
-                                     "meta": {
-                                       "language": "python"
-                                     },
-=======
-                                     "type": "",
-                                     "error": 0,
->>>>>>> d4b63913
+                                     "type": "",
+                                     "error": 0,
                                      "duration": 25000,
                                      "start": 1633585286404414000
                                    },
@@ -384,14 +276,8 @@
                                      "trace_id": 0,
                                      "span_id": 27,
                                      "parent_id": 23,
-<<<<<<< HEAD
-                                     "meta": {
-                                       "language": "python"
-                                     },
-=======
-                                     "type": "",
-                                     "error": 0,
->>>>>>> d4b63913
+                                     "type": "",
+                                     "error": 0,
                                      "duration": 32000,
                                      "start": 1633585286409028000
                                    },
@@ -402,14 +288,8 @@
                                      "trace_id": 0,
                                      "span_id": 28,
                                      "parent_id": 23,
-<<<<<<< HEAD
-                                     "meta": {
-                                       "language": "python"
-                                     },
-=======
-                                     "type": "",
-                                     "error": 0,
->>>>>>> d4b63913
+                                     "type": "",
+                                     "error": 0,
                                      "duration": 32000,
                                      "start": 1633585286410124000
                                    },
@@ -420,14 +300,8 @@
                                      "trace_id": 0,
                                      "span_id": 29,
                                      "parent_id": 23,
-<<<<<<< HEAD
-                                     "meta": {
-                                       "language": "python"
-                                     },
-=======
-                                     "type": "",
-                                     "error": 0,
->>>>>>> d4b63913
+                                     "type": "",
+                                     "error": 0,
                                      "duration": 93000,
                                      "start": 1633585286410199000
                                    },
@@ -438,14 +312,8 @@
                                      "trace_id": 0,
                                      "span_id": 30,
                                      "parent_id": 23,
-<<<<<<< HEAD
-                                     "meta": {
-                                       "language": "python"
-                                     },
-=======
-                                     "type": "",
-                                     "error": 0,
->>>>>>> d4b63913
+                                     "type": "",
+                                     "error": 0,
                                      "duration": 51000,
                                      "start": 1633585286447378000
                                    },
@@ -472,14 +340,8 @@
                             "trace_id": 0,
                             "span_id": 21,
                             "parent_id": 17,
-<<<<<<< HEAD
-                            "meta": {
-                              "language": "python"
-                            },
-=======
                             "type": "",
                             "error": 0,
->>>>>>> d4b63913
                             "duration": 57000,
                             "start": 1633585287196705000
                           },
@@ -490,14 +352,8 @@
                          "trace_id": 0,
                          "span_id": 18,
                          "parent_id": 15,
-<<<<<<< HEAD
-                         "meta": {
-                           "language": "python"
-                         },
-=======
                          "type": "",
                          "error": 0,
->>>>>>> d4b63913
                          "duration": 37000,
                          "start": 1633585287196828000
                        },
@@ -508,14 +364,8 @@
                       "trace_id": 0,
                       "span_id": 16,
                       "parent_id": 13,
-<<<<<<< HEAD
-                      "meta": {
-                        "language": "python"
-                      },
-=======
                       "type": "",
                       "error": 0,
->>>>>>> d4b63913
                       "duration": 29000,
                       "start": 1633585287196929000
                     },
@@ -526,14 +376,8 @@
                 "trace_id": 0,
                 "span_id": 11,
                 "parent_id": 7,
-<<<<<<< HEAD
-                "meta": {
-                  "language": "python"
-                },
-=======
                 "type": "",
                 "error": 0,
->>>>>>> d4b63913
                 "duration": 28000,
                 "start": 1633585287197047000
               },
@@ -544,14 +388,8 @@
              "trace_id": 0,
              "span_id": 8,
              "parent_id": 4,
-<<<<<<< HEAD
-             "meta": {
-               "language": "python"
-             },
-=======
              "type": "",
              "error": 0,
->>>>>>> d4b63913
              "duration": 173000,
              "start": 1633585287197138000
            },
@@ -562,14 +400,8 @@
           "trace_id": 0,
           "span_id": 5,
           "parent_id": 2,
-<<<<<<< HEAD
-          "meta": {
-            "language": "python"
-          },
-=======
           "type": "",
           "error": 0,
->>>>>>> d4b63913
           "duration": 76000,
           "start": 1633585287197376000
         }]]