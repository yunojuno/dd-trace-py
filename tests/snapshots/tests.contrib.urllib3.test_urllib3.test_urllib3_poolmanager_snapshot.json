[[
  {
    "name": "urllib3.request",
    "service": "urllib3",
    "resource": "urllib3.request",
    "trace_id": 0,
    "span_id": 1,
    "parent_id": 0,
    "type": "http",
    "meta": {
      "_dd.p.dm": "-0",
      "component": "urllib3",
      "http.method": "GET",
      "http.status_code": "200",
      "http.url": "http://localhost:8001/status/200",
<<<<<<< HEAD
      "runtime-id": "225d6ef7f3cc4d50998e2b6d4678091c",
      "span.kind": "server"
=======
      "runtime-id": "cc5307bbec5b4359979671a968f8dcc8"
>>>>>>> abc1c9d6
    },
    "metrics": {
      "_dd.agent_psr": 1.0,
      "_dd.top_level": 1,
      "_dd.tracer_kr": 1.0,
      "_sampling_priority_v1": 1,
<<<<<<< HEAD
      "system.pid": 81877
    },
    "duration": 8953000,
    "start": 1667244229818672000
=======
      "system.pid": 97548
    },
    "duration": 23233000,
    "start": 1666810143664611000
>>>>>>> abc1c9d6
  }]]<|MERGE_RESOLUTION|>--- conflicted
+++ resolved
@@ -13,27 +13,16 @@
       "http.method": "GET",
       "http.status_code": "200",
       "http.url": "http://localhost:8001/status/200",
-<<<<<<< HEAD
       "runtime-id": "225d6ef7f3cc4d50998e2b6d4678091c",
       "span.kind": "server"
-=======
-      "runtime-id": "cc5307bbec5b4359979671a968f8dcc8"
->>>>>>> abc1c9d6
     },
     "metrics": {
       "_dd.agent_psr": 1.0,
       "_dd.top_level": 1,
       "_dd.tracer_kr": 1.0,
       "_sampling_priority_v1": 1,
-<<<<<<< HEAD
-      "system.pid": 81877
+      "system.pid": 97548
     },
     "duration": 8953000,
     "start": 1667244229818672000
-=======
-      "system.pid": 97548
-    },
-    "duration": 23233000,
-    "start": 1666810143664611000
->>>>>>> abc1c9d6
   }]]