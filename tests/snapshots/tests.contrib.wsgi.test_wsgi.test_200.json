--- conflicted
+++ resolved
@@ -21,11 +21,7 @@
       "_dd.top_level": 1,
       "_dd.tracer_kr": 1.0,
       "_sampling_priority_v1": 1,
-<<<<<<< HEAD
-      "system.pid": 97809
-=======
       "process_id": 55611
->>>>>>> 6a1948d7
     },
     "duration": 259000,
     "start": 1666810172100541000
