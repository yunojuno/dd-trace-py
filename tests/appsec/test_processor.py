--- conflicted
+++ resolved
@@ -4,11 +4,8 @@
 import pytest
 
 from ddtrace.appsec.processor import AppSecSpanProcessor
-<<<<<<< HEAD
 from ddtrace.contrib.trace_utils import set_http_meta
-=======
 from ddtrace.ext import SpanTypes
->>>>>>> 5d6fe78d
 from ddtrace.ext import priority
 from tests.utils import override_env
 from tests.utils import override_global_config
@@ -22,15 +19,9 @@
 
 def test_enable(tracer):
     tracer._initialize_span_processors(appsec_enabled=True)
-<<<<<<< HEAD
-    with tracer.trace("test", span_type="web") as span:
+    with tracer.trace("test", span_type=SpanTypes.WEB.value) as span:
         set_http_meta(span, {}, raw_uri="http://example.com/.git", status_code="404")
-=======
-    with tracer.trace("test", span_type=SpanTypes.WEB.value) as span:
-        span.set_tag("http.url", "http://example.com/.git")
-        span.set_tag("http.status_code", "404")
->>>>>>> 5d6fe78d
-
+    
     assert span.get_metric("_dd.appsec.enabled") == 1.0
 
 
@@ -57,14 +48,8 @@
 def test_retain_traces(tracer):
     tracer._initialize_span_processors(appsec_enabled=True)
 
-<<<<<<< HEAD
-    with tracer.trace("test", span_type="web") as span:
+    with tracer.trace("test", span_type=SpanTypes.WEB.value) as span:
         set_http_meta(span, {}, raw_uri="http://example.com/.git", status_code="404")
-=======
-    with tracer.trace("test", span_type=SpanTypes.WEB.value) as span:
-        span.set_tag("http.url", "http://example.com/.git")
-        span.set_tag("http.status_code", "404")
->>>>>>> 5d6fe78d
 
     assert span.context.sampling_priority == priority.USER_KEEP
 
@@ -72,13 +57,7 @@
 def test_valid_json(tracer):
     tracer._initialize_span_processors(appsec_enabled=True)
 
-<<<<<<< HEAD
-    with tracer.trace("test", span_type="web") as span:
+    with tracer.trace("test", span_type=SpanTypes.WEB.value) as span:
         set_http_meta(span, {}, raw_uri="http://example.com/.git", status_code="404")
-=======
-    with tracer.trace("test", span_type=SpanTypes.WEB.value) as span:
-        span.set_tag("http.url", "http://example.com/.git")
-        span.set_tag("http.status_code", "404")
->>>>>>> 5d6fe78d
 
     assert "triggers" in json.loads(span.get_tag("_dd.appsec.json"))