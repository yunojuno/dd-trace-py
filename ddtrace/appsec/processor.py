--- conflicted
+++ resolved
@@ -9,11 +9,8 @@
 import ddtrace
 from ddtrace.appsec._ddwaf import DDWaf
 from ddtrace.constants import MANUAL_KEEP_KEY
-<<<<<<< HEAD
 from ddtrace.gateway import Gateway
-=======
 from ddtrace.ext import SpanTypes
->>>>>>> 5d6fe78d
 from ddtrace.internal.logger import get_logger
 from ddtrace.internal.processor import SpanProcessor
 from ddtrace.utils.formats import get_env
@@ -84,24 +81,14 @@
             if span.span_type != SpanTypes.WEB.value:
                 return
             span.set_metric("_dd.appsec.enabled", 1.0)
-<<<<<<< HEAD
-            span.set_tag("_dd.runtime_family", "python")
+            span._set_str_tag("_dd.runtime_family", "python")
             store = span.store  # since we are on the 'web' span, the store is here!
             if "kept_addresses" not in store:
                 return
             data = store["kept_addresses"]
             # DDAS-001-00
-            log.debug("Executing AppSec In-App WAF with parameters: %s", data)
+            log.debug("[DDAS-001-00] Executing AppSec In-App WAF with parameters: %s", data)
             res = self._ddwaf.run(data)
-=======
-            span._set_str_tag("_dd.runtime_family", "python")
-            data = {
-                "server.request.uri.raw": span.get_tag(ddtrace.ext.http.URL),
-                "server.response.status": span.get_tag(ddtrace.ext.http.STATUS_CODE),
-            }
-            log.debug("[DDAS-001-00] Executing AppSec In-App WAF with parameters: %s", data)
-            res = self._ddwaf.run(data)  # res is a serialized json
->>>>>>> 5d6fe78d
             if res is not None:
                 # Partial DDAS-011-00
                 log.debug("[DDAS-011-00] AppSec In-App WAF returned: %s", res)
