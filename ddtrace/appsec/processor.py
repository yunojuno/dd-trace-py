--- conflicted
+++ resolved
@@ -229,21 +229,16 @@
         log.debug("[DDAS-001-00] Executing AppSec In-App WAF with parameters: %s", data)
         res = self._ddwaf.run(data, self._waf_timeout)  # res is a serialized json
         if res is not None:
-<<<<<<< HEAD
-            if request_headers is not None:
-                _set_headers(span, "request", _COLLECTED_REQUEST_HEADERS, request_headers)
-            if response_headers is not None:
-                _set_headers(span, "response", _COLLECTED_RESPONSE_HEADERS, response_headers)
-=======
             # We run the rate limiter only if there is an attack, its goal is to limit the number of collected asm
             # events
             allowed = self._rate_limiter.is_allowed(span.start_ns)
             if not allowed:
                 # TODO: add metric collection to keep an eye (when it's name is clarified)
                 return
-            if _Addresses.SERVER_REQUEST_HEADERS_NO_COOKIES in data:
-                _set_headers(span, data[_Addresses.SERVER_REQUEST_HEADERS_NO_COOKIES])
->>>>>>> 401f3b79
+            if request_headers is not None:
+                _set_headers(span, "request", _COLLECTED_REQUEST_HEADERS, request_headers)
+            if response_headers is not None:
+                _set_headers(span, "response", _COLLECTED_RESPONSE_HEADERS, response_headers)
             # Partial DDAS-011-00
             log.debug("[DDAS-011-00] AppSec In-App WAF returned: %s", res)
             span._set_str_tag("appsec.event", "true")
