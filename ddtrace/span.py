--- conflicted
+++ resolved
@@ -75,12 +75,8 @@
         "_meta",
         "error",
         "_metrics",
-<<<<<<< HEAD
         "store",
-        "_span_type",
-=======
         "span_type",
->>>>>>> fb8dfa2f
         "start_ns",
         "duration_ns",
         # Sampler attributes
