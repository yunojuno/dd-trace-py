--- conflicted
+++ resolved
@@ -172,14 +172,10 @@
             span_type=SpanTypes.WORKER,
             resource=job.func_name,
         ) as span:
-<<<<<<< HEAD
             # set component tag equal to name of integration
             span.set_tag_str("component", config.rq.integration_name)
 
-            span.set_tag("job.id", job.get_id())
-=======
             span.set_tag_str("job.id", job.get_id())
->>>>>>> 0a44edff
             try:
                 return func(*args, **kwargs)
             finally:
