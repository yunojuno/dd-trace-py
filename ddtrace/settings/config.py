from copy import deepcopy
import os
import re
from typing import List
from typing import Optional
from typing import Tuple

from ddtrace.constants import APPSEC_ENV
from ddtrace.constants import IAST_ENV
from ddtrace.internal.utils.cache import cachedmethod

from ..internal.constants import PROPAGATION_STYLE_ALL
from ..internal.constants import PROPAGATION_STYLE_DATADOG
from ..internal.logger import get_logger
from ..internal.utils.formats import asbool
from ..internal.utils.formats import parse_tags_str
from ..pin import Pin
from .http import HttpConfig
from .integration import IntegrationConfig


log = get_logger(__name__)


DD_TRACE_OBFUSCATION_QUERY_STRING_PATTERN_DEFAULT = (
    r"(?i)(?:p(?:ass)?w(?:or)?d|pass(?:_?phrase)?|secret|(?:api_?|"
    r"private_?|public_?|access_?|secret_?)key(?:_?id)?|token|consumer_?(?:id|key|secret)|"
    r'sign(?:ed|ature)?|auth(?:entication|orization)?)(?:(?:\s|%20)*(?:=|%3D)[^&]+|(?:"|%22)'
    r'(?:\s|%20)*(?::|%3A)(?:\s|%20)*(?:"|%22)(?:%2[^2]|%[^2]|[^"%])+(?:"|%22))|bearer(?:\s|%20)'
    r"+[a-z0-9\._\-]|token(?::|%3A)[a-z0-9]{13}|gh[opsu]_[0-9a-zA-Z]{36}|ey[I-L](?:[\w=-]|%3D)+\.ey[I-L]"
    r"(?:[\w=-]|%3D)+(?:\.(?:[\w.+\/=-]|%3D|%2F|%2B)+)?|[\-]{5}BEGIN(?:[a-z\s]|%20)+"
    r"PRIVATE(?:\s|%20)KEY[\-]{5}[^\-]+[\-]{5}END(?:[a-z\s]|%20)+PRIVATE(?:\s|%20)KEY|"
    r"ssh-rsa(?:\s|%20)*(?:[a-z0-9\/\.+]|%2F|%5C|%2B){100,}"
)


def _parse_propagation_styles(name, default):
<<<<<<< HEAD
    # type: (str, Optional[str]) -> Optional[set[str]]
=======
    # type: (str, str) -> List[str]
>>>>>>> 03cb32dd
    """Helper to parse http propagation extract/inject styles via env variables.

    The expected format is::

        <style>[,<style>...]


    The allowed values are:

    - "datadog"
    - "b3"
    - "b3 single header"


    The default value is ``"datadog"``.


    Examples::

        # Extract and inject b3 headers:
        DD_TRACE_PROPAGATION_STYLE="b3"

        # Extract trace context from "x-datadog-*" or "x-b3-*" headers from upstream headers
        DD_TRACE_PROPAGATION_STYLE_EXTRACT="datadog,b3"

        # Inject the "b3: *" header into downstream requests headers
        DD_TRACE_PROPAGATION_STYLE_INJECT="b3 single header"
    """
    styles = []
    envvar = os.getenv(name, default=default)
    if envvar is None:
        return None
    for style in envvar.split(","):
        style = style.strip().lower()
        if not style:
            continue
        if style not in PROPAGATION_STYLE_ALL:
            raise ValueError(
                "Unknown style {!r} provided for {!r}, allowed values are {!r}".format(
                    style, name, PROPAGATION_STYLE_ALL
                )
            )
        styles.append(style)
    return styles


# Borrowed from: https://stackoverflow.com/questions/20656135/python-deep-merge-dictionary-data#20666342
def _deepmerge(source, destination):
    """
    Merge the first provided ``dict`` into the second.

    :param dict source: The ``dict`` to merge into ``destination``
    :param dict destination: The ``dict`` that should get updated
    :rtype: dict
    :returns: ``destination`` modified
    """
    for key, value in source.items():
        if isinstance(value, dict):
            # get node or create one
            node = destination.setdefault(key, {})
            _deepmerge(value, node)
        else:
            destination[key] = value

    return destination


def get_error_ranges(error_range_str):
    # type: (str) -> List[Tuple[int, int]]
    error_ranges = []
    error_range_str = error_range_str.strip()
    error_ranges_str = error_range_str.split(",")
    for error_range in error_ranges_str:
        values = error_range.split("-")
        try:
            # Note: mypy does not like variable type changing
            values = [int(v) for v in values]  # type: ignore[misc]
        except ValueError:
            log.exception("Error status codes was not a number %s", values)
            continue
        error_range = (min(values), max(values))  # type: ignore[assignment]
        error_ranges.append(error_range)
    return error_ranges  # type: ignore[return-value]


class Config(object):
    """Configuration object that exposes an API to set and retrieve
    global settings for each integration. All integrations must use
    this instance to register their defaults, so that they're public
    available and can be updated by users.
    """

    class _HTTPServerConfig(object):
        _error_statuses = "500-599"  # type: str
        _error_ranges = get_error_ranges(_error_statuses)  # type: List[Tuple[int, int]]

        @property
        def error_statuses(self):
            # type: () -> str
            return self._error_statuses

        @error_statuses.setter
        def error_statuses(self, value):
            # type: (str) -> None
            self._error_statuses = value
            self._error_ranges = get_error_ranges(value)
            # Mypy can't catch cached method's invalidate()
            self.is_error_code.invalidate()  # type: ignore[attr-defined]

        @property
        def error_ranges(self):
            # type: () -> List[Tuple[int, int]]
            return self._error_ranges

        @cachedmethod()
        def is_error_code(self, status_code):
            # type: (int) -> bool
            """Returns a boolean representing whether or not a status code is an error code.
            Error status codes by default are 500-599.
            You may also enable custom error codes::

                from ddtrace import config
                config.http_server.error_statuses = '401-404,419'

            Ranges and singular error codes are permitted and can be separated using commas.
            """
            for error_range in self.error_ranges:
                if error_range[0] <= status_code <= error_range[1]:
                    return True
            return False

    def __init__(self):
        # use a dict as underlying storing mechanism
        self._config = {}

        header_tags = parse_tags_str(os.getenv("DD_TRACE_HEADER_TAGS", ""))
        self.http = HttpConfig(header_tags=header_tags)

        # Master switch for turning on and off trace search by default
        # this weird invocation of getenv is meant to read the DD_ANALYTICS_ENABLED
        # legacy environment variable. It should be removed in the future
        legacy_config_value = os.getenv("DD_ANALYTICS_ENABLED", default=False)

        self.analytics_enabled = asbool(os.getenv("DD_TRACE_ANALYTICS_ENABLED", default=legacy_config_value))

        self.tags = parse_tags_str(os.getenv("DD_TAGS") or "")

        self.env = os.getenv("DD_ENV") or self.tags.get("env")
        self.service = os.getenv("DD_SERVICE", default=self.tags.get("service"))
        self.version = os.getenv("DD_VERSION", default=self.tags.get("version"))
        self.http_server = self._HTTPServerConfig()

        self.service_mapping = parse_tags_str(os.getenv("DD_SERVICE_MAPPING", default=""))

        # The service tag corresponds to span.service and should not be
        # included in the global tags.
        if self.service and "service" in self.tags:
            del self.tags["service"]

        # The version tag should not be included on all spans.
        if self.version and "version" in self.tags:
            del self.tags["version"]

        self.logs_injection = asbool(os.getenv("DD_LOGS_INJECTION", default=False))

        self.report_hostname = asbool(os.getenv("DD_TRACE_REPORT_HOSTNAME", default=False))

        self.health_metrics_enabled = asbool(os.getenv("DD_TRACE_HEALTH_METRICS_ENABLED", default=False))

        # Propagation styles
        self._propagation_style_extract = self._propagation_style_inject = _parse_propagation_styles(
            "DD_TRACE_PROPAGATION_STYLE", default=PROPAGATION_STYLE_DATADOG
        )
        _parse_propagation_styles("DD_TRACE_PROPAGATION_STYLE_EXTRACT", default=None)
        # DD_TRACE_PROPAGATION_STYLE_EXTRACT and DD_TRACE_PROPAGATION_STYLE_INJECT
        #  take precedence over DD_TRACE_PROPAGATION_STYLE
        propagation_style_extract = _parse_propagation_styles("DD_TRACE_PROPAGATION_STYLE_EXTRACT", default=None)
        if propagation_style_extract is not None:
            self._propagation_style_extract = propagation_style_extract

        propagation_style_inject = _parse_propagation_styles("DD_TRACE_PROPAGATION_STYLE_INJECT", default=None)
        if propagation_style_inject is not None:
            self._propagation_style_inject = propagation_style_inject

        # Datadog tracer tags propagation
        x_datadog_tags_max_length = int(os.getenv("DD_TRACE_X_DATADOG_TAGS_MAX_LENGTH", default=512))
        if x_datadog_tags_max_length < 0 or x_datadog_tags_max_length > 512:
            raise ValueError(
                (
                    "Invalid value {!r} provided for DD_TRACE_X_DATADOG_TAGS_MAX_LENGTH, "
                    "only non-negative values less than or equal to 512 allowed"
                ).format(x_datadog_tags_max_length)
            )
        self._x_datadog_tags_max_length = x_datadog_tags_max_length
        self._x_datadog_tags_enabled = x_datadog_tags_max_length > 0

        # Raise certain errors only if in testing raise mode to prevent crashing in production with non-critical errors
        self._raise = asbool(os.getenv("DD_TESTING_RAISE", False))
        self._trace_compute_stats = asbool(
            os.getenv("DD_TRACE_COMPUTE_STATS", os.getenv("DD_TRACE_STATS_COMPUTATION_ENABLED", False))
        )
        self._appsec_enabled = asbool(os.getenv(APPSEC_ENV, False))
        self._iast_enabled = asbool(os.getenv(IAST_ENV, False))

        dd_trace_obfuscation_query_string_pattern = os.getenv(
            "DD_TRACE_OBFUSCATION_QUERY_STRING_PATTERN", DD_TRACE_OBFUSCATION_QUERY_STRING_PATTERN_DEFAULT
        )
        self.global_query_string_obfuscation_disabled = True  # If empty obfuscation pattern
        self._obfuscation_query_string_pattern = None
        self.http_tag_query_string = True  # Default behaviour of query string tagging in http.url
        if dd_trace_obfuscation_query_string_pattern != "":
            self.global_query_string_obfuscation_disabled = False  # Not empty obfuscation pattern
            try:
                self._obfuscation_query_string_pattern = re.compile(
                    dd_trace_obfuscation_query_string_pattern.encode("ascii")
                )
            except Exception:
                log.warning("Invalid obfuscation pattern, disabling query string tracing")
                self.http_tag_query_string = False  # Disable query string tagging if malformed obfuscation pattern

    def __getattr__(self, name):
        if name not in self._config:
            self._config[name] = IntegrationConfig(self, name)

        return self._config[name]

    def get_from(self, obj):
        """Retrieves the configuration for the given object.
        Any object that has an attached `Pin` must have a configuration
        and if a wrong object is given, an empty `dict` is returned
        for safety reasons.
        """
        pin = Pin.get_from(obj)
        if pin is None:
            log.debug("No configuration found for %s", obj)
            return {}

        return pin._config

    def _add(self, integration, settings, merge=True):
        """Internal API that registers an integration with given default
        settings.

        :param str integration: The integration name (i.e. `requests`)
        :param dict settings: A dictionary that contains integration settings;
            to preserve immutability of these values, the dictionary is copied
            since it contains integration defaults.
        :param bool merge: Whether to merge any existing settings with those provided,
            or if we should overwrite the settings with those provided;
            Note: when merging existing settings take precedence.
        """
        # DEV: Use `getattr()` to call our `__getattr__` helper
        existing = getattr(self, integration)
        settings = deepcopy(settings)

        if merge:
            # DEV: This may appear backwards keeping `existing` as the "source" and `settings` as
            #   the "destination", but we do not want to let `_add(..., merge=True)` overwrite any
            #   existing settings
            #
            # >>> config.requests['split_by_domain'] = True
            # >>> config._add('requests', dict(split_by_domain=False))
            # >>> config.requests['split_by_domain']
            # True
            self._config[integration] = IntegrationConfig(self, integration, _deepmerge(existing, settings))
        else:
            self._config[integration] = IntegrationConfig(self, integration, settings)

    def trace_headers(self, whitelist):
        """
        Registers a set of headers to be traced at global level or integration level.
        :param whitelist: the case-insensitive list of traced headers
        :type whitelist: list of str or str
        :return: self
        :rtype: HttpConfig
        """
        self.http.trace_headers(whitelist)
        return self

    def header_is_traced(self, header_name):
        # type: (str) -> bool
        """
        Returns whether or not the current header should be traced.
        :param header_name: the header name
        :type header_name: str
        :rtype: bool
        """
        return self.http.header_is_traced(header_name)

    @cachedmethod()
    def _header_tag_name(self, header_name):
        # type: (str) -> Optional[str]
        return self.http._header_tag_name(header_name)

    def _get_service(self, default=None):
        """
        Returns the globally configured service or the default if none is configured.

        :param default: the default service to use if none is configured or
            found.
        :type default: str
        :rtype: str|None
        """
        # TODO: This method can be replaced with `config.service`.
        return self.service if self.service is not None else default

    def __repr__(self):
        cls = self.__class__
        integrations = ", ".join(self._config.keys())
        return "{}.{}({})".format(cls.__module__, cls.__name__, integrations)<|MERGE_RESOLUTION|>--- conflicted
+++ resolved
@@ -35,11 +35,7 @@
 
 
 def _parse_propagation_styles(name, default):
-<<<<<<< HEAD
-    # type: (str, Optional[str]) -> Optional[set[str]]
-=======
-    # type: (str, str) -> List[str]
->>>>>>> 03cb32dd
+    # type: (str, Optional[str]) -> Optional[List[str]]
     """Helper to parse http propagation extract/inject styles via env variables.
 
     The expected format is::
