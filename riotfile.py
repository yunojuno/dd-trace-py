--- conflicted
+++ resolved
@@ -226,19 +226,11 @@
         Venv(
             pys=select_pys(),
             pkgs={
-<<<<<<< HEAD
-                "pytest-benchmark": "<=4.0.0",
-                "msgpack": "<=1.0.4",
-                "py-cpuinfo": "~=8.0.0",
-=======
                 # pytest-benchmark depends on cpuinfo which dropped support for Python<=3.6 in 9.0
                 # See https://github.com/workhorsy/py-cpuinfo/issues/177
-                "pytest-benchmark": latest,
+                "pytest-benchmark": "<=4.0.0",
                 "py-cpuinfo": "~=8.0.0",
-                "msgpack": latest,
-                # TODO: remove py dependency once https://github.com/ionelmc/pytest-benchmark/pull/227 is released
-                "py": latest,
->>>>>>> c94cc14b
+                "msgpack": "<=1.0.4",
             },
             venvs=[
                 Venv(
@@ -322,31 +314,31 @@
         Venv(
             name="internal",
             command="pytest {cmdargs} tests/internal/",
-            pkgs={
-                "httpretty": "==0.9.7",
-                "gevent": latest,
-            },
+            venvs=[
+                Venv(pys="2.7"),
+                Venv(
+                    pys=select_pys(min_version="3.5"),
+                    pkgs={"pytest-asyncio": "<=0.20.1"},
+                ),
+            ],
             env={
                 "DD_REMOTE_CONFIGURATION_ENABLED": "false",
             },
+            pkgs={
+                "httpretty": "==0.9.7",
+                "gevent": "~=22.10.1",
+            },
+            env={
+                "DD_REMOTE_CONFIGURATION_ENABLED": "false",
+            },
             venvs=[
                 Venv(pys="2.7"),
                 Venv(
                     # FIXME[bytecode-3.11]: internal depends on bytecode, which is not python 3.11 compatible.
                     pys=select_pys(min_version="3.5"),
-                    pkgs={"pytest-asyncio": "<=0.20.1"},
-                ),
-            ],
-<<<<<<< HEAD
-            env={
-                "DD_REMOTE_CONFIGURATION_ENABLED": "false",
-            },
-            pkgs={
-                "httpretty": "==0.9.7",
-                "gevent": "~=22.10.1",
-            },
-=======
->>>>>>> c94cc14b
+                    pkgs={"pytest-asyncio": latest},
+                ),
+            ],
         ),
         Venv(
             name="runtime",
@@ -356,23 +348,11 @@
         Venv(
             name="ddtracerun",
             command="pytest {cmdargs} --no-cov tests/commands/test_runner.py",
-<<<<<<< HEAD
             pys=select_pys(),
             pkgs={
                 "redis": "<=3.5.3",
                 "gevent": "<=22.10.1",
             },
-=======
-            venvs=[
-                Venv(
-                    pys=select_pys(),
-                    pkgs={
-                        "redis": latest,
-                        "gevent": latest,
-                    },
-                ),
-            ],
->>>>>>> c94cc14b
         ),
         Venv(
             name="debugger",
@@ -381,14 +361,9 @@
             venvs=[
                 Venv(pys="2.7"),
                 Venv(
-<<<<<<< HEAD
-                    pys=select_pys(min_version="3.5"),
-                    pkgs={"pytest-asyncio": "<=0.20.1"},
-=======
                     # FIXME[bytecode-3.11]: debugger depends on bytecode, which doesn't yet have 3.11 support
                     pys=select_pys(min_version="3.5", max_version="3.10"),
-                    pkgs={"pytest-asyncio": latest},
->>>>>>> c94cc14b
+                    pkgs={"pytest-asyncio": "<=0.20.1"},
                 ),
             ],
         ),
@@ -1193,8 +1168,7 @@
                 Venv(
                     pys=select_pys(min_version="3.6", max_version="3.10"),
                     pkgs={
-                        "starlette": [">=0.13,<0.14", ">=0.14,<0.15", latest],
-<<<<<<< HEAD
+                        "starlette": [">=0.13,<0.14", ">=0.14,<0.15"],
                         "httpx": "<=0.23.0",
                         "pytest-asyncio": "<=0.20.1",
                         "requests": "<=2.28.1",
@@ -1203,7 +1177,6 @@
                         "sqlalchemy": "~=1.3.0",
                         "aiosqlite": latest,
                         "databases": latest,
-=======
                     },
                 ),
                 Venv(
@@ -1211,7 +1184,6 @@
                     pys=select_pys(min_version="3.11"),
                     pkgs={
                         "starlette": ["~=0.21", latest],
->>>>>>> c94cc14b
                     },
                 ),
             ],
@@ -1481,13 +1453,11 @@
                 Venv(
                     pys=select_pys(min_version="3.6", max_version="3.10"),
                     pkgs={
-                        "fastapi": [">=0.51,<0.52", ">=0.55,<0.56", ">=0.60,<0.61", latest],
-<<<<<<< HEAD
+                        "fastapi": [">=0.51,<0.52", ">=0.55,<0.56", ">=0.60,<0.61"],
                         "httpx": "<=0.23.0",
                         "pytest-asyncio": "<=0.20.1",
                         "requests": "<=2.28.1",
                         "aiofiles": latest,
-=======
                     },
                 ),
                 Venv(
@@ -1497,7 +1467,6 @@
                     pkgs={
                         "fastapi": [latest],
                         "starlette": latest,
->>>>>>> c94cc14b
                     },
                 ),
             ],
