# type: ignore
from typing import List
from typing import Tuple

from riot import Venv
from riot import latest


SUPPORTED_PYTHON_VERSIONS = [(2, 7), (3, 5), (3, 6), (3, 7), (3, 8), (3, 9), (3, 10)]  # type: List[Tuple[int, int]]


def version_to_str(version):
    # type: (Tuple[int, int]) -> str
    """Convert a Python version tuple to a string

    >>> version_to_str((2, 7))
    '2.7'
    >>> version_to_str((3, 5))
    '3.5'
    >>> version_to_str((3, 1))
    '3.1'
    >>> version_to_str((3, 10))
    '3.10'
    >>> version_to_str((3, 11))
    '3.11'
    >>> version_to_str((3, ))
    '3'
    """
    return ".".join(str(p) for p in version)


def str_to_version(version):
    # type: (str) -> Tuple[int, int]
    """Convert a Python version string to a tuple

    >>> str_to_version("2.7")
    (2, 7)
    >>> str_to_version("3.5")
    (3, 5)
    >>> str_to_version("3.1")
    (3, 1)
    >>> str_to_version("3.10")
    (3, 10)
    >>> str_to_version("3.11")
    (3, 11)
    >>> str_to_version("3")
    (3,)
    """
    return tuple(int(p) for p in version.split("."))


MIN_PYTHON_VERSION = version_to_str(min(SUPPORTED_PYTHON_VERSIONS))
MAX_PYTHON_VERSION = version_to_str(max(SUPPORTED_PYTHON_VERSIONS))


def select_pys(min_version=MIN_PYTHON_VERSION, max_version=MAX_PYTHON_VERSION):
    # type: (str, str) -> List[str]
    """Helper to select python versions from the list of versions we support

    >>> select_pys()
    ['2.7', '3.5', '3.6', '3.7', '3.8', '3.9', '3.10']
    >>> select_pys(min_version='3')
    ['3.5', '3.6', '3.7', '3.8', '3.9', '3.10']
    >>> select_pys(max_version='3')
    ['2.7']
    >>> select_pys(min_version='3.5', max_version='3.8')
    ['3.5', '3.6', '3.7', '3.8']
    """
    min_version = str_to_version(min_version)
    max_version = str_to_version(max_version)

    return [version_to_str(version) for version in SUPPORTED_PYTHON_VERSIONS if min_version <= version <= max_version]


venv = Venv(
    pkgs={
        "mock": latest,
        "pytest": "<7.0.0",
        "pytest-mock": latest,
        "coverage": latest,
        "pytest-cov": latest,
        "opentracing": latest,
        "hypothesis": "<6.45.1",
    },
    env={
        "DD_TESTING_RAISE": "1",
    },
    venvs=[
        Venv(
            pys=["3"],
            pkgs={
                "black": "==21.4b2",
                "isort": [latest],
                # See https://github.com/psf/black/issues/2964 for incompatibility with click==8.1.0
                "click": "<8.1.0",
            },
            venvs=[
                Venv(
                    name="fmt",
                    command="isort . && black .",
                ),
                Venv(
                    name="black",
                    command="black {cmdargs}",
                ),
                Venv(
                    name="isort",
                    command="isort {cmdargs}",
                ),
            ],
        ),
        Venv(
            pys=["3"],
            pkgs={
                "flake8": ">=3.8,<3.9",
                "flake8-blind-except": latest,
                "flake8-builtins": latest,
                "flake8-docstrings": latest,
                "flake8-logging-format": latest,
                "flake8-rst-docstrings": latest,
                "flake8-isort": latest,
                "pygments": latest,
            },
            venvs=[
                Venv(
                    name="flake8",
                    command="flake8 {cmdargs}",
                ),
            ],
        ),
        Venv(
            pys=["3"],
            name="mypy",
            command="mypy {cmdargs}",
            create=True,
            pkgs={
                "mypy": latest,
                "types-attrs": latest,
                "types-docutils": latest,
                "types-protobuf": latest,
                "types-PyYAML": latest,
                "types-setuptools": latest,
                "types-six": latest,
            },
        ),
        Venv(
            pys=["3"],
            pkgs={"codespell": "==2.1.0"},
            venvs=[
                Venv(
                    name="codespell",
                    command="codespell ddtrace/ tests/",
                ),
                Venv(
                    name="hook-codespell",
                    command="codespell {cmdargs}",
                ),
            ],
        ),
        Venv(
            pys=["3"],
            pkgs={"slotscheck": latest},
            venvs=[
                Venv(
                    name="slotscheck",
                    command="python -m slotscheck -v {cmdargs}",
                ),
            ],
        ),
        Venv(
            pys=["3"],
            pkgs={"ddapm-test-agent": ">=1.2.0"},
            venvs=[
                Venv(
                    name="snapshot-fmt",
                    command="ddapm-test-agent-fmt {cmdargs} tests/snapshots/",
                ),
            ],
        ),
        Venv(
            pys=["3"],
            name="riot-helpers",
            # DEV: pytest really doesn't want to execute only `riotfile.py`, call doctest directly
            command="python -m doctest {cmdargs} riotfile.py",
            pkgs={"riot": latest},
        ),
        Venv(
            pys=["3"],
            name="scripts",
            command="python -m doctest {cmdargs} scripts/get-target-milestone.py",
        ),
        Venv(
            name="docs",
            pys=["3"],
            pkgs={
                "cython": latest,
                "reno[sphinx]": latest,
                "sphinx": "~=4.3.2",
                "sphinxcontrib-spelling": latest,
                "PyEnchant": latest,
                # Pin due to dulwich not publishing wheels and the env doesn't have
                # the dependencies required to build the package.
                # https://github.com/jelmer/dulwich/issues/963.
                "dulwich": "<0.20.36",
            },
            command="scripts/build-docs",
        ),
        Venv(
            name="appsec",
            pys=select_pys(),
            command="pytest {cmdargs} tests/appsec",
        ),
        Venv(
            pys=select_pys(),
            pkgs={"pytest-benchmark": latest, "msgpack": latest},
            venvs=[
                Venv(
                    name="benchmarks",
                    command="pytest --no-cov --benchmark-warmup=on {cmdargs} tests/benchmarks",
                ),
                Venv(
                    name="benchmarks-nogc",
                    command="pytest --no-cov --benchmark-warmup=on --benchmark-disable-gc {cmdargs} tests/benchmarks",
                ),
            ],
        ),
        Venv(
            name="profile-diff",
            command="python scripts/diff.py {cmdargs}",
            pys="3",
            pkgs={
                "austin-python": "~=1.0",
                "rich": latest,
            },
        ),
        Venv(
            name="tracer",
            command="pytest {cmdargs} tests/tracer/",
            venvs=[
                Venv(
                    pys=select_pys(),
                    pkgs={
                        "msgpack": latest,
                        "attrs": ["==19.2.0", latest],
                        "packaging": ["==17.1", latest],
                        "structlog": latest,
                        # httpretty v1.0 drops python 2.7 support
                        "httpretty": "==0.9.7",
                    },
                )
            ],
        ),
        Venv(
            name="integration",
            pys=select_pys(),
            command="pytest --no-cov {cmdargs} tests/integration/",
            pkgs={"msgpack": [latest]},
            venvs=[
                Venv(
                    name="integration-v5",
                    env={
                        "AGENT_VERSION": "v5",
                    },
                ),
                Venv(
                    name="integration-latest",
                    env={
                        "AGENT_VERSION": "latest",
                    },
                ),
                Venv(
                    name="integration-snapshot",
                    env={
                        "DD_TRACE_AGENT_URL": "http://localhost:9126",
                        "AGENT_VERSION": "testagent",
                    },
                ),
            ],
        ),
        Venv(
            name="internal",
            command="pytest {cmdargs} tests/internal/",
            venvs=[
                Venv(pys="2.7"),
                Venv(
                    pys=select_pys(min_version="3.5"),
                    pkgs={"pytest-asyncio": latest},
                ),
            ],
            pkgs={"httpretty": "==0.9.7"},
        ),
        Venv(
            name="runtime",
            command="pytest {cmdargs} tests/runtime/",
            venvs=[Venv(pys=select_pys(), pkgs={"msgpack": latest})],
        ),
        Venv(
            name="ddtracerun",
            command="pytest {cmdargs} --no-cov tests/commands/test_runner.py",
            pys=select_pys(),
            pkgs={
                "redis": latest,
                "gevent": latest,
            },
        ),
        Venv(
            name="debugger",
            command="pytest {cmdargs} tests/debugging/",
            pys=select_pys(),
            pkgs={
                "msgpack": latest,
            },
        ),
        Venv(
            name="vendor",
            command="pytest {cmdargs} tests/vendor/",
            pys=select_pys(),
            pkgs={
                "msgpack": ["~=1.0.0", latest],
            },
        ),
        Venv(
            name="test_logging",
            command="pytest {cmdargs} tests/contrib/logging",
            pys=select_pys(),
        ),
        Venv(
            name="falcon",
            command="pytest {cmdargs} tests/contrib/falcon",
            venvs=[
                # Falcon 1.x
                # Python 2.7+
                Venv(
                    pys=select_pys(max_version="3.9"),
                    pkgs={
                        "falcon": [
                            "~=1.4.1",
                            "~=1.4",  # latest 1.x
                        ]
                    },
                ),
                # Falcon 2.x
                # Python 3.5+
                Venv(
                    pys=select_pys(min_version="3.5"),
                    pkgs={
                        "falcon": [
                            "~=2.0.0",
                            "~=2.0",  # latest 2.x
                        ]
                    },
                ),
                # Falcon 3.x
                # Python 3.5+
                Venv(
                    pys=select_pys(min_version="3.5"),
                    pkgs={
                        "falcon": [
                            "~=3.0.0",
                            "~=3.0",  # latest 3.x
                            latest,
                        ]
                    },
                ),
            ],
        ),
        Venv(
            name="celery",
            command="pytest {cmdargs} tests/contrib/celery",
            pkgs={"more_itertools": "<8.11.0"},
            venvs=[
                # Non-4.x celery should be able to use the older redis lib, since it locks to an older kombu
                Venv(
                    # Use <=3.5 to avoid setuptools >=58 which removed `use_2to3` which is needed by celery<4
                    # https://github.com/pypa/setuptools/issues/2086
                    pys=select_pys(max_version="3.5"),
                    pkgs={
                        "pytest": "~=3.10",
                        "celery": "~=3.0",  # most recent 3.x.x release
                        "redis": "~=2.10.6",
                    },
                ),
                # 4.x celery bumps kombu to 4.4+, which requires redis 3.2 or later, this tests against
                # older redis with an older kombu, and newer kombu/newer redis.
                # https://github.com/celery/kombu/blob/3e60e6503a77b9b1a987cf7954659929abac9bac/Changelog#L35
                Venv(
                    pys=select_pys(max_version="3.6"),
                    pkgs={
                        "pytest": "~=3.10",
                        "celery": [
                            "~=4.0.2",
                            "~=4.1.1",
                        ],
                        "redis": "~=2.10.6",
                        "kombu": "~=4.3.0",
                    },
                ),
                # Celery 4.2 is now limited to Kombu 4.3
                # https://github.com/celery/celery/commit/1571d414461f01ae55be63a03e2adaa94dbcb15d
                Venv(
                    pys=select_pys(max_version="3.6"),
                    pkgs={
                        "pytest": "~=3.10",
                        "celery": "~=4.2.2",
                        "redis": "~=2.10.6",
                        "kombu": "~=4.3.0",
                    },
                ),
                # Celery 4.3 wants Kombu >= 4.4 and Redis >= 3.2
                Venv(
                    pys=select_pys(max_version="3.9"),
                    pkgs={
                        "pytest": "~=3.10",
                        "celery": [
                            "~=4.3.1",
                            "~=4.4.7",
                            "~=4.4",  # most recent 4.x
                        ],
                        "redis": "~=3.5",
                        "kombu": "~=4.4",
                    },
                ),
                # Celery 5.x wants Python 3.6+
                Venv(
                    pys=select_pys(min_version="3.6"),
                    env={
                        # https://docs.celeryproject.org/en/v5.0.5/userguide/testing.html#enabling
                        "PYTEST_PLUGINS": "celery.contrib.pytest",
                    },
                    pkgs={
                        "celery": [
                            "~=5.0.5",
                            "~=5.0",  # most recent 5.x
                            latest,
                        ],
                        "redis": "~=3.5",
                    },
                ),
            ],
        ),
        Venv(
            name="cherrypy",
            command="python -m pytest {cmdargs} tests/contrib/cherrypy",
            venvs=[
                Venv(
                    pys=select_pys(),
                    pkgs={
                        "cherrypy": [
                            ">=11,<12",
                            ">=12,<13",
                            ">=13,<14",
                            ">=14,<15",
                            ">=15,<16",
                            ">=16,<17",
                            ">=17,<18",
                        ],
                        "more_itertools": "<8.11.0",
                    },
                ),
                Venv(
                    pys=select_pys(min_version="3.5"),
                    pkgs={
                        "cherrypy": [">=18.0,<19", latest],
                        "more_itertools": "<8.11.0",
                    },
                ),
            ],
        ),
        Venv(
            name="pymongo",
            command="pytest {cmdargs} tests/contrib/pymongo",
            pkgs={
                "mongoengine": latest,
            },
            venvs=[
                Venv(
                    # Use <=3.5 to avoid setuptools >=58 which dropped `use_2to3` which is needed by pymongo>=3.4
                    # https://github.com/pypa/setuptools/issues/2086
                    pys=select_pys(max_version="3.5"),
                    pkgs={
                        "pymongo": [
                            ">=3.0,<3.1",
                            ">=3.1,<3.2",
                            ">=3.2,<3.3",
                            ">=3.3,<3.4",
                        ],
                    },
                ),
                Venv(
                    # pymongo 3.4 is incompatible with Python>=3.8
                    # AttributeError: module 'platform' has no attribute 'linux_distribution'
                    pys=select_pys(max_version="3.7"),
                    pkgs={
                        "pymongo": ">=3.4,<3.5",
                    },
                ),
                Venv(
                    pys=select_pys(min_version="3.6", max_version="3.9"),
                    pkgs={
                        "pymongo": [
                            ">=3.5,<3.6",
                            ">=3.6,<3.7",
                            ">=3.7,<3.8",
                            ">=3.8,<3.9",
                            ">=3.9,<3.10",
                        ],
                    },
                ),
                Venv(
                    pys=select_pys(min_version="3.6"),
                    pkgs={
                        "pymongo": [
                            ">=3.10,<3.11",
                            ">=3.12,<3.13",
                            ">=4.0,<4.1",
                            latest,
                        ],
                    },
                ),
            ],
        ),
        # Django  Python version support
        # 1.11    2.7, 3.4, 3.5, 3.6, 3.7 (added in 1.11.17)
        # 2.0     3.4, 3.5, 3.6, 3.7
        # 2.1     3.5, 3.6, 3.7
        # 2.2     3.5, 3.6, 3.7, 3.8 (added in 2.2.8)
        # 3.0     3.6, 3.7, 3.8
        # 3.1     3.6, 3.7, 3.8
        # 4.0     3.8, 3.9, 3.10
        # Source: https://docs.djangoproject.com/en/dev/faq/install/#what-python-version-can-i-use-with-django
        Venv(
            name="django",
            command="pytest {cmdargs} tests/contrib/django",
            pkgs={
                "django-redis": ">=4.5,<4.6",
                "django-pylibmc": ">=0.6,<0.7",
                "daphne": [latest],
                "requests": [latest],
                "redis": ">=2.10,<2.11",
                "psycopg2-binary": [">=2.8.6"],  # We need <2.9.0 for Python 2.7, and >2.9.0 for 3.9+
                "pytest-django": "==3.10.0",
                "pylibmc": latest,
                "python-memcached": latest,
            },
            venvs=[
                Venv(
                    pys=select_pys(max_version="3.6"),
                    pkgs={
                        "django": [">=1.8,<1.9", ">=1.11,<1.12"],
                    },
                ),
                Venv(
                    pys=["3.5"],
                    pkgs={
                        "django": [">=2.0,<2.1", ">=2.1,<2.2", ">=2.2,<2.3"],
                    },
                ),
                Venv(
                    pys=select_pys(min_version="3.6", max_version="3.9"),
                    pkgs={"django": [">=2.0,<2.1"]},
                ),
                Venv(
                    pys=select_pys(min_version="3.6"),
                    pkgs={
                        "django": [
                            ">=2.1,<2.2",
                            ">=2.2,<2.3",
                        ],
                    },
                ),
                Venv(
                    pys=select_pys(min_version="3.6"),
                    pkgs={
                        "django": [
                            "~=3.0",
                            "~=3.0.0",
                            "~=3.1.0",
                            "~=3.2.0",
                        ],
                        "channels": ["~=3.0", latest],
                    },
                ),
                Venv(
                    pys=select_pys(min_version="3.8"),
                    pkgs={
                        "django": [
                            "~=4.0.0",
                            latest,
                        ],
                        "channels": ["~=3.0", latest],
                    },
                ),
            ],
        ),
        Venv(
            name="django_hosts",
            command="pytest {cmdargs} tests/contrib/django_hosts",
            pkgs={
                "pytest-django": [
                    "==3.10.0",
                ],
            },
            venvs=[
                Venv(
                    pys=["3.5"],
                    pkgs={
                        "django_hosts": ["~=4.0"],
                        "django": ["~=2.2"],
                    },
                ),
                Venv(
                    pys=select_pys(min_version="3.6"),
                    pkgs={
                        "django_hosts": ["~=4.0"],
                        "django": [
                            "~=2.2",
                            "~=3.2",
                        ],
                    },
                ),
                Venv(
                    pys=select_pys(min_version="3.8"),
                    pkgs={
                        "django_hosts": ["~=5.0", latest],
                        "django": "~=4.0",
                    },
                ),
            ],
        ),
        Venv(
            name="djangorestframework",
            command="pytest {cmdargs} tests/contrib/djangorestframework",
            venvs=[
                Venv(
                    pys=select_pys(max_version="3.6"),
                    pkgs={
                        "django": "==1.11",
                        "djangorestframework": [">=3.4,<3.5", ">=3.7,<3.8"],
                        "pytest-django": "==3.10.0",
                    },
                ),
                Venv(
                    pys=select_pys(min_version="3.5", max_version="3.9"),
                    pkgs={
                        "django": ">=2.2,<2.3",
                        "djangorestframework": [">=3.8,<3.9", ">=3.9,<3.10", latest],
                        "pytest-django": "==3.10.0",
                    },
                ),
                Venv(
                    pys=select_pys(min_version="3.6"),
                    pkgs={
                        "django": ">=3.0,<3.1",
                        "djangorestframework": ">=3.10,<3.11",
                        "pytest-django": "==3.10.0",
                    },
                ),
                Venv(
                    pys=select_pys(min_version="3.6"),
                    pkgs={
                        "django": "~=3.2",
                        "djangorestframework": ">=3.11,<3.12",
                        "pytest-django": "==3.10.0",
                    },
                ),
                Venv(
                    pys=select_pys(min_version="3.8"),
                    pkgs={
                        "django": "~=4.0",
                        "djangorestframework": ["~=3.13", latest],
                        "pytest-django": "==3.10.0",
                    },
                ),
            ],
        ),
        Venv(
            name="elasticsearch",
            command="pytest {cmdargs} tests/contrib/elasticsearch/test_elasticsearch.py",
            venvs=[
                Venv(
                    pys=select_pys(max_version="3.8"),
                    pkgs={
                        "elasticsearch": [
                            "~=1.6.0",
                            "~=1.7.0",
                            "~=1.8.0",
                            "~=1.9.0",
                            "~=2.3.0",
                            "~=2.4.0",
                            "~=5.1.0",
                            "~=5.2.0",
                            "~=5.3.0",
                            "~=5.4.0",
                            "~=6.3.0",
                            "~=6.4.0",
                            "~=6.8.0",
                            "~=7.0.0",
                            "~=7.1.0",
                            "~=7.5.0",
                        ]
                    },
                ),
                Venv(
                    pys=select_pys(),
                    pkgs={
                        "elasticsearch": [
                            "~=7.6.0",
                            "~=7.8.0",
                            "~=7.10.0",
                            # FIXME: Elasticsearch introduced a breaking change in 7.14
                            # which makes it incompatible with previous major versions.
                            # latest,
                        ]
                    },
                ),
                Venv(pys=select_pys(), pkgs={"elasticsearch1": ["~=1.10.0"]}),
                Venv(pys=select_pys(), pkgs={"elasticsearch2": ["~=2.5.0"]}),
                Venv(pys=select_pys(), pkgs={"elasticsearch5": ["~=5.5.0"]}),
                Venv(pys=select_pys(), pkgs={"elasticsearch6": ["~=6.4.0", "~=6.8.0", latest]}),
                Venv(pys=select_pys(), pkgs={"elasticsearch7": ["~=7.6.0", "~=7.8.0", "~=7.10.0"]}),
            ],
        ),
        Venv(
            name="elasticsearch-multi",
            command="pytest {cmdargs} tests/contrib/elasticsearch/test_elasticsearch_multi.py",
            venvs=[
                Venv(
                    pys=select_pys(),
                    pkgs={
                        "elasticsearch": ["~=1.6.0"],
                        "elasticsearch2": [latest],
                        "elasticsearch5": [latest],
                        "elasticsearch6": [latest],
                        "elasticsearch7": ["<7.14.0"],
                    },
                ),
            ],
        ),
        Venv(
            name="flask",
            # TODO: Re-enable coverage for Flask tests
            command="pytest --no-cov {cmdargs} tests/contrib/flask",
            pkgs={"blinker": latest},
            venvs=[
                # Flask == 0.12.0
                Venv(
                    pys=select_pys(max_version="3.9"),
                    pkgs={
                        "flask": ["~=0.12.0"],
                        "pytest": "~=3.0",
                        "more_itertools": "<8.11.0",
                        # https://github.com/pallets/itsdangerous/issues/290
                        # DEV: Breaking change made in 2.0 release
                        "itsdangerous": "<2.0",
                        # https://github.com/pallets/markupsafe/issues/282
                        # DEV: Breaking change made in 2.1.0 release
                        "markupsafe": "<2.0",
                    },
                ),
                Venv(
                    pys=select_pys(max_version="3.9"),
                    # TODO: Re-enable coverage for Flask tests
                    command="python tests/ddtrace_run.py pytest --no-cov {cmdargs} tests/contrib/flask_autopatch",
                    env={
                        "DD_SERVICE": "test.flask.service",
                        "DD_PATCH_MODULES": "jinja2:false",
                    },
                    pkgs={
                        "flask": ["~=0.12.0"],
                        "pytest": "~=3.0",
                        "more_itertools": "<8.11.0",
                        # https://github.com/pallets/itsdangerous/issues/290
                        # DEV: Breaking change made in 2.0 release
                        "itsdangerous": "<2.0",
                        # https://github.com/pallets/markupsafe/issues/282
                        # DEV: Breaking change made in 2.1.0 release
                        "markupsafe": "<2.0",
                    },
                ),
                # Flask 1.x.x
                Venv(
                    pys=select_pys(),
                    pkgs={
                        "flask": [
                            "~=1.0.0",
                            "~=1.1.0",
                            "~=1.0",  # latest 1.x
                        ],
                        # https://github.com/pallets/itsdangerous/issues/290
                        # DEV: Breaking change made in 2.1.0 release
                        "itsdangerous": "<2.1.0",
                        # https://github.com/pallets/markupsafe/issues/282
                        # DEV: Breaking change made in 2.1.0 release
                        "markupsafe": "<2.0",
                        # DEV: Flask 1.0.x is missing a maximum version for werkzeug dependency
                        "werkzeug": "<2.0",
                    },
                ),
                Venv(
                    pys=select_pys(),
                    # TODO: Re-enable coverage for Flask tests
                    command="python tests/ddtrace_run.py pytest --no-cov {cmdargs} tests/contrib/flask_autopatch",
                    env={
                        "DD_SERVICE": "test.flask.service",
                        "DD_PATCH_MODULES": "jinja2:false",
                    },
                    pkgs={
                        "flask": [
                            "~=1.0.0",
                            "~=1.1.0",
                            "~=1.0",  # latest 1.x
                        ],
                        # https://github.com/pallets/itsdangerous/issues/290
                        # DEV: Breaking change made in 2.0 release
                        "itsdangerous": "<2.0",
                        # https://github.com/pallets/markupsafe/issues/282
                        # DEV: Breaking change made in 2.1.0 release
                        "markupsafe": "<2.0",
                        # DEV: Flask 1.0.x is missing a maximum version for werkzeug dependency
                        "werkzeug": "<2.0",
                    },
                ),
                # Flask >= 2.0.0
                Venv(
                    pys=select_pys(min_version="3.6"),
                    pkgs={
                        "flask": [
                            "~=2.0.0",
                            "~=2.0",  # latest 2.x
                            latest,
                        ],
                    },
                ),
                Venv(
                    pys=select_pys(min_version="3.6"),
                    # TODO: Re-enable coverage for Flask tests
                    command="python tests/ddtrace_run.py pytest --no-cov {cmdargs} tests/contrib/flask_autopatch",
                    env={
                        "DD_SERVICE": "test.flask.service",
                        "DD_PATCH_MODULES": "jinja2:false",
                    },
                    pkgs={
                        "flask": [
                            "~=2.0.0",
                            "~=2.0",  # latest 2.x
                            latest,
                        ],
                    },
                ),
            ],
        ),
        Venv(
            name="flask_cache",
            # TODO: Re-enable coverage for Flask tests
            command="pytest --no-cov {cmdargs} tests/contrib/flask_cache",
            pkgs={
                "python-memcached": latest,
                "redis": "~=2.0",
                "blinker": latest,
            },
            venvs=[
                Venv(
                    pys=select_pys(max_version="2.7"),
                    pkgs={
                        "flask": ["~=0.10.0", "~=0.11.0"],
                        "Werkzeug": ["<1.0"],
                        "Flask-Cache": ["~=0.12.0"],
                        "werkzeug": "<1.0",
                        "pytest": "~=3.0",
                        "more_itertools": "<8.11.0",
                        # https://github.com/pallets/itsdangerous/issues/290
                        # DEV: Breaking change made in 2.0 release
                        "itsdangerous": "<2.0",
                        # https://github.com/pallets/markupsafe/issues/282
                        # DEV: Breaking change made in 2.1.0 release
                        "markupsafe": "<2.0",
                    },
                ),
                Venv(
                    pys=select_pys(max_version="3.9"),
                    pkgs={
                        "flask": ["~=0.10.0", "~=0.11.0", "~=0.12.0"],
                        "Werkzeug": ["<1.0"],
                        "Flask-Cache": ["~=0.13.0", latest],
                        "werkzeug": "<1.0",
                        "pytest": "~=3.0",
                        "more_itertools": "<8.11.0",
                        # https://github.com/pallets/itsdangerous/issues/290
                        # DEV: Breaking change made in 2.0 release
                        "itsdangerous": "<2.0",
                        # https://github.com/pallets/markupsafe/issues/282
                        # DEV: Breaking change made in 2.1.0 release
                        "markupsafe": "<2.0",
                    },
                ),
                Venv(
                    pys=select_pys(min_version="3"),
                    pkgs={
                        "flask": ["~=1.0.0", "~=1.1.0", latest],
                        "flask-caching": ["~=1.10.0", latest],
                        # https://github.com/pallets/itsdangerous/issues/290
                        # DEV: Breaking change made in 2.0 release
                        "itsdangerous": "<2.0",
                        # https://github.com/pallets/markupsafe/issues/282
                        # DEV: Breaking change made in 2.1.0 release
                        "markupsafe": "<2.0",
                    },
                ),
                Venv(
                    pys=select_pys(min_version="3"),
                    pkgs={
                        "flask": [latest],
                        "flask-caching": ["~=1.10.0", latest],
                    },
                ),
            ],
        ),
        Venv(
            name="mako",
            command="pytest {cmdargs} tests/contrib/mako",
            pys=select_pys(),
            pkgs={"mako": ["<1.0.0", "~=1.0.0", "~=1.1.0", latest]},
        ),
        Venv(
            name="mysql",
            command="pytest {cmdargs} tests/contrib/mysql",
            venvs=[
                Venv(
                    pys=select_pys(max_version="3.5"),
                    pkgs={"mysql-connector-python": ["==8.0.5", "<8.0.24"]},
                ),
                Venv(
                    pys=select_pys(min_version="3.6", max_version="3.9"),
                    pkgs={"mysql-connector-python": ["==8.0.5", ">=8.0", latest]},
                ),
                Venv(
                    pys=select_pys(min_version="3.10"),
                    pkgs={"mysql-connector-python": [">=8.0", latest]},
                ),
            ],
        ),
        Venv(
            name="psycopg",
            command="pytest {cmdargs} tests/contrib/psycopg",
            venvs=[
                Venv(
                    pys=["2.7"],
                    # DEV: Use `psycopg2-binary` so we don't need PostgreSQL dev headers
                    pkgs={"psycopg2-binary": ["~=2.7.0", "~=2.8.0"]},
                ),
                Venv(
                    pys=select_pys(min_version="3.6"),
                    # 2.7.x should also work, but it is from 2019
                    # DEV: Use `psycopg2-binary` so we don't need PostgreSQL dev headers
                    pkgs={"psycopg2-binary": ["~=2.8.0", "~=2.9.0", latest]},
                ),
            ],
        ),
        Venv(
            name="pymemcache",
            pys=select_pys(),
            pkgs={
                "pymemcache": [
                    "~=1.4",  # Most recent 1.x release
                    "~=2.0",  # Most recent 2.x release
                    "~=3.0.1",
                    "~=3.1.1",
                    "~=3.2.0",
                    "~=3.3.0",
                    "~=3.4.2",
                    latest,
                ]
            },
            venvs=[
                Venv(command="pytest {cmdargs} --ignore=tests/contrib/pymemcache/autopatch tests/contrib/pymemcache"),
                Venv(command="python tests/ddtrace_run.py pytest {cmdargs} tests/contrib/pymemcache/autopatch/"),
            ],
        ),
        Venv(
            name="pynamodb",
            command="pytest {cmdargs} tests/contrib/pynamodb",
            pkgs={
                "pynamodb": [">=4.0,<4.1", ">=4.1,<4.2", ">=4.2,<4.3", ">=4.3,<4.4", latest],
            },
            venvs=[
                Venv(pys=select_pys(min_version="3.5"), pkgs={"moto": ">=1.0,<2.0"}),
                Venv(
                    pys=["2.7"],
                    pkgs={
                        "moto": ">=1.0,<2.0",
                        "rsa": "<4.7.1",
                    },
                ),
            ],
        ),
        Venv(
            name="starlette",
            command="pytest {cmdargs} tests/contrib/starlette",
            venvs=[
                Venv(
                    pys=select_pys(min_version="3.6"),
                    pkgs={
                        "starlette": [">=0.13,<0.14", ">=0.14,<0.15", latest],
                        "httpx": latest,
                        "pytest-asyncio": latest,
                        "requests": latest,
                        "aiofiles": latest,
                        # Pinned until https://github.com/encode/databases/issues/298 is resolved.
                        "sqlalchemy": "~=1.3.0",
                        "aiosqlite": latest,
                        "databases": latest,
                    },
                ),
            ],
        ),
        Venv(
            name="sqlalchemy",
            command="pytest {cmdargs} tests/contrib/sqlalchemy",
            venvs=[
                Venv(
                    venvs=[
                        Venv(
                            pys=select_pys(max_version="3.9"),
                            pkgs={
                                "sqlalchemy": ["~=1.0.0", "~=1.1.0", "~=1.2.0", "~=1.3.0", latest],
                                # 2.8.x is the last one support Python 2.7
                                "psycopg2-binary": ["~=2.8.0"],
                                "mysql-connector-python": ["<8.0.24"],
                            },
                        ),
                        Venv(
                            pys=select_pys(min_version="3.6", max_version="3.9"),
                            pkgs={
                                "sqlalchemy": ["~=1.0.0", "~=1.1.0", "~=1.2.0", "~=1.3.0", latest],
                                "psycopg2-binary": latest,
                                "mysql-connector-python": latest,
                            },
                        ),
                        Venv(
                            pys=select_pys(min_version="3.10"),
                            pkgs={
                                "sqlalchemy": ["~=1.2.0", "~=1.3.0", latest],
                                "psycopg2-binary": latest,
                                "mysql-connector-python": latest,
                            },
                        ),
                    ],
                ),
            ],
        ),
        Venv(
            name="requests",
            command="pytest {cmdargs} tests/contrib/requests",
            venvs=[
                Venv(
                    pys=select_pys(max_version="3.9"),
                    pkgs={
                        "requests-mock": ">=1.4",
                        "requests": [
                            ">=2.8,<2.9",
                            ">=2.10,<2.11",
                            ">=2.12,<2.13",
                            ">=2.14,<2.15",
                            ">=2.16,<2.17",
                            ">=2.18,<2.19",
                            ">=2.20,<2.21",
                            latest,
                        ],
                    },
                ),
                Venv(
                    pys=select_pys(min_version="3.10"),
                    pkgs={
                        "requests-mock": ">=1.4",
                        "requests": [
                            ">=2.20,<2.21",
                            latest,
                        ],
                    },
                ),
            ],
        ),
        Venv(
            name="wsgi",
            command="pytest {cmdargs} tests/contrib/wsgi",
            venvs=[
                Venv(
                    pys=select_pys(),
                    pkgs={
                        "WebTest": latest,
                    },
                ),
            ],
        ),
        Venv(
            name="boto",
            command="pytest {cmdargs} tests/contrib/boto",
            venvs=[Venv(pys=select_pys(max_version="3.6"), pkgs={"boto": latest, "moto": "<1.0.0"})],
        ),
        Venv(
            name="botocore",
            command="pytest {cmdargs} tests/contrib/botocore",
            pkgs={"botocore": latest},
            venvs=[
                Venv(pys=select_pys(min_version="3.5"), pkgs={"moto[all]": latest}),
                Venv(pys=["2.7"], pkgs={"moto": ["~=1.0"], "rsa": ["<4.7.1"]}),
            ],
        ),
        Venv(
            name="mongoengine",
            command="pytest {cmdargs} tests/contrib/mongoengine",
            pkgs={
                "pymongo": latest,
            },
            venvs=[
                Venv(
                    # Use <=3.5 to avoid setuptools >=58 which dropped `use_2to3` which is needed by mongoengine<0.20
                    # https://github.com/pypa/setuptools/issues/2086
                    pys=select_pys(max_version="3.5"),
                    pkgs={
                        # 0.20 dropped support for Python 2.7
                        "mongoengine": [">=0.15,<0.16", ">=0.16,<0.17", ">=0.17,<0.18", ">=0.18,<0.19"],
                    },
                ),
                Venv(
                    pys=select_pys(min_version="3.6"),
                    pkgs={"mongoengine": [">=0.20,<0.21", ">=0.21,<0.22", ">=0.22,<0.23", latest]},
                ),
            ],
        ),
        Venv(
            name="asgi",
            pkgs={
                "pytest-asyncio": latest,
                "httpx": latest,
                "asgiref": ["~=3.0.0", "~=3.0"],
            },
            pys=select_pys(min_version="3.6"),
            command="pytest {cmdargs} tests/contrib/asgi",
        ),
        Venv(
            name="mariadb",
            command="pytest {cmdargs} tests/contrib/mariadb",
            venvs=[
                Venv(
                    pys=select_pys(min_version="3.6"),
                    pkgs={
                        "mariadb": [
                            "~=1.0.0",
                            "~=1.0",
                            latest,
                        ],
                    },
                ),
            ],
        ),
        Venv(
            name="pymysql",
            command="pytest {cmdargs} tests/contrib/pymysql",
<<<<<<< HEAD
            venvs=[
                Venv(
                    pys=select_pys(),
                    pkgs={
                        "pymysql": [
                            "~=0.7",
                            "~=0.8",
                            "~=0.9",
                            "~=0.7",
                        ],
                    },
                ),
                Venv(
                    pys=select_pys(min_version="3.6"),
                    pkgs={
                        "pymysql": [
                            "~=1.0.2",
                            latest,
                        ],
                    },
                ),
            ],
=======
            pys=select_pys(),
            pkgs={
                "pymysql": [
                    "~=0.7",
                    "~=0.8",
                    "~=0.9",
                    "~=1.0",
                    latest,
                ],
            },
>>>>>>> 81a7d619
        ),
        Venv(
            name="pyramid",
            venvs=[
                Venv(
                    command="pytest {cmdargs} tests/contrib/pyramid/test_pyramid.py",
                    pys=select_pys(),
                    pkgs={
                        "requests": [latest],
                        "webtest": [latest],
                        "tests/contrib/pyramid/pserve_app": [latest],
                        "pyramid": [
                            "~=1.7",
                            "~=1.8",
                            "~=1.9",
                            "~=1.10",
                            latest,
                        ],
                    },
                ),
            ],
        ),
        Venv(
            # aiobotocore: aiobotocore>=1.0 not yet supported
            name="aiobotocore",
            command="pytest {cmdargs} tests/contrib/aiobotocore",
            pkgs={
                "pytest-asyncio": latest,
            },
            venvs=[
                Venv(
                    pys=select_pys(min_version="3.5", max_version="3.6"),
                    pkgs={
                        "aiobotocore": ["~=0.2", "~=0.3", "~=0.4"],
                    },
                ),
                # aiobotocore 0.2 and 0.4 do not work because they use async as a reserved keyword
                Venv(
                    pys=select_pys(min_version="3.5", max_version="3.8"),
                    pkgs={
                        "aiobotocore": ["~=0.5", "~=0.7", "~=0.8", "~=0.9"],
                    },
                ),
                Venv(
                    pys=select_pys(min_version="3.5"),
                    pkgs={
                        "aiobotocore": ["~=0.10", "~=0.11"],
                    },
                ),
                # aiobotocore dropped Python 3.5 support in 0.12
                Venv(
                    pys=select_pys(min_version="3.6"),
                    pkgs={
                        "aiobotocore": "~=0.12",
                    },
                ),
            ],
        ),
        Venv(
            name="fastapi",
            command="pytest {cmdargs} tests/contrib/fastapi",
            venvs=[
                Venv(
                    pys=select_pys(min_version="3.6"),
                    pkgs={
                        "fastapi": [">=0.51,<0.52", ">=0.55,<0.56", ">=0.60,<0.61", latest],
                        "httpx": latest,
                        "pytest-asyncio": latest,
                        "requests": latest,
                        "aiofiles": latest,
                    },
                ),
            ],
        ),
        Venv(
            name="aiomysql",
            pys=select_pys(min_version="3.7"),
            command="pytest {cmdargs} tests/contrib/aiomysql",
            pkgs={
                "pytest-asyncio": latest,
                "aiomysql": ["~=0.1.0", latest],
            },
        ),
        Venv(
            name="pytest",
            command="pytest {cmdargs} tests/contrib/pytest/",
            venvs=[
                Venv(
                    pys=["2.7"],
                    # pytest==4.6 is last to support python 2.7
                    pkgs={"pytest": ">=4.0,<4.6", "msgpack": latest},
                ),
                Venv(
                    pys=select_pys(min_version="3.5", max_version="3.9"),
                    pkgs={
                        "pytest": [
                            ">=3.0,<4.0",
                            ">=4.0,<5.0",
                            ">=5.0,<6.0",
                            ">=6.0,<7.0",
                            latest,
                        ],
                        "msgpack": latest,
                        "more_itertools": "<8.11.0",
                    },
                ),
                Venv(
                    pys=select_pys(min_version="3.10"),
                    pkgs={
                        "pytest": [
                            ">=6.0,<7.0",
                            latest,
                        ],
                        "msgpack": latest,
                        "more_itertools": "<8.11.0",
                    },
                ),
            ],
        ),
        Venv(
            name="pytest-bdd",
            command="pytest {cmdargs} tests/contrib/pytest_bdd/",
            venvs=[
                Venv(
                    pys=["2.7"],
                    # pytest-bdd==3.4 is last to support python 2.7
                    pkgs={"pytest-bdd": ">=3.0,<3.5", "msgpack": latest},
                ),
                Venv(
                    pys=select_pys(min_version="3.6", max_version="3.9"),
                    pkgs={
                        "pytest-bdd": [
                            ">=4.0,<5.0",
                        ],
                        "msgpack": latest,
                        "more_itertools": "<8.11.0",
                    },
                ),
                Venv(
                    pys=select_pys(min_version="3.10"),
                    pkgs={
                        "pytest-bdd": [
                            ">=4.0,<5.0",
                            latest,
                        ],
                        "msgpack": latest,
                        "more_itertools": "<8.11.0",
                    },
                ),
            ],
        ),
        Venv(
            name="grpc",
            command="python -m pytest {cmdargs} tests/contrib/grpc",
            pkgs={
                "googleapis-common-protos": latest,
            },
            venvs=[
                # Versions between 1.14 and 1.20 have known threading issues
                # See https://github.com/grpc/grpc/issues/18994
                Venv(
                    pys=select_pys(max_version="3.6"),
                    pkgs={
                        "grpcio": [
                            "~=1.12.0",
                            "~=1.20.0",
                            "~=1.21.0",
                            "~=1.22.0",
                        ],
                    },
                ),
                Venv(
                    pys=["3.7"],
                    pkgs={
                        "grpcio": [
                            "~=1.20.0",
                            "~=1.21.0",
                            "~=1.22.0",
                            "~=1.24.0",
                            "~=1.26.0",
                            "~=1.28.0",
                            latest,
                        ],
                    },
                ),
                Venv(
                    pys=select_pys(min_version="3.8", max_version="3.9"),
                    pkgs={
                        "grpcio": ["~=1.24.0", "~=1.26.0", "~=1.28.0", latest],
                    },
                ),
                Venv(
                    pys=select_pys(min_version="3.10"),
                    pkgs={
                        "grpcio": ["~=1.42.0", latest],
                    },
                ),
            ],
        ),
        Venv(
            name="grpc_aio",
            command="python -m pytest {cmdargs} tests/contrib/grpc_aio",
            pkgs={
                "googleapis-common-protos": latest,
                "pytest-asyncio": latest,
            },
            venvs=[
                Venv(
                    pys=select_pys(min_version="3.6", max_version="3.6"),
                    pkgs={
                        "grpcio": ["~=1.32.0", latest],
                    },
                ),
                Venv(
                    pys=select_pys(min_version="3.7", max_version="3.8"),
                    pkgs={
                        "grpcio": ["~=1.32.0", latest],
                    },
                ),
                Venv(
                    pys=select_pys(min_version="3.9", max_version="3.9"),
                    pkgs={
                        # 3.9 wheels are not provided in 1.32
                        "grpcio": ["~=1.33.0", latest],
                    },
                ),
                Venv(
                    pys=select_pys(min_version="3.10"),
                    pkgs={
                        # 3.10 wheels were started to be provided in 1.41
                        # but the version contains some bugs resolved by https://github.com/grpc/grpc/pull/27635.
                        "grpcio": ["~=1.42.0", latest],
                    },
                ),
            ],
        ),
        Venv(
            name="rq",
            command="pytest tests/contrib/rq",
            venvs=[
                Venv(
                    pys=select_pys(max_version="2.7"),
                    pkgs={
                        "rq": [
                            "~=1.0.0",
                            "~=1.1.0",
                            "~=1.2.0",
                            "~=1.3.0",
                        ],
                    },
                ),
                Venv(
                    pys=select_pys(min_version="3.5"),
                    pkgs={
                        "rq": [
                            "~=1.0.0",
                            "~=1.1.0",
                            "~=1.2.0",
                            "~=1.3.0",
                            "~=1.4.0",
                            "~=1.5.0",
                            "~=1.6.0",
                            "~=1.7.0",
                            "~=1.8.0",
                            "~=1.9.0",
                            "~=1.10.0",
                            latest,
                        ],
                        # https://github.com/rq/rq/issues/1469 rq [1.0,1.8] is incompatible with click 8.0+
                        "click": "==7.1.2",
                    },
                ),
            ],
        ),
        Venv(
            name="httpx",
            pys=select_pys(min_version="3.6"),
            command="pytest {cmdargs} tests/contrib/httpx",
            pkgs={
                "pytest-asyncio": latest,
                "httpx": [
                    "~=0.14.0",
                    "~=0.15.0",
                    "~=0.16.0",
                    "~=0.17.0",
                    "~=0.18.0",
                    "<1.0.0",
                    latest,
                ],
            },
        ),
        Venv(
            name="urllib3",
            command="pytest {cmdargs} tests/contrib/urllib3",
            venvs=[
                Venv(
                    pys=select_pys(max_version="3.9"),
                    pkgs={"urllib3": ["~=1.22.0", ">=1.23,<1.27", latest]},
                ),
                Venv(
                    pys=select_pys(min_version="3.10"),
                    pkgs={"urllib3": [">=1.23,<1.27", latest]},
                ),
            ],
        ),
        Venv(
            name="cassandra",
            venvs=[
                # Python 3.9 requires a more recent release.
                Venv(
                    pys=select_pys(min_version="3.9"),
                    pkgs={"cassandra-driver": latest},
                ),
                # releases 3.7 and 3.8 are broken on Python >= 3.7
                # (see https://github.com/r4fek/django-cassandra-engine/issues/104)
                Venv(
                    pys=["3.7", "3.8"],
                    pkgs={"cassandra-driver": ["~=3.6.0", "~=3.15.0", latest]},
                ),
                Venv(
                    pys=select_pys(max_version="3.6"),
                    pkgs={"cassandra-driver": [("~=3.%d.0" % m) for m in range(6, 9)] + ["~=3.15.0", latest]},
                ),
            ],
            command="pytest {cmdargs} tests/contrib/cassandra",
        ),
        Venv(
            name="aiopg",
            venvs=[
                Venv(
                    pys=["3.5", "3.6"],
                    pkgs={
                        "aiopg": ["~=0.12.0", "~=0.15.0"],
                    },
                ),
                Venv(
                    pys=select_pys(min_version="3.7", max_version="3.9"),
                    pkgs={
                        "aiopg": ["~=0.15.0", "~=0.16.0"],  # TODO: add latest
                    },
                ),
            ],
            pkgs={
                "sqlalchemy": latest,
            },
            command="pytest {cmdargs} tests/contrib/aiopg",
        ),
        Venv(
            name="aiohttp",
            command="pytest {cmdargs} tests/contrib/aiohttp",
            pkgs={
                "pytest-aiohttp": [latest],
            },
            venvs=[
                Venv(
                    pys=select_pys(min_version="3.5", max_version="3.6"),
                    pkgs={
                        "aiohttp": ["~=2.0", "~=2.1", "~=2.2", "~=2.3"],
                        "async-timeout": ["<4.0.0"],
                        "yarl": "~=0.18.0",
                    },
                ),
                Venv(
                    # pytest-asyncio is incompatible with aiohttp 3.0+ in Python 3.6
                    pys="3.6",
                    pkgs={
                        "aiohttp": [
                            "~=3.0",
                            "~=3.2",
                            "~=3.4",
                            "~=3.6",
                            "~=3.8",
                            latest,
                        ],
                        "yarl": "~=1.0",
                    },
                ),
                Venv(
                    pys=select_pys(min_version="3.7"),
                    pkgs={
                        "pytest-asyncio": [latest],
                        "aiohttp": [
                            "~=3.0",
                            "~=3.2",
                            "~=3.4",
                            "~=3.6",
                            "~=3.8",
                            latest,
                        ],
                        "yarl": "~=1.0",
                    },
                ),
            ],
        ),
        Venv(
            name="aiohttp_jinja2",
            command="pytest {cmdargs} tests/contrib/aiohttp_jinja2",
            pkgs={
                "pytest-aiohttp": [latest],
            },
            venvs=[
                Venv(
                    pys="3.6",
                    pkgs={
                        "aiohttp": [
                            "~=3.4",
                            "~=3.6",
                            latest,
                        ],
                        "aiohttp_jinja2": [
                            "~=1.3.0",
                            "~=1.4.0",
                            latest,
                        ],
                    },
                ),
                Venv(
                    pys=select_pys(min_version="3.7"),
                    pkgs={
                        "pytest-asyncio": [latest],
                        "aiohttp": [
                            "~=3.4",
                            "~=3.6",
                            "~=3.8",
                            latest,
                        ],
                    },
                    venvs=[
                        Venv(
                            pkgs={
                                "aiohttp_jinja2": [
                                    "~=1.3.0",
                                    "~=1.4.0",
                                    latest,
                                ],
                                # Jinja2 makes breaking changes in 3.0.
                                "jinja2": "<3.0",
                                # MarkupSafe makes breaking changes in 2.1.
                                "MarkupSafe": "<2.1",
                            }
                        ),
                        Venv(
                            pkgs={
                                "aiohttp_jinja2": [
                                    "~=1.5.0",
                                    latest,
                                ],
                                "jinja2": latest,
                            }
                        ),
                    ],
                ),
            ],
        ),
        Venv(
            name="jinja2",
            venvs=[
                Venv(
                    pys=select_pys(max_version="3.9"),
                    pkgs={
                        "jinja2": [("~=2.%d.0" % m) for m in range(9, 12)],
                        # https://github.com/pallets/markupsafe/issues/282
                        # DEV: Breaking change made in 2.1.0 release
                        "markupsafe": "<2.0",
                    },
                ),
                Venv(
                    pys=select_pys(min_version="3.6"),
                    pkgs={
                        "jinja2": ["~=3.0.0", latest],
                    },
                ),
            ],
            command="pytest {cmdargs} tests/contrib/jinja2",
        ),
        Venv(
            name="rediscluster",
            pys=select_pys(),
            command="pytest {cmdargs} tests/contrib/rediscluster",
            pkgs={
                "redis-py-cluster": [">=1.3,<1.4", ">=2.0,<2.1", ">=2.1,<2.2", latest],
            },
        ),
        Venv(
            name="redis",
            venvs=[
                Venv(
                    pys=select_pys(),
                    command="pytest {cmdargs} --ignore-glob='*asyncio*' tests/contrib/redis",
                    pkgs={
                        "redis": [
                            ">=2.10,<2.11",
                            ">=3.0,<3.1",
                            ">=3.1,<3.2",
                            ">=3.2,<3.3",
                            ">=3.3,<3.4",
                            ">=3.4,<3.5",
                            ">=3.5,<3.6",
                        ],
                    },
                ),
                Venv(
                    pys=select_pys(min_version="3.6"),
                    command="pytest {cmdargs} tests/contrib/redis",
                    pkgs={
                        "pytest-asyncio": latest,
                        "redis": [
                            ">=4.2,<4.3",
                            latest,
                        ],
                    },
                ),
            ],
        ),
        Venv(
            name="aredis",
            pys=select_pys(min_version="3.6", max_version="3.9"),
            command="pytest {cmdargs} tests/contrib/aredis",
            pkgs={
                "pytest-asyncio": latest,
                "aredis": [
                    "~=1.1.0",
                    latest,
                ],
            },
        ),
        Venv(
            name="yaaredis",
            pys=select_pys(min_version="3.6", max_version="3.9"),
            command="pytest {cmdargs} tests/contrib/yaaredis",
            pkgs={
                "pytest-asyncio": latest,
                "yaaredis": [
                    "~=2.0.0",
                    latest,
                ],
            },
        ),
        Venv(
            name="sanic",
            command="pytest {cmdargs} tests/contrib/sanic",
            pkgs={
                "pytest-asyncio": latest,
                "requests": latest,
            },
            venvs=[
                Venv(
                    pys=select_pys(min_version="3.7", max_version="3.9"),
                    pkgs={
                        "sanic": ["~=19.12", "~=20.12"],
                        "pytest-sanic": ["~=1.6.2"],
                    },
                ),
                Venv(
                    pys=select_pys(min_version="3.7"),
                    pkgs={
                        "sanic": ["~=21.3.0"],
                        "pytest-sanic": latest,
                        "httpx": ["~=0.15.4"],
                    },
                ),
                Venv(
                    pys=select_pys(min_version="3.7"),
                    pkgs={
                        "sanic": [
                            "~=21.6.0",
                        ],
                        "pytest-sanic": latest,
                    },
                ),
                Venv(
                    pys=select_pys(min_version="3.7"),
                    pkgs={
                        "sanic": [
                            "~=21.9.0",
                            "~=21.12.0",
                            latest,
                        ],
                        "sanic-testing": latest,
                    },
                ),
            ],
        ),
        Venv(
            name="snowflake",
            command="pytest {cmdargs} tests/contrib/snowflake",
            pkgs={
                "responses": "~=0.16.0",
            },
            venvs=[
                Venv(
                    # 2.2.0 dropped 2.7 support
                    pys=select_pys(max_version="3.9"),
                    pkgs={
                        "snowflake-connector-python": [
                            "~=2.0.0",
                            "~=2.1.0",
                        ],
                    },
                ),
                Venv(
                    # 2.3.7 dropped 3.5 support
                    pys=select_pys(min_version="3.5", max_version="3.9"),
                    pkgs={
                        "snowflake-connector-python": [
                            "~=2.2.0",
                        ],
                    },
                ),
                Venv(
                    # 2.3.x needs pyarrow >=0.17,<0.18 which does not install on Python 3.9
                    pys=select_pys(min_version="3.6", max_version="3.8"),
                    pkgs={
                        "snowflake-connector-python": [
                            "~=2.3.0",
                        ],
                    },
                ),
                Venv(
                    pys=select_pys(min_version="3.6", max_version="3.9"),
                    pkgs={
                        "snowflake-connector-python": [
                            "~=2.4.0",
                            "~=2.5.0",
                            "~=2.6.0",
                            latest,
                        ],
                    },
                ),
            ],
        ),
        Venv(
            pys=["3"],
            name="reno",
            pkgs={
                "reno": latest,
            },
            command="reno {cmdargs}",
        ),
        Venv(
            name="aioredis",
            pys=select_pys(min_version="3.6"),
            command="pytest {cmdargs} tests/contrib/aioredis",
            pkgs={
                "pytest-asyncio": latest,
                "aioredis": [
                    "~=1.3.0",
                    latest,
                ],
            },
        ),
        Venv(
            name="asyncpg",
            command="pytest {cmdargs} tests/contrib/asyncpg",
            pkgs={
                "pytest-asyncio": latest,
            },
            venvs=[
                Venv(
                    pys=select_pys(min_version="3.6", max_version="3.8"),
                    pkgs={
                        "asyncpg": [
                            "~=0.18.0",
                            "~=0.20.0",
                            "~=0.22.0",
                            "~=0.24.0",
                            latest,
                        ],
                    },
                ),
                Venv(
                    pys=["3.9"],
                    pkgs={
                        "asyncpg": [
                            "~=0.20.0",
                            "~=0.22.0",
                            "~=0.24.0",
                            latest,
                        ],
                    },
                ),
                Venv(
                    pys=select_pys(min_version="3.10"),
                    pkgs={
                        "asyncpg": [
                            "~=0.24.0",
                            latest,
                        ],
                    },
                ),
            ],
        ),
    ],
)<|MERGE_RESOLUTION|>--- conflicted
+++ resolved
@@ -1157,30 +1157,6 @@
         Venv(
             name="pymysql",
             command="pytest {cmdargs} tests/contrib/pymysql",
-<<<<<<< HEAD
-            venvs=[
-                Venv(
-                    pys=select_pys(),
-                    pkgs={
-                        "pymysql": [
-                            "~=0.7",
-                            "~=0.8",
-                            "~=0.9",
-                            "~=0.7",
-                        ],
-                    },
-                ),
-                Venv(
-                    pys=select_pys(min_version="3.6"),
-                    pkgs={
-                        "pymysql": [
-                            "~=1.0.2",
-                            latest,
-                        ],
-                    },
-                ),
-            ],
-=======
             pys=select_pys(),
             pkgs={
                 "pymysql": [
@@ -1191,7 +1167,6 @@
                     latest,
                 ],
             },
->>>>>>> 81a7d619
         ),
         Venv(
             name="pyramid",
